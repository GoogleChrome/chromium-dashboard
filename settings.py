import logging
import os
from typing import Any, Optional


ROOT_DIR = os.path.abspath(os.path.dirname(__file__))

<<<<<<< HEAD
TEMPLATES: list[dict[str, Any]] = [
  {
    'BACKEND': 'django.template.backends.django.DjangoTemplates',
    'DIRS': [os.path.join(ROOT_DIR, 'templates')],
    'APP_DIRS': True,
  },
]

def flask_compat_get_template_path() -> str:
=======
def get_flask_template_path() -> str:
>>>>>>> 9a35f31c
  """Returns a path to the templates.
  """
  return os.path.join(ROOT_DIR, 'templates')

# By default, send all email to an archive for debugging.
# For the live cr-status server, this setting is None.
SEND_ALL_EMAIL_TO: Optional[str] = (
    'cr-status-staging-emails+%(user)s+%(domain)s@google.com')

BOUNCE_ESCALATION_ADDR = 'cr-status-bounces@google.com'


# Display a site maintenance banner on every page.  Or, an empty string.
BANNER_MESSAGE = ''

# Timestamp used to notify users when the read only mode or other status
# described in the banner message takes effect.  Or, None.  It is
# expressed as a tuple of ints: (year, month, day[, hour[, minute[, second]]])
# e.g. (2009, 3, 20, 21, 45) represents March 20 2009 9:45PM UTC.
BANNER_TIME = None

# If a feature entry does not specify a component, use this one.
DEFAULT_COMPONENT = 'Blink'


################################################################################

PROD = False
STAGING = False
DEBUG = True
SEND_EMAIL = False  # Just log email
DEV_MODE = (os.environ['SERVER_SOFTWARE'].startswith('Development') or
            os.environ.get('GAE_ENV', '').startswith('localdev'))
UNIT_TEST_MODE = os.environ['SERVER_SOFTWARE'].startswith('test')

if not UNIT_TEST_MODE:
  # Py3 defaults to level WARN.
  logging.basicConfig(level=logging.INFO)


#setting GOOGLE_CLOUD_PROJECT manually in dev mode
if DEV_MODE or UNIT_TEST_MODE:
  APP_ID = os.environ.get('GOOGLE_CLOUD_PROJECT', 'dev')
else:
  APP_ID = os.environ['GOOGLE_CLOUD_PROJECT']

SITE_URL = 'https://%s.appspot.com/' % APP_ID
CLOUD_TASKS_REGION = 'us-central1'

GOOGLE_SIGN_IN_CLIENT_ID = (
    '914217904764-enfcea61q4hqe7ak8kkuteglrbhk8el1.'
    'apps.googleusercontent.com')

# This is where the an anon user is redirected if they try to access a
# page that requires being signed in.
LOGIN_PAGE_URL = '/features?loginStatus=False'

INBOUND_EMAIL_ADDR = 'chromestatus@cr-status-staging.appspotmail.com'

# This is where review comment emails are sent:
REVIEW_COMMENT_MAILING_LIST = 'jrobbins-test@googlegroups.com'

# Truncate some log lines to stay under limits of Google Cloud Logging.
MAX_LOG_LINE = 200 * 1000


if UNIT_TEST_MODE:
  APP_TITLE = 'Local testing'
  SITE_URL = 'http://127.0.0.1:8888/'
elif DEV_MODE:
  PROD = False
  APP_TITLE = 'Chrome Status Dev'
  SITE_URL = 'http://127.0.0.1:8888/'
elif APP_ID == 'cr-status':
  PROD = True
  DEBUG = False
  APP_TITLE = 'Chrome Platform Status'
  SEND_EMAIL = True
  SEND_ALL_EMAIL_TO = None  # Deliver it to the intended users
  SITE_URL = 'https://chromestatus.com/'
  GOOGLE_SIGN_IN_CLIENT_ID = (
      '999517574127-7ueh2a17bv1ave9thlgtap19pt5qjp4g.'
      'apps.googleusercontent.com')
  INBOUND_EMAIL_ADDR = 'chromestatus@cr-status.appspotmail.com'
  REVIEW_COMMENT_MAILING_LIST = 'blink-dev@chromium.org'
  BACKUP_BUCKET = 'cr-status-backups'
elif APP_ID == 'cr-status-staging':
  STAGING = True
  SEND_EMAIL = True
  APP_TITLE = 'Chrome Platform Status Staging'
  BACKUP_BUCKET = 'cr-staging-backups'
else:
  logging.error('Unexpected app ID %r, please configure settings.py.', APP_ID)

RSS_FEED_LIMIT = 15

DEFAULT_CACHE_TIME = 3600 # seconds

USE_I18N = False

TEMPLATE_DEBUG = DEBUG
if DEBUG:
  TEMPLATE_CACHE_TIME = 0
else:
  TEMPLATE_CACHE_TIME = 600 # seconds<|MERGE_RESOLUTION|>--- conflicted
+++ resolved
@@ -5,7 +5,6 @@
 
 ROOT_DIR = os.path.abspath(os.path.dirname(__file__))
 
-<<<<<<< HEAD
 TEMPLATES: list[dict[str, Any]] = [
   {
     'BACKEND': 'django.template.backends.django.DjangoTemplates',
@@ -14,10 +13,8 @@
   },
 ]
 
-def flask_compat_get_template_path() -> str:
-=======
+
 def get_flask_template_path() -> str:
->>>>>>> 9a35f31c
   """Returns a path to the templates.
   """
   return os.path.join(ROOT_DIR, 'templates')
