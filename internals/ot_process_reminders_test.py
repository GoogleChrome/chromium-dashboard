--- conflicted
+++ resolved
@@ -107,20 +107,12 @@
     ]
 
   def tearDown(self):
-<<<<<<< HEAD
     for kind in [FeatureEntry, Stage]:
       for entity in kind.query():
         entity.key.delete()
 
   @mock.patch('logging.exception')
-  def test_build_trials(self, mock_logging):
-=======
-    self.feature_1.key.delete()
-    self.stage_1.key.delete()
-    self.stage_2.key.delete()
-
-  def test_build_trials__normal(self):
->>>>>>> c37b97c6
+  def test_build_trials__normal(self, mock_logging):
     """Test that trial data is formatted correctly."""
     expected_trials = [
       {
