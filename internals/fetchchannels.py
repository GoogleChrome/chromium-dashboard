--- conflicted
+++ resolved
@@ -16,13 +16,8 @@
 import json
 import requests
 
-<<<<<<< HEAD
 from framework import rediscache
-# Note: this file cannot import models because it would be circular.
-=======
-from framework import ramcache
 # Note: this file cannot import core_models because it would be circular.
->>>>>>> ea934980
 
 
 def get_omaha_data():
