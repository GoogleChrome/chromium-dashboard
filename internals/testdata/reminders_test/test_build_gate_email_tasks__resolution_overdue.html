--- conflicted
+++ resolved
@@ -1,10 +1,6 @@
 
 
-<<<<<<< HEAD
-  <p><a href="http://127.0.0.1:7777/feature/4090?gate=4108"
-=======
   <p><a href="http://127.0.0.1:7777/feature/1?gate=11"
->>>>>>> 7714247f
       >The Enterprise review</a>
   of <b>feature one</b>
   is now overdue for a resolution.</p>
