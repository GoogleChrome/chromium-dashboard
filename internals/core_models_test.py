--- conflicted
+++ resolved
@@ -428,8 +428,8 @@
     actual = feature_helpers.get_in_milestone(milestone=1)
     self.assertEqual(
         cached_test_feature,
-<<<<<<< HEAD
         actual)
+
 
 class StageTest(testing_config.CustomTestCase):
 
@@ -462,7 +462,4 @@
     for stage_type, stage in stage_dict.items():
       self.assertTrue(stage_type in expected_stage_types)
       self.assertEqual(stage.stage_type, stage_type)
-      expected_stage_types.remove(stage_type)
-=======
-        actual)
->>>>>>> 671b23a7
+      expected_stage_types.remove(stage_type)