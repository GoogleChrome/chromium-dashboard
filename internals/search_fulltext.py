# -*- coding: utf-8 -*-
# Copyright 2022 Google Inc.
#
# Licensed under the Apache License, Version 2.0 (the "License")
# you may not use this file except in compliance with the License.
# You may obtain a copy of the License at
#
#     http://www.apache.org/licenses/LICENSE-2.0
#
# Unless required by applicable law or agreed to in writing, software
# distributed under the License is distributed on an "AS IS" BASIS,
# WITHOUT WARRANTIES OR CONDITIONS OF ANY KIND, either express or implied.
# See the License for the specific language governing permissions and
# limitations under the License.

import collections
import logging
import re
from typing import Any, Optional

from google.cloud import ndb  # type: ignore

from framework.basehandlers import FlaskHandler
from internals.core_models import FeatureEntry
from internals.feature_helpers import (
    get_future_results,
    get_entries_by_id_async)


# We consider all words that have three or more letters.
# That includes underscores (_) and digits.
WORD_RE = re.compile(r'\w\w\w+')

# We ignore stop words because they return too many results to be useful.
STOP_WORDS = frozenset((
    'the and has have was will are were with but can this that than then '
    'for not now '
    'http https www com net org web bugs blink '
    'gmail google chromium github ').split())


class FeatureWords(ndb.Model):
  """A bag of words that occur in the fulltext of the feature."""

  feature_id = ndb.IntegerProperty(required=True)
  words = ndb.StringProperty(repeated=True)


def _get_strings_dict(fe: FeatureEntry) -> dict[str, list[str|None]]:
  return {
      'creator_email': [fe.creator_email],
      'updater_email': [fe.updater_email],
      'owner_emails': fe.owner_emails,
      'editor_emails': fe.editor_emails,
      'cc_emails': fe.cc_emails,

      'name': [fe.name],
      'summary': [fe.summary],
      # TODO: category
      'blink_components': fe.blink_components,
      'tags': fe.search_tags,
      'feature_notes': [fe.feature_notes],

      'bug_url': [fe.bug_url],
      'launch_bug_url': [fe.launch_bug_url],

      # TODO: impl_status_Chrome
      'flag_name': [fe.flag_name],
      'finch_name': [fe.finch_name],
      'non_finch_justification': [fe.non_finch_justification],
      'ongoing_constraints': [fe.ongoing_constraints],

      'motivation': [fe.motivation],
      'devtrial_instructions': [fe.devtrial_instructions],
      'activation_risks': [fe.activation_risks],
      'measurement': [fe.measurement],

      'initial_public_proposal_url': [fe.initial_public_proposal_url],
      'explainer_links': fe.explainer_links,
      # TODO: standard_maturity
      'spec_link': [fe.spec_link],
      'spec_mentor_emails': fe.spec_mentor_emails,
      'interop_compat_risks': [fe.interop_compat_risks],
      'all_platforms_descr': [fe.all_platforms_descr],
      'tag_review': [fe.tag_review],
      # TODO: tag_review_status
      'non_oss_deps': [fe.non_oss_deps],
      'anticipated_spec_changes': [fe.anticipated_spec_changes],

      # TODO: ff_views
      # TODO: safari_views
      # TODO: web_dev_views
      'ff_views_link': [fe.ff_views_link],
      'safari_views_link': [fe.safari_views_link],
      'web_dev_views_link': [fe.web_dev_views_link],
      'ff_views_notes': [fe.ff_views_notes],
      'safari_views_notes': [fe.safari_views_notes],
      'web_dev_views_notes': [fe.web_dev_views_notes],
      'other_views_notes': [fe.other_views_notes],

      'security_risks': [fe.security_risks],
      # TODO: security_review_status
      # TODO: privacy_review_status

      'ergonomics_risks': [fe.ergonomics_risks],
      'wpt_descr': [fe.wpt_descr],
      'webview_risks': [fe.webview_risks],

      'devrel_emails': fe.devrel_emails,
      'debuggability': [fe.debuggability],
      'doc_links': fe.doc_links,
      'sample_links': fe.sample_links,
      }


def get_strings(fe: FeatureEntry, field_name: str|None = None) -> list[str]:
  """Return a list of separate string values in the given feature entry."""
<<<<<<< HEAD
  strings : list[Optional[str]] = []
  strings.append(fe.creator_email)
  strings.append(fe.updater_email)
  strings.extend(fe.owner_emails)
  strings.extend(fe.editor_emails)
  strings.extend(fe.cc_emails)

  strings.append(fe.name)
  strings.append(fe.summary)
  # TODO: category
  strings.extend(fe.blink_components)
  strings.extend(fe.search_tags)
  strings.append(fe.feature_notes)

  strings.append(fe.bug_url)
  strings.append(fe.launch_bug_url)
  if fe.shipping_year:
    strings.append(str(fe.shipping_year))

  # TODO: impl_status_Chrome
  strings.append(fe.flag_name)
  strings.append(fe.finch_name)
  strings.append(fe.non_finch_justification)
  strings.append(fe.ongoing_constraints)

  strings.append(fe.motivation)
  strings.append(fe.devtrial_instructions)
  strings.append(fe.activation_risks)
  strings.append(fe.measurement)

  strings.append(fe.initial_public_proposal_url)
  strings.extend(fe.explainer_links)
  # TODO: standard_maturity
  strings.append(fe.spec_link)
  strings.extend(fe.spec_mentor_emails)
  strings.append(fe.interop_compat_risks)
  strings.append(fe.all_platforms_descr)
  strings.append(fe.tag_review)
  # TODO: tag_review_status
  strings.append(fe.non_oss_deps)
  strings.append(fe.anticipated_spec_changes)

  # TODO: ff_views
  # TODO: safari_views
  # TODO: web_dev_views
  strings.append(fe.ff_views_link)
  strings.append(fe.safari_views_link)
  strings.append(fe.web_dev_views_link)
  strings.append(fe.ff_views_notes)
  strings.append(fe.safari_views_notes)
  strings.append(fe.web_dev_views_notes)
  strings.append(fe.other_views_notes)

  strings.append(fe.security_risks)
  # TODO: security_review_status
  # TODO: privacy_review_status

  strings.append(fe.ergonomics_risks)
  strings.append(fe.wpt_descr)
  strings.append(fe.webview_risks)

  strings.extend(fe.devrel_emails)
  strings.append(fe.debuggability)
  strings.extend(fe.doc_links)
  strings.extend(fe.sample_links)
=======
  strings_dict = _get_strings_dict(fe)

  if field_name and field_name in strings_dict:
    strings = strings_dict[field_name]
  else:
    strings = [s for s_list in strings_dict.values() for s in s_list]
>>>>>>> 38a06c8b

  # Skip missing fields.
  non_empty_strings = [s for s in strings if s]
  return non_empty_strings


FULLTEXT_FIELDS = frozenset(
    _get_strings_dict(FeatureEntry()).keys())


def parse_words(strings : list[str]) -> set[str]:
  """Return a set of all searchable words in the given feature entry."""
  words = set()
  for s in strings:
    # eliminate apostrophes
    s = s.lower().replace("'", "")
    words.update(WORD_RE.findall(s))

  words.difference_update(STOP_WORDS)
  return words


def batch_index_features(
    fe_list: list[FeatureEntry], existing_fw_list: list[FeatureWords]
    ) -> list[FeatureWords]:
  """Process FeatureEntries to make word bags, but don't save to NDB."""
  existing_fw_dict = {
      fw.feature_id: fw
      for fw in existing_fw_list}
  updated_fw_list = []

  for fe in fe_list:
    feature_id = fe.key.integer_id()
    feature_words = (existing_fw_dict.get(feature_id) or
                     FeatureWords(feature_id=feature_id))

    words = sorted(parse_words(get_strings(fe)))
    logging.info('feature %r has words %r', feature_id, words)
    feature_words.words = words
    updated_fw_list.append(feature_words)

  return updated_fw_list


def index_feature(fe: FeatureEntry) -> None:
  """Create or update a word bag for the given feature entry."""
  feature_id = fe.key.integer_id()
  query = FeatureWords.query(FeatureWords.feature_id == feature_id)
  existing_fw_list = query.fetch(None)
  updated_fw_list = batch_index_features([fe], existing_fw_list)
  updated_fw_list[0].put()


def canonicalize_string(s: str) -> str:
  """Return a string of lowercase words separated by single spaces."""
  lower_s = s.lower().replace("'", "")
  words = WORD_RE.findall(lower_s)
  canonicalized = ' '.join(w for w in words if w not in STOP_WORDS)
  return ' ' + canonicalized + ' '  # Avoids matching partial words.


def post_process_phrase(
    phrase: str, feature_ids: list[int],
    field_name: str|None = None) -> list[int]:
  """Fetch the given features and check if they really have the phrase.
  if field_name is specified, check only within that field."""
  features = get_future_results(get_entries_by_id_async(feature_ids))
  canon_phrase = canonicalize_string(phrase)
  result = []
  for fe in features:
    feature_strings = get_strings(fe, field_name=field_name)
    has_phrase = any(canon_phrase in canonicalize_string(fs)
                     for fs in feature_strings)
    if has_phrase:
      result.append(fe.key.integer_id())
  return result


def search_fulltext(
    textterm: str, field_name: str|None = None) -> Optional[list[int]]:
  """Return IDs of features that contain word(s) from textterm.
  if field_name is specified, check only within that field."""
  search_words = parse_words([textterm])
  if not search_words:
    logging.warning('Cannot process fulltext term: %r', textterm)
    return None  # user is searching for stop words.

  logging.info('looking for words: %r', search_words)
  query = FeatureWords.query()
  for sw in search_words:
    query = query.filter(FeatureWords.words == sw)
  feature_projections = query.fetch(projection=['feature_id'])
  feature_ids = [proj.feature_id for proj in feature_projections]
  if len(search_words) > 1 or field_name:
    return post_process_phrase(textterm, feature_ids, field_name=field_name)
  else:
    return feature_ids


class ReindexAllFeatures(FlaskHandler):

  def get_template_data(self, **kwargs) -> str:
    """Updates the fulltext index for all features."""
    self.require_cron_header()

    all_feature_entries = FeatureEntry.query().fetch()
    all_feature_words = FeatureWords.query().fetch()
    updated_fw_list = batch_index_features(
        all_feature_entries, all_feature_words)
    ndb.put_multi(updated_fw_list)
    msg = f'Added or updated {len(updated_fw_list)} FeatureWords'
    logging.info(msg)
    return msg


class FindStopWords(FlaskHandler):

  JSONIFY = True

  def get_template_data(self, **kwargs) -> list[tuple[str, int]]:
    """Count occurances of all words and return the 100 most common."""
    self.require_cron_header()

    all_feature_entries = FeatureEntry.query().fetch()
    all_feature_words: list[FeatureWords] = []
    updated_fw_list = batch_index_features(
        all_feature_entries, all_feature_words)
    # Don't actually store them, we just want to report stats.

    counts: collections.Counter = collections.Counter()
    for fw in updated_fw_list:
      counts.update(fw.words)

    top_words = counts.most_common(100)
    logging.info('100 most common words')
    for word, count in top_words:
      logging.info('%6d: %s', count, word)

    return top_words<|MERGE_RESOLUTION|>--- conflicted
+++ resolved
@@ -63,6 +63,7 @@
 
       'bug_url': [fe.bug_url],
       'launch_bug_url': [fe.launch_bug_url],
+      'shipping_year': [str(fe.shipping_year or '')],
 
       # TODO: impl_status_Chrome
       'flag_name': [fe.flag_name],
@@ -115,80 +116,11 @@
 
 def get_strings(fe: FeatureEntry, field_name: str|None = None) -> list[str]:
   """Return a list of separate string values in the given feature entry."""
-<<<<<<< HEAD
-  strings : list[Optional[str]] = []
-  strings.append(fe.creator_email)
-  strings.append(fe.updater_email)
-  strings.extend(fe.owner_emails)
-  strings.extend(fe.editor_emails)
-  strings.extend(fe.cc_emails)
-
-  strings.append(fe.name)
-  strings.append(fe.summary)
-  # TODO: category
-  strings.extend(fe.blink_components)
-  strings.extend(fe.search_tags)
-  strings.append(fe.feature_notes)
-
-  strings.append(fe.bug_url)
-  strings.append(fe.launch_bug_url)
-  if fe.shipping_year:
-    strings.append(str(fe.shipping_year))
-
-  # TODO: impl_status_Chrome
-  strings.append(fe.flag_name)
-  strings.append(fe.finch_name)
-  strings.append(fe.non_finch_justification)
-  strings.append(fe.ongoing_constraints)
-
-  strings.append(fe.motivation)
-  strings.append(fe.devtrial_instructions)
-  strings.append(fe.activation_risks)
-  strings.append(fe.measurement)
-
-  strings.append(fe.initial_public_proposal_url)
-  strings.extend(fe.explainer_links)
-  # TODO: standard_maturity
-  strings.append(fe.spec_link)
-  strings.extend(fe.spec_mentor_emails)
-  strings.append(fe.interop_compat_risks)
-  strings.append(fe.all_platforms_descr)
-  strings.append(fe.tag_review)
-  # TODO: tag_review_status
-  strings.append(fe.non_oss_deps)
-  strings.append(fe.anticipated_spec_changes)
-
-  # TODO: ff_views
-  # TODO: safari_views
-  # TODO: web_dev_views
-  strings.append(fe.ff_views_link)
-  strings.append(fe.safari_views_link)
-  strings.append(fe.web_dev_views_link)
-  strings.append(fe.ff_views_notes)
-  strings.append(fe.safari_views_notes)
-  strings.append(fe.web_dev_views_notes)
-  strings.append(fe.other_views_notes)
-
-  strings.append(fe.security_risks)
-  # TODO: security_review_status
-  # TODO: privacy_review_status
-
-  strings.append(fe.ergonomics_risks)
-  strings.append(fe.wpt_descr)
-  strings.append(fe.webview_risks)
-
-  strings.extend(fe.devrel_emails)
-  strings.append(fe.debuggability)
-  strings.extend(fe.doc_links)
-  strings.extend(fe.sample_links)
-=======
   strings_dict = _get_strings_dict(fe)
-
   if field_name and field_name in strings_dict:
     strings = strings_dict[field_name]
   else:
     strings = [s for s_list in strings_dict.values() for s in s_list]
->>>>>>> 38a06c8b
 
   # Skip missing fields.
   non_empty_strings = [s for s in strings if s]
