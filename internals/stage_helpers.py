--- conflicted
+++ resolved
@@ -32,7 +32,13 @@
     stage_dict[stage.stage_type].append(stage.key.integer_id())
   return stage_dict
 
-<<<<<<< HEAD
+def organize_all_stages_by_feature(stages: list[Stage]):
+  """Return a dict with feature IDs as keys and feature's stages as values."""
+  stages_by_feature = defaultdict(list)
+  for stage in stages:
+    stages_by_feature[stage.feature_id].append(stage)
+  return stages_by_feature
+
 def get_feature_stage_ids_list(feature_id: int) -> list[dict[str, int]]:
   """Return a list of stage types and IDs associated with a given feature."""
   q = Stage.query(Stage.feature_id == feature_id)
@@ -42,12 +48,4 @@
       'stage_id': s.key.integer_id(),
       'stage_type': s.stage_type,
       'intent_stage': INTENT_STAGES_BY_STAGE_TYPE[s.stage_type]
-    } for s in q]
-=======
-def organize_all_stages_by_feature(stages: list[Stage]):
-  """Return a dict with feature IDs as keys and feature's stages as values."""
-  stages_by_feature = defaultdict(list)
-  for stage in stages:
-    stages_by_feature[stage.feature_id].append(stage)
-  return stages_by_feature
->>>>>>> b8c0593e
+    } for s in q]