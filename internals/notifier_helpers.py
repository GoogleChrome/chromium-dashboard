--- conflicted
+++ resolved
@@ -211,9 +211,6 @@
         '/tasks/email-ot-creation-request',params)
 
 
-<<<<<<< HEAD
-def send_trial_extended_notification(ot_stage: Stage, extension_stage: Stage):
-=======
 def send_trial_extension_approved_notification(
     fe: 'FeatureEntry', stage: Stage, gate_id: int):
   """Notify that a trial extension is ready to be finalized."""
@@ -225,8 +222,7 @@
   cloud_tasks_helpers.enqueue_task('/tasks/email-ot-extension-approved', params)
 
 
-def send_trial_extended_notification(stage: Stage):
->>>>>>> 47e20b38
+def send_trial_extended_notification(ot_stage: Stage, extension_stage: Stage):
   """Notify about a successful automatic trial extension."""
   params = {
     'stage': converters.stage_to_json_dict(extension_stage),
