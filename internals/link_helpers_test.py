--- conflicted
+++ resolved
@@ -24,7 +24,6 @@
 
 
 class LinkHelperTest(testing_config.CustomTestCase):
-<<<<<<< HEAD
   def test_extract_urls_from_value(self):
     field_value = "https://www.chromestatus.com/feature/1234"
     urls = Link.extract_urls_from_value(field_value)
@@ -36,8 +35,6 @@
     urls = Link.extract_urls_from_value(field_value)
     self.assertEqual(urls, ["https://www.chromestatus.com/feature/1234"])
 
-  def test_link_with_wrong_host(self):
-=======
   def test_link_github_markdown(self):
     urls_to_test = [
         "https://github.com/w3c/reporting/blob/master/EXPLAINER.md#crashes",
@@ -116,7 +113,6 @@
     self.assertEqual(link.type, LINK_TYPE_CHROMIUM_BUG)
 
   def test_link_non_chromium(self):
->>>>>>> 49acc561
     link = Link("https://bugs0chromium.org/p/chromium/issues/detail?id=100000")
     self.assertNotEqual(link.type, LINK_TYPE_CHROMIUM_BUG)
 
