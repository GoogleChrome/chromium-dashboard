--- conflicted
+++ resolved
@@ -178,11 +178,7 @@
 STAGE_ENT_SHIPPED = 1070
 
 # Intent stage enums for each stage type.
-<<<<<<< HEAD
 INTENT_STAGES_BY_STAGE_TYPE = {
-=======
-INTENT_STAGES_BY_STAGE = {
->>>>>>> aedf07f6
     STAGE_BLINK_INCUBATE: INTENT_INCUBATE,
     STAGE_BLINK_PROTOTYPE: INTENT_IMPLEMENT,
     STAGE_BLINK_DEV_TRIAL: INTENT_EXPERIMENT,
@@ -211,13 +207,8 @@
     STAGE_DEP_SHIPPING: INTENT_SHIP,
     STAGE_DEP_REMOVE_CODE: INTENT_SHIPPED,
 
-<<<<<<< HEAD
-    STAGE_ENT_PLAN: INTENT_INCUBATE,
-    STAGE_ENT_ROLLOUT: INTENT_ROLLOUT,
-=======
     STAGE_ENT_ROLLOUT: INTENT_ROLLOUT,
     STAGE_ENT_SHIPPED: INTENT_SHIPPED,
->>>>>>> aedf07f6
   }
 
 # Gate types
