# Copyright 2020 Google Inc.
#
# Licensed under the Apache License, Version 2.0 (the "License")
# you may not use this file except in compliance with the License.
# You may obtain a copy of the License at
#
#     http://www.apache.org/licenses/LICENSE-2.0
#
# Unless required by applicable law or agreed to in writing, software
# distributed under the License is distributed on an "AS IS" BASIS,
# WITHOUT WARRANTIES OR CONDITIONS OF ANY KIND, either express or implied.
# See the License for the specific language governing permissions and
# limitations under the License.

import collections
import testing_config  # Must be imported before the module under test.
from datetime import date, datetime

import flask
from unittest import mock
import werkzeug.exceptions  # Flask HTTP stuff.
from google.cloud import ndb  # type: ignore

from api import converters

from internals import approval_defs
from internals import core_enums
from internals import notifier
from internals import stage_helpers
from internals.user_models import (
    AppUser, BlinkComponent, FeatureOwner, UserPref)
from internals.core_models import FeatureEntry, MilestoneSet, Stage
from internals.review_models import Gate, Vote
import settings

test_app = flask.Flask(__name__,
  template_folder=settings.get_flask_template_path())

# Load testdata to be used across all of the CustomTestCases
TESTDATA = testing_config.Testdata(__file__)


class EmailFormattingTest(testing_config.CustomTestCase):

  def setUp(self):
    self.fe_1 = FeatureEntry(
        name='feature one', summary='sum',
        owner_emails=['feature_owner@example.com'],
        #ot_milestone_desktop_start=100,
        editor_emails=['feature_editor@example.com', 'owner_1@example.com'],
        cc_emails=['cc@example.com'], category=1,
        devrel_emails=['devrel1@gmail.com'],
        creator_email='creator1@gmail.com',
        updater_email='editor1@gmail.com',
        blink_components=['Blink'],
        ff_views=1, safari_views=1,
        web_dev_views=1, standard_maturity=1)
    self.fe_1.put()

    self.ot_stage = Stage(feature_id=self.fe_1.key.integer_id(),
        stage_type=150, milestones=MilestoneSet(desktop_first=100))
    self.ship_stage = Stage(feature_id=self.fe_1.key.integer_id(),
        stage_type=160, milestones=MilestoneSet())
    self.ot_stage.put()
    self.ship_stage.put()
    self.fe_1_stages = stage_helpers.get_feature_stages(
        self.fe_1.key.integer_id())

    self.component_1 = BlinkComponent(name='Blink')
    self.component_1.put()
    self.component_owner_1 = FeatureOwner(
        name='owner_1', email='owner_1@example.com',
        primary_blink_components=[self.component_1.key])
    self.component_owner_1.put()
    self.watcher_1 = FeatureOwner(
        name='watcher_1', email='watcher_1@example.com',
        watching_all_features=True)
    self.watcher_1.put()
    self.changes = [dict(prop_name='test_prop', new_val='test new value',
                    old_val='test old value')]
    self.fe_2 = FeatureEntry(
        name='feature two', summary='sum',
        owner_emails=['feature_owner@example.com'],
        editor_emails=['feature_editor@example.com', 'owner_1@example.com'],
        category=1,
        creator_email='creator2@example.com',
        updater_email='editor2@example.com',
        blink_components=['Blink'], feature_type=1, ff_views=1, safari_views=1,
        web_dev_views=1, standard_maturity=1)
    self.fe_2.put()

    self.fe_2_ship_stage = Stage(feature_id=self.fe_2.key.integer_id(),
        stage_type=260, milestones=MilestoneSet())
    self.fe_2_ship_stage.put()
    self.fe_2_stages = stage_helpers.get_feature_stages(self.fe_2.key.integer_id())
    # This feature will only be used for the template tests.
    # Hardcode the Feature Key ID so that the ID is deterministic in the
    # template tests.
    self.template_fe = FeatureEntry(
        id=123, name='feature template', summary='sum',
        owner_emails=['feature_owner@example.com'],
        editor_emails=['feature_editor@example.com', 'owner_1@example.com'],
        category=1, creator_email='creator_template@example.com',
        updater_email='editor_template@example.com',
        blink_components=['Blink'], feature_type=0)
    self.template_ship_stage = Stage(feature_id=123, stage_type=160,
        milestones=MilestoneSet(desktop_first=100))
    self.template_ship_stage_2 = Stage(feature_id=123, stage_type=160,
        milestones=MilestoneSet(desktop_first=103))
    self.template_fe.put()
    self.template_ship_stage.put()
    self.template_ship_stage_2.put()
    self.template_fe.key = ndb.Key('FeatureEntry', 123)
    self.template_fe.put()

    self.maxDiff = None

  def tearDown(self):
    kinds = [FeatureEntry, Stage, FeatureOwner, BlinkComponent, Gate]
    for kind in kinds:
      for entity in kind.query():
        entity.key.delete()

  def test_highlight_diff__simple(self):
    """It produces a simple diff for adding and removing words."""
    old = 'start remove middle end'
    new = 'start middle add end'

    actual_high_old = notifier.highlight_diff(old, new, 'deletion')
    actual_high_new = notifier.highlight_diff(old, new, 'addition')

    self.assertEqual(
        ('start'
         '<span style="background:#FDD"> </span>'
         '<span style="background:#FDD">remove</span> '
         'middle '
         'end'
         ),
        actual_high_old);
    self.assertEqual(
        ('start '
         'middle '
         '<span style="background:#DFD">add</span>'
         '<span style="background:#DFD"> </span>'
         'end'
         ),
        actual_high_new);

  def test_highlight_diff__escapes(self):
    """Characters are HTML-escaped in old and new values."""
    old = '< & " \''
    new = '\' " & <'

    actual_high_old = notifier.highlight_diff(old, new, 'deletion')
    actual_high_new = notifier.highlight_diff(old, new, 'addition')

    self.assertEqual(
        ('<span style="background:#FDD">&lt;</span> '
         '&amp; '
         '<span style="background:#FDD">&#34;</span>'
         '<span style="background:#FDD"> </span>'
         '<span style="background:#FDD">&#39;</span>'
         ),
        actual_high_old);
    self.assertEqual(
        ('<span style="background:#DFD">&#39;</span>'
         '<span style="background:#DFD"> </span>'
         '<span style="background:#DFD">&#34;</span> '
         '&amp; '
         '<span style="background:#DFD">&lt;</span>'
         ),
        actual_high_new);

  def test_format_email_body__new(self):
    """We generate an email body for new features."""
    with test_app.app_context():
      body_html = notifier.format_email_body(
          'new-feature-email.html', self.template_fe, [])
    # TESTDATA.make_golden(body_html, 'test_format_email_body__new.html')
    self.assertEqual(body_html,
      TESTDATA['test_format_email_body__new.html'])

  def test_format_email_body__update_no_changes(self):
    """We don't crash if the change list is emtpy."""
    with test_app.app_context():
      body_html = notifier.format_email_body(
          'update-feature-email.html', self.template_fe, [])
    # TESTDATA.make_golden(body_html, 'test_format_email_body__update_no_changes.html')
    self.assertEqual(body_html,
      TESTDATA['test_format_email_body__update_no_changes.html'])

  def test_format_email_body__update_with_changes(self):
    """We generate an email body for an updated feature."""
    with test_app.app_context():
      body_html = notifier.format_email_body(
          'update-feature-email.html', self.template_fe, self.changes)
    # TESTDATA.make_golden(body_html, 'test_format_email_body__update_with_changes.html')
    self.assertEqual(body_html,
      TESTDATA['test_format_email_body__update_with_changes.html'])

  def test_format_email_body__update_with_changes_and_note(self):
    """Some property changes can include a note."""
    self.changes.append({
        'prop_name': 'Enterprise review status URL',
        'old_val': 'review_started',
        'new_val': 'needs_work',
        'note': 'You need to press a button',
        })
    with test_app.app_context():
      body_html = notifier.format_email_body(
          'update-feature-email.html', self.template_fe, self.changes)
    # TESTDATA.make_golden(body_html, 'test_format_email_body__update_with_changes_and_note.html')
    self.assertEqual(body_html,
      TESTDATA['test_format_email_body__update_with_changes_and_note.html'])

  def test_accumulate_reasons(self):
    """We can accumulate lists of reasons why we sent a message to a user."""
    addr_reasons = collections.defaultdict(list)

    # Adding an empty list of users
    notifier.accumulate_reasons(addr_reasons, [], 'a reason')
    self.assertEqual({}, addr_reasons)

    # Adding some users builds up a bigger reason dictionary.
    notifier.accumulate_reasons(
        addr_reasons, [self.component_owner_1.email], 'a reason')
    self.assertEqual(
        {'owner_1@example.com': ['a reason']},
        addr_reasons)

    notifier.accumulate_reasons(
        addr_reasons, [self.component_owner_1.email, self.watcher_1.email],
        'another reason')
    self.assertEqual(
        {'owner_1@example.com': ['a reason', 'another reason'],
         'watcher_1@example.com': ['another reason'],
        },
        addr_reasons)

    # We can also add email addresses that are not users.
    notifier.accumulate_reasons(
        addr_reasons, ['mailing-list@example.com'], 'third reason')
    self.assertEqual(
        {'owner_1@example.com': ['a reason', 'another reason'],
         'watcher_1@example.com': ['another reason'],
         'mailing-list@example.com': ['third reason'],
        },
        addr_reasons)

  def test_convert_reasons_to_task__no_reasons(self):
    with self.assertRaises(AssertionError):
      notifier.convert_reasons_to_task(
          'addr', [], 'html', 'subject', 'triggerer')

  def test_convert_reasons_to_task__normal(self):
    actual = notifier.convert_reasons_to_task(
        'addr', ['reason 1', 'reason 2'], 'html', 'subject',
        'triggerer@example.com')
    self.assertCountEqual(
        ['to', 'subject', 'html', 'reply_to'],
        list(actual.keys()))
    self.assertEqual('addr', actual['to'])
    self.assertEqual('subject', actual['subject'])
    self.assertEqual(None, actual['reply_to'])  # Lacks perm to reply.
    self.assertIn('html', actual['html'])
    self.assertIn('reason 1', actual['html'])
    self.assertIn('reason 2', actual['html'])

  def test_convert_reasons_to_task__can_reply(self):
    """If the user is allowed to reply, set reply_to to the triggerer."""
    actual = notifier.convert_reasons_to_task(
        'user@chromium.org', ['reason 1', 'reason 2'], 'html', 'subject',
        'triggerer@example.com')
    self.assertCountEqual(
        ['to', 'subject', 'html', 'reply_to'],
        list(actual.keys()))
    self.assertEqual('user@chromium.org', actual['to'])
    self.assertEqual('subject', actual['subject'])
    self.assertEqual('triggerer@example.com', actual['reply_to'])

  def test_apply_subscription_rules__iwa_match(self):
    """When a feature has category IWA rule, a reason is returned."""
    self.fe_1.category = core_enums.IWA
    changes = [{'prop_name': 'shipped_android_milestone'}]  # Anything

    actual = notifier.apply_subscription_rules(
        self.fe_1, changes)

    self.assertEqual(
        {notifier.IWA_RULE_REASON: notifier.IWA_RULE_ADDRS},
        actual)

  def test_apply_subscription_rules__relevant_match(self):
    """When a feature and change match a rule, a reason is returned."""
    self.ship_stage.milestones.android_first = 88
    changes = [{'prop_name': 'shipped_android_milestone'}]

    actual = notifier.apply_subscription_rules(
        self.fe_1, changes)

    self.assertEqual(
        {notifier.WEBVIEW_RULE_REASON: notifier.WEBVIEW_RULE_ADDRS},
        actual)

  def test_apply_subscription_rules__irrelevant_match(self):
    """When a feature matches, but the change is not relevant => skip."""
    self.ship_stage.milestones.android_first = 88
    self.ship_stage.put()
    changes = [{'prop_name': 'some_other_field'}]  # irrelevant changesa

    actual = notifier.apply_subscription_rules(
        self.fe_1, changes)

    self.assertEqual({}, actual)

  def test_apply_subscription_rules__non_match(self):
    """When a feature is not a match => skip."""
    changes = [{'prop_name': 'shipped_android_milestone'}]

    # No milestones of any kind set.
    actual = notifier.apply_subscription_rules(
        self.fe_1, changes)
    self.assertEqual({}, actual)

    # Webview is also set
    self.ship_stage.milestones.android_first = 88
    self.ship_stage.milestones.webview_first = 89
    actual = notifier.apply_subscription_rules(
        self.fe_1, changes)
    self.assertEqual({}, actual)

  @mock.patch('internals.notifier.format_email_body')
  def test_make_feature_changes_email__new(self, mock_f_e_b):
    """We send email to component owners and subscribers for new features."""
    mock_f_e_b.return_value = 'mock body html'
    actual_tasks = notifier.make_feature_changes_email(
        self.fe_1, is_update=False, changes=[])
    self.assertEqual(6, len(actual_tasks))
    (feature_cc_task, devrel_task, feature_editor_task, feature_owner_task,
     component_owner_task, watcher_task) = actual_tasks

    # Notification to feature owner.
    self.assertEqual('feature_owner@example.com', feature_owner_task['to'])
    self.assertEqual('new feature: feature one', feature_owner_task['subject'])
    self.assertIn('mock body html', feature_owner_task['html'])
    self.assertIn('<li>You are listed as an owner of this feature</li>',
      feature_owner_task['html'])

    # Notification to feature editor.
    self.assertEqual('new feature: feature one', feature_editor_task['subject'])
    self.assertIn('mock body html', feature_editor_task['html'])
    self.assertIn('<li>You are listed as an editor of this feature</li>',
      feature_editor_task['html'])
    self.assertEqual('feature_editor@example.com', feature_editor_task['to'])

    # Notification to devrel to feature changes.
    self.assertEqual('new feature: feature one', devrel_task['subject'])
    self.assertIn('mock body html', devrel_task['html'])
    self.assertIn('<li>You are a devrel contact for this feature.</li>',
      devrel_task['html'])
    self.assertEqual('devrel1@gmail.com', devrel_task['to'])

    # Notification to user CC'd to feature changes.
    self.assertEqual('new feature: feature one', feature_cc_task['subject'])
    self.assertIn('mock body html', feature_cc_task['html'])
    self.assertIn('<li>You are CC\'d on this feature</li>',
      feature_cc_task['html'])
    self.assertEqual('cc@example.com', feature_cc_task['to'])

    # Notification to component owner.
    self.assertEqual('new feature: feature one', component_owner_task['subject'])
    self.assertIn('mock body html', component_owner_task['html'])
    # Component owner is also a feature editor and should have both reasons.
    self.assertIn('<li>You are an owner of this feature\'s component</li>\n'
                  '<li>You are listed as an editor of this feature</li>',
      component_owner_task['html'])
    self.assertEqual('owner_1@example.com', component_owner_task['to'])

    # Notification to feature change watcher.
    self.assertEqual('new feature: feature one', watcher_task['subject'])
    self.assertIn('mock body html', watcher_task['html'])
    self.assertIn('<li>You are watching all feature changes</li>',
      watcher_task['html'])
    self.assertEqual('watcher_1@example.com', watcher_task['to'])

    mock_f_e_b.assert_called_once_with(
        'new-feature-email.html', self.fe_1, [],
        updater_email='creator1@gmail.com')

  @mock.patch('internals.notifier.format_email_body')
  def test_make_feature_changes_email__update(self, mock_f_e_b):
    """We send email to component owners and subscribers for edits."""
    mock_f_e_b.return_value = 'mock body html'
    actual_tasks = notifier.make_feature_changes_email(
        self.fe_1, True, self.changes)
    self.assertEqual(6, len(actual_tasks))
    (feature_cc_task, devrel_task, feature_editor_task, feature_owner_task,
     component_owner_task, watcher_task) = actual_tasks

    # Notification to feature owner.
    self.assertEqual('feature_owner@example.com', feature_owner_task['to'])
    self.assertEqual('updated feature: feature one',
      feature_owner_task['subject'])
    self.assertIn('mock body html', feature_owner_task['html'])
    self.assertIn('<li>You are listed as an owner of this feature</li>',
      feature_owner_task['html'])

    # Notification to feature editor.
    self.assertEqual('updated feature: feature one',
      feature_editor_task['subject'])
    self.assertIn('mock body html', feature_editor_task['html'])
    self.assertIn('<li>You are listed as an editor of this feature</li>',
      feature_editor_task['html'])
    self.assertEqual('feature_editor@example.com', feature_editor_task['to'])

    # Notification to devrel to feature changes.
    self.assertEqual('updated feature: feature one', devrel_task['subject'])
    self.assertIn('mock body html', devrel_task['html'])
    self.assertIn('<li>You are a devrel contact for this feature.</li>',
      devrel_task['html'])
    self.assertEqual('devrel1@gmail.com', devrel_task['to'])

    # Notification to user CC'd on feature changes.
    self.assertEqual('updated feature: feature one',
      feature_cc_task['subject'])
    self.assertIn('mock body html', feature_cc_task['html'])
    self.assertIn('<li>You are CC\'d on this feature</li>',
      feature_cc_task['html'])
    self.assertEqual('cc@example.com', feature_cc_task['to'])

    # Notification to component owner.
    self.assertEqual('updated feature: feature one',
      component_owner_task['subject'])
    self.assertIn('mock body html', component_owner_task['html'])
    # Component owner is also a feature editor and should have both reasons.
    self.assertIn('<li>You are an owner of this feature\'s component</li>\n'
                  '<li>You are listed as an editor of this feature</li>',
      component_owner_task['html'])
    self.assertEqual('owner_1@example.com', component_owner_task['to'])

    # Notification to feature change watcher.
    self.assertEqual('updated feature: feature one', watcher_task['subject'])
    self.assertIn('mock body html', watcher_task['html'])
    self.assertIn('<li>You are watching all feature changes</li>',
      watcher_task['html'])
    self.assertEqual('watcher_1@example.com', watcher_task['to'])

    mock_f_e_b.assert_called_once_with(
        'update-feature-email.html', self.fe_1, self.changes,
        updater_email='editor1@gmail.com')

  @mock.patch('internals.notifier.format_email_body')
  def test_make_feature_changes_email__starrer(self, mock_f_e_b):
    """We send email to users who starred the feature."""
    mock_f_e_b.return_value = 'mock body html'
    notifier.FeatureStar.set_star(
        'starrer_1@example.com', self.fe_1.key.integer_id())
    actual_tasks = notifier.make_feature_changes_email(
        self.fe_1, True, self.changes)
    self.assertEqual(7, len(actual_tasks))
    (feature_cc_task, devrel_task, feature_editor_task, feature_owner_task,
     component_owner_task, starrer_task, watcher_task) = actual_tasks

    # Notification to feature owner.
    self.assertEqual('feature_owner@example.com', feature_owner_task['to'])
    self.assertEqual('updated feature: feature one',
      feature_owner_task['subject'])
    self.assertIn('mock body html', feature_owner_task['html'])
    self.assertIn('<li>You are listed as an owner of this feature</li>',
      feature_owner_task['html'])

    # Notification to feature editor.
    self.assertEqual('updated feature: feature one',
      feature_editor_task['subject'])
    self.assertIn('mock body html', feature_editor_task['html'])
    self.assertIn('<li>You are listed as an editor of this feature</li>',
      feature_editor_task['html'])
    self.assertEqual('feature_editor@example.com', feature_editor_task['to'])

    # Notification to devrel to feature changes.
    self.assertEqual('updated feature: feature one', devrel_task['subject'])
    self.assertIn('mock body html', devrel_task['html'])
    self.assertIn('<li>You are a devrel contact for this feature.</li>',
      devrel_task['html'])
    self.assertEqual('devrel1@gmail.com', devrel_task['to'])

    # Notification to user CC'd on feature changes.
    self.assertEqual('updated feature: feature one',
      feature_cc_task['subject'])
    self.assertIn('mock body html', feature_cc_task['html'])
    self.assertIn('<li>You are CC\'d on this feature</li>',
      feature_cc_task['html'])
    self.assertEqual('cc@example.com', feature_cc_task['to'])

    # Notification to component owner.
    self.assertEqual('updated feature: feature one',
      component_owner_task['subject'])
    self.assertIn('mock body html', component_owner_task['html'])
    # Component owner is also a feature editor and should have both reasons.
    self.assertIn('<li>You are an owner of this feature\'s component</li>\n'
                  '<li>You are listed as an editor of this feature</li>',
      component_owner_task['html'])
    self.assertEqual('owner_1@example.com', component_owner_task['to'])

    # Notification to feature starrer.
    self.assertEqual('updated feature: feature one', starrer_task['subject'])
    self.assertIn('mock body html', starrer_task['html'])
    self.assertIn('<li>You starred this feature</li>',
      starrer_task['html'])
    self.assertEqual('starrer_1@example.com', starrer_task['to'])

    # Notification to feature change watcher.
    self.assertEqual('updated feature: feature one', watcher_task['subject'])
    self.assertIn('mock body html', watcher_task['html'])
    self.assertIn('<li>You are watching all feature changes</li>',
      watcher_task['html'])
    self.assertEqual('watcher_1@example.com', watcher_task['to'])

    mock_f_e_b.assert_called_once_with(
        'update-feature-email.html', self.fe_1, self.changes,
        updater_email='editor1@gmail.com')


  @mock.patch('internals.notifier.format_email_body')
  def test_make_feature_changes_email__starrer_unsubscribed(self, mock_f_e_b):
    """We don't email users who starred the feature but opted out."""
    mock_f_e_b.return_value = 'mock body html'
    starrer_2_pref = UserPref(
        email='starrer_2@example.com',
        notify_as_starrer=False)
    starrer_2_pref.put()
    notifier.FeatureStar.set_star(
        'starrer_2@example.com', self.fe_2.key.integer_id())
    actual_tasks = notifier.make_feature_changes_email(
        self.fe_2, True, self.changes)
    self.assertEqual(4, len(actual_tasks))
    # Note: There is no starrer_task.
    (feature_editor_task, feature_owner_task, component_owner_task,
     watcher_task) = actual_tasks
    self.assertEqual('feature_editor@example.com', feature_editor_task['to'])
    self.assertEqual('feature_owner@example.com', feature_owner_task['to'])
    self.assertEqual('owner_1@example.com', component_owner_task['to'])
    self.assertEqual('watcher_1@example.com', watcher_task['to'])
    mock_f_e_b.assert_called_once_with(
        'update-feature-email.html', self.fe_2, self.changes,
        updater_email='editor2@example.com')


class FeatureCommentHandlerTest(testing_config.CustomTestCase):

  def setUp(self):
    self.fe_1 = FeatureEntry(
        name='feature one', summary='sum',
        owner_emails=['feature_owner@example.com'],
        editor_emails=['feature_editor@example.com', 'owner_1@example.com'],
        cc_emails=['cc@example.com'], category=1,
        devrel_emails=['devrel1@gmail.com'],
        creator_email='creator1@gmail.com',
        updater_email='editor1@gmail.com',
        blink_components=['Blink'],
        ff_views=1, safari_views=1,
        web_dev_views=1, standard_maturity=1)
    self.fe_1.put()

    self.handler = notifier.FeatureCommentHandler()
    self.additional_template_data = {
        'gate_url': 'fake gate url',
        'triggering_user_email': 'commenter@example.com',
        'content': 'fake content',
        }


  def tearDown(self):
    kinds = [FeatureEntry, Stage, FeatureOwner, BlinkComponent, Gate]
    for kind in kinds:
      for entity in kind.query():
        entity.key.delete()

  @mock.patch('internals.notifier.format_email_body')
  @mock.patch('internals.approval_defs.get_approvers')
  def test_make_new_comments_email__unassigned(
      self, mock_get_approvers, mock_f_e_b):
    """We notify feature participants of comments."""
    mock_f_e_b.return_value = 'mock body html'
    mock_get_approvers.return_value = ['approver1@example.com']

    actual_tasks = self.handler.make_new_comments_email(
        self.fe_1, 1, 'commenter@example.com', self.additional_template_data)
    self.assertEqual(6, len(actual_tasks))
    (review_task_1, feature_cc_task, devrel_task,
     feature_editor_task, feature_owner_task, feature_editor_task_2) = actual_tasks

    self.assertEqual('New comments for feature: feature one', review_task_1['subject'])
    self.assertIn('mock body html', review_task_1['html'])
    self.assertIn('<li>You are a reviewer for this type of gate</li>',
      review_task_1['html'])
    self.assertEqual('approver1@example.com', review_task_1['to'])

    # Notification to feature owner.
    self.assertEqual('feature_owner@example.com', feature_owner_task['to'])
    self.assertEqual('New comments for feature: feature one',
      feature_owner_task['subject'])
    self.assertIn('mock body html', feature_owner_task['html'])
    self.assertIn('<li>You are listed as an owner of this feature</li>',
      feature_owner_task['html'])

    # Notification to feature editor.
    self.assertEqual('New comments for feature: feature one',
      feature_editor_task['subject'])
    self.assertIn('mock body html', feature_editor_task['html'])
    self.assertIn('<li>You are listed as an editor of this feature</li>',
      feature_editor_task['html'])
    self.assertEqual('feature_editor@example.com', feature_editor_task['to'])

    # Notification to devrel to feature changes.
    self.assertEqual('New comments for feature: feature one', devrel_task['subject'])
    self.assertIn('mock body html', devrel_task['html'])
    self.assertIn('<li>You are a devrel contact for this feature.</li>',
      devrel_task['html'])
    self.assertEqual('devrel1@gmail.com', devrel_task['to'])

    # Notification to user CC'd on feature changes.
    self.assertEqual('New comments for feature: feature one',
      feature_cc_task['subject'])
    self.assertIn('mock body html', feature_cc_task['html'])
    self.assertIn('<li>You are CC\'d on this feature</li>',
      feature_cc_task['html'])
    self.assertEqual('cc@example.com', feature_cc_task['to'])

    self.assertEqual('New comments for feature: feature one', feature_editor_task_2['subject'])
    self.assertIn('mock body html', feature_editor_task_2['html'])
    self.assertIn('<li>You are listed as an editor of this feature</li>',
      feature_editor_task_2['html'])
    self.assertEqual('owner_1@example.com', feature_editor_task_2['to'])

    mock_f_e_b.assert_called_once_with(
        self.handler.EMAIL_TEMPLATE_PATH, self.fe_1, [],
        additional_template_data=self.additional_template_data)
    mock_get_approvers.assert_called_once_with(1)

  @mock.patch('internals.notifier.format_email_body')
  def test_make_new_comments_email__assigned(self, mock_f_e_b):
    """We notify only assigned reviewers of new comments, not all reviewers."""
    mock_f_e_b.return_value = 'mock body html'
    gate_1 = Gate(
        feature_id=self.fe_1.key.integer_id(), gate_type=1,
        stage_id=123, state=0, assignee_emails=['approver3@example.com'])
    gate_1.put()

    actual_tasks = self.handler.make_new_comments_email(
        self.fe_1, 1, 'commenter@example.com', self.additional_template_data)
    self.assertEqual(6, len(actual_tasks))
    review_task_1 = actual_tasks[0]

    self.assertEqual('New comments for feature: feature one', review_task_1['subject'])
    self.assertIn('mock body html', review_task_1['html'])
    self.assertIn('<li>This review is assigned to you</li>',
      review_task_1['html'])
    self.assertEqual('approver3@example.com', review_task_1['to'])


class FeatureReviewHandlerTest(testing_config.CustomTestCase):

  def setUp(self):
    self.fe_1 = FeatureEntry(
        name='feature one', summary='sum',
        owner_emails=['feature_owner@example.com'],
        editor_emails=['feature_editor@example.com', 'owner_1@example.com'],
        cc_emails=['cc@example.com'], category=1,
        devrel_emails=['devrel1@gmail.com'],
        creator_email='creator1@gmail.com',
        updater_email='editor1@gmail.com',
        blink_components=['Blink'],
        ff_views=1, safari_views=1,
        web_dev_views=1, standard_maturity=1)
    self.fe_1.put()

    self.changes = [{
        'prop_name': 'Review status change in gate_url',
        'new_val': 'Review requested',
        'old_val': 'na',
    }]
    self.handler = notifier.FeatureReviewHandler()

  def tearDown(self):
    kinds = [FeatureEntry, Stage, FeatureOwner, BlinkComponent, Gate]
    for kind in kinds:
      for entity in kind.query():
        entity.key.delete()

  @mock.patch('internals.notifier.format_email_body')
  @mock.patch('internals.approval_defs.get_approvers')
  def test_make_review_requests_email__unassigned(
      self, mock_get_approvers, mock_f_e_b):
    """We send email to approvers for a review request."""
    mock_f_e_b.return_value = 'mock body html'
    mock_get_approvers.return_value = ['approver1@example.com', 'approver2@example.com']

    addl_data = {
        'gate_url': 'gate_url',
        'new_val': 'Review requested',
        'updater_email': None,
        'team_name': None,
        }
    actual_tasks = self.handler.make_review_requests_email(
        self.fe_1, 1, addl_data)
    self.assertEqual(2, len(actual_tasks))
    review_task_1 = actual_tasks[0]

    # Notification to feature change watcher.
    self.assertEqual('Review Request for feature: feature one', review_task_1['subject'])
    self.assertIn('mock body html', review_task_1['html'])
    self.assertIn('<li>You are a reviewer for this type of gate</li>',
      review_task_1['html'])
    self.assertEqual('approver1@example.com', review_task_1['to'])

    review_task_2 = actual_tasks[1]

    # Notification to feature change watcher.
    self.assertEqual('Review Request for feature: feature one', review_task_2['subject'])
    self.assertIn('mock body html', review_task_2['html'])
    self.assertIn('<li>You are a reviewer for this type of gate</li>',
      review_task_2['html'])
    self.assertEqual('approver2@example.com', review_task_2['to'])

    mock_f_e_b.assert_called_once_with(
        'review-request-email.html', self.fe_1, [],
        additional_template_data=addl_data)
    mock_get_approvers.assert_called_once_with(1)

  @mock.patch('internals.notifier.format_email_body')
  def test_make_review_requests_email__assigned(self, mock_f_e_b):
    """We send email to the assigned reviewer for a review request."""
    mock_f_e_b.return_value = 'mock body html'
    gate_1 = Gate(
        feature_id=self.fe_1.key.integer_id(), gate_type=1,
        stage_id=123, state=0, assignee_emails=['approver3@example.com'])
    gate_1.put()

    addl_data = {
        'gate_url': 'gate_url',
        'new_val': 'Review requested',
        'updater_email': None,
        'team_name': None,
        }
    actual_tasks = self.handler.make_review_requests_email(
        self.fe_1, 1, addl_data)
    self.assertEqual(1, len(actual_tasks))
    review_task_1 = actual_tasks[0]

    # Notification to feature change watcher.
    self.assertEqual('Review Request for feature: feature one', review_task_1['subject'])
    self.assertIn('mock body html', review_task_1['html'])
    self.assertIn('<li>This review is assigned to you</li>',
      review_task_1['html'])
    self.assertEqual('approver3@example.com', review_task_1['to'])


class ReviewAssignementHandlerTest(testing_config.CustomTestCase):

  def setUp(self):
    self.fe_1 = FeatureEntry(
        name='feature one', summary='sum',
        owner_emails=['feature_owner@example.com'],
        editor_emails=['feature_editor@example.com', 'owner_1@example.com'],
        cc_emails=['cc@example.com'], category=1,
        devrel_emails=['devrel1@gmail.com'],
        creator_email='creator1@gmail.com',
        updater_email='editor1@gmail.com',
        blink_components=['Blink'],
        ff_views=1, safari_views=1,
        web_dev_views=1, standard_maturity=1)
    self.fe_1.put()

    self.handler = notifier.ReviewAssignmentHandler()

  def tearDown(self):
    kinds = [FeatureEntry, Stage, FeatureOwner, BlinkComponent, Gate]
    for kind in kinds:
      for entity in kind.query():
        entity.key.delete()

  @mock.patch('internals.notifier.format_email_body')
  def test_make_review_assignment_email(self, mock_f_e_b):
    """We send email to the assigned reviewers."""
    mock_f_e_b.return_value = 'mock body html'

    addl_data = {
        'gate_url': 'gate_url',
        'updater_email': None,
        'team_name': None,
        }
    actual_tasks = self.handler.make_review_assignment_email(
        self.fe_1, 'triggerer@example.com',
        ['old@example.com'],['new@example.com'], addl_data)
    self.assertEqual(2, len(actual_tasks))
    review_task_1 = actual_tasks[0]

    # Notification to new assignee.
    self.assertEqual(
        'Review assigned for feature: feature one',
        review_task_1['subject'])
    self.assertIn('mock body html', review_task_1['html'])
    self.assertIn('<li>The review is now assigned to you</li>',
      review_task_1['html'])
    self.assertEqual('new@example.com', review_task_1['to'])

    review_task_2 = actual_tasks[1]

    # Notification to old assignee.
    self.assertEqual(
        'Review assigned for feature: feature one',
        review_task_2['subject'])
    self.assertIn('mock body html', review_task_2['html'])
    self.assertIn('<li>The review was previously assigned to you</li>',
      review_task_2['html'])
    self.assertEqual('old@example.com', review_task_2['to'])

    change = {
        'prop_name': 'Assigned reviewer',
        'old_val': 'old@example.com',
        'new_val': 'new@example.com',
        }
    mock_f_e_b.assert_called_once_with(
        'review-assigned-email.html', self.fe_1, [change],
        additional_template_data=addl_data)


class FeatureStarTest(testing_config.CustomTestCase):

  def setUp(self):
    self.fe_1 = FeatureEntry(
        name='feature one', summary='sum', category=1)
    self.fe_1.put()
    self.fe_2 = FeatureEntry(
        name='feature two', summary='sum', category=1)
    self.fe_2.put()
    self.fe_3 = FeatureEntry(
        name='feature three', summary='sum', category=1)
    self.fe_3.put()

  def tearDown(self):
    self.fe_1.key.delete()
    self.fe_2.key.delete()
    self.fe_3.key.delete()

  def test_get_star__no_existing(self):
    """User has never starred the given feature."""
    email = 'user1@example.com'
    feature_id = self.fe_1.key.integer_id()
    actual = notifier.FeatureStar.get_star(email, feature_id)
    self.assertEqual(None, actual)

  def test_get_and_set_star(self):
    """User can star and unstar a feature."""
    email = 'user2@example.com'
    feature_id = self.fe_1.key.integer_id()
    notifier.FeatureStar.set_star(email, feature_id)
    actual = notifier.FeatureStar.get_star(email, feature_id)
    self.assertEqual(email, actual.email)
    self.assertEqual(feature_id, actual.feature_id)
    self.assertTrue(actual.starred)
    updated_fe = FeatureEntry.get_by_id(feature_id)
    self.assertEqual(1, updated_fe.star_count)

    notifier.FeatureStar.set_star(email, feature_id, starred=False)
    actual = notifier.FeatureStar.get_star(email, feature_id)
    self.assertEqual(email, actual.email)
    self.assertEqual(feature_id, actual.feature_id)
    self.assertFalse(actual.starred)
    updated_fe = FeatureEntry.get_by_id(feature_id)
    self.assertEqual(0, updated_fe.star_count)

  def test_get_user_stars__no_stars(self):
    """User has never starred any features."""
    email = 'user4@example.com'
    with test_app.app_context():
      actual = notifier.FeatureStar.get_user_stars(email)
    self.assertEqual([], actual)

  def test_get_user_stars__some_stars(self):
    """User has starred three features."""
    email = 'user5@example.com'
    feature_1_id = self.fe_1.key.integer_id()
    feature_2_id = self.fe_2.key.integer_id()
    feature_3_id = self.fe_3.key.integer_id()
    # Note intermixed order
    notifier.FeatureStar.set_star(email, feature_1_id)
    notifier.FeatureStar.set_star(email, feature_3_id)
    notifier.FeatureStar.set_star(email, feature_2_id)

    actual = notifier.FeatureStar.get_user_stars(email)
    expected_ids = [feature_1_id, feature_2_id, feature_3_id]
    self.assertEqual(sorted(expected_ids, reverse=True), actual)
    # Cleanup
    for feature_id in expected_ids:
      notifier.FeatureStar.get_star(email, feature_id).key.delete()

  def test_get_feature_starrers__no_stars(self):
    """No user has starred the given feature."""
    feature_1_id = self.fe_1.key.integer_id()
    actual = notifier.FeatureStar.get_feature_starrers(feature_1_id)
    self.assertEqual([], actual)

  def test_get_feature_starrers__some_starrers(self):
    """Two users have starred the given feature."""
    app_user_1 = AppUser(email='user16@example.com')
    app_user_1.put()
    app_user_2 = AppUser(email='user17@example.com')
    app_user_2.put()
    feature_1_id = self.fe_1.key.integer_id()
    notifier.FeatureStar.set_star(app_user_1.email, feature_1_id)
    notifier.FeatureStar.set_star(app_user_2.email, feature_1_id)


    user_1_email = app_user_1.email
    user_2_email = app_user_2.email
    app_user_1.key.delete()
    app_user_2.key.delete()
    actual = notifier.FeatureStar.get_feature_starrers(feature_1_id)
    self.assertCountEqual(
        [user_1_email, user_2_email],
        [au.email for au in actual])


class NotifyInactiveUsersHandlerTest(testing_config.CustomTestCase):

  def setUp(self):
    active_user = AppUser(
      created=datetime(2020, 10, 1),
      email="active_user@example.com", is_admin=False, is_site_editor=False,
      last_visit=datetime(2023, 8, 30))
    active_user.put()

    inactive_user = AppUser(
      created=datetime(2020, 10, 1),
      email="inactive_user@example.com", is_admin=False, is_site_editor=False,
      last_visit=datetime(2023, 2, 20))
    inactive_user.put()
    self.inactive_user = inactive_user

    # User who has recently been given access by an admin,
    # but has not yet visited the site. They should not be considered inactive.
    newly_created_user = AppUser(
      created=datetime(2023, 8, 1),
      email="new_user@example.com", is_admin=False, is_site_editor=False)
    newly_created_user.put()

    # Very inactive user who has already been warned of inactivity
    # via notification. They should not receive a second notification.
    really_inactive_user = AppUser(
      created=datetime(2020, 10, 1),
      email="really_inactive_user@example.com", is_admin=False,
      is_site_editor=False, last_visit=datetime(2022, 10, 1),
      notified_inactive=True)
    really_inactive_user.put()

    active_admin = AppUser(
      created=datetime(2020, 10, 1),
      email="active_admin@example.com", is_admin=True, is_site_editor=True,
      last_visit=datetime(2023, 9, 30))
    active_admin.put()

    inactive_admin = AppUser(
      created=datetime(2020, 10, 1),
      email="inactive_admin@example.com", is_admin=True, is_site_editor=True,
      last_visit=datetime(2023, 3, 1))
    inactive_admin.put()

    active_site_editor = AppUser(
      created=datetime(2020, 10, 1),
      email="active_site_editor@example.com", is_admin=False,
      is_site_editor=True, last_visit=datetime(2023, 7, 30))
    active_site_editor.put()

    inactive_site_editor = AppUser(
      created=datetime(2020, 10, 1),
      email="inactive_site_editor@example.com", is_admin=False,
      is_site_editor=True, last_visit=datetime(2023, 2, 9))
    inactive_site_editor.put()

  def tearDown(self):
    for user in AppUser.query():
      user.key.delete()

  def test_determine_users_to_notify(self):
    with test_app.app_context():
      inactive_notifier = notifier.NotifyInactiveUsersHandler()
      result = inactive_notifier.get_template_data(now=datetime(2023, 9, 1))
    expected = ('1 users notified of inactivity.\n'
        'Notified users:\ninactive_user@example.com')
    self.assertEqual(result.get('message', None), expected)
    # The inactive user who was notified should be flagged as notified.
    self.assertTrue(self.inactive_user.notified_inactive)


class OTCreationRequestHandlerTest(testing_config.CustomTestCase):
  def setUp(self):
    self.feature = FeatureEntry(
        id=1, name='A feature', summary='summary', category=1)
    self.ot_stage = Stage(
      feature_id=1,
      stage_type=150,
      intent_thread_url='https://example.com/intent',
      ot_chromium_trial_name='ChromiumTrialName',
      ot_description='A brief description.',
      ot_display_name='A new origin trial',
      ot_documentation_url='https://example.com/docs',
      ot_feedback_submission_url='https://example.com/feedback',
      ot_has_third_party_support=True,
      ot_is_deprecation_trial=True,
      ot_is_critical_trial=False,
      ot_owner_email='owner@example.com',
      ot_emails=['user1@example.com', 'user2@example.com'],
      ot_webfeature_use_counter='kWebFeature',
      ot_request_note='Additional information about the trial creation.',
      milestones=MilestoneSet(
        desktop_first=100,
        desktop_last=200,
      ),
    )
    self.feature.put()
    self.ot_stage.put()

  def tearDown(self) -> None:
    kinds: list[ndb.Model] = [FeatureEntry, Stage]
    for kind in kinds:
      for entity in kind.query():
        entity.key.delete()

  def test_make_creation_request_email(self):
    stage_dict = converters.stage_to_json_dict(self.ot_stage)
    stage_dict['ot_request_note'] = self.ot_stage.ot_request_note
    handler = notifier.OTCreationRequestHandler()
    email_task = handler.make_creation_request_email(stage_dict)

    expected_body = """
<p>
  Requested by: owner@example.com
  <br>
  Additional contacts for your team?: user1@example.com,user2@example.com
  <br>
  Feature name: A new origin trial
  <br>
  Feature description: A brief description.
  <br>
  Start Chrome milestone: 100
  <br>
  End Chrome milestone: 200
  <br>
  Chromium trial name: ChromiumTrialName
  <br>
  Is this a deprecation trial?: Yes
  <br>
  Third party origin support: Yes
  <br>
  WebFeature UseCounter value: kWebFeature
  <br>
  Documentation link: https://example.com/docs
  <br>
  Chromestatus link: https://chromestatus.com/feature/1
  <br>
  Feature feedback link: https://example.com/feedback
  <br>
  Intent to Experiment link: https://example.com/intent
  <br>
  Is this a critical trial?: No
  <br>
  Anything else?: Additional information about the trial creation.
  <br>
  <br>
  Instructions for handling this request can be found at: https://g3doc.corp.google.com/chrome/origin_trials/g3doc/trial_admin.md?cl=head#setup-a-new-trial
</p>
"""
    expected = {
      'to': 'origin-trials-support@google.com',
      'subject': 'New Trial Creation Request for A new origin trial',
      'reply_to': None,
      'html': expected_body,
    }

    self.assertEqual(email_task, expected)


class OTExtendedHandlerTest(testing_config.CustomTestCase):
  def setUp(self):
    self.feature = FeatureEntry(
        id=1, name='A feature', summary='summary', category=1)
    self.ot_stage = Stage(
      id=2,
      feature_id=1,
      stage_type=150,
      intent_thread_url='https://example.com/intent',
      ot_chromium_trial_name='ChromiumTrialName',
      ot_description='A brief description.',
      ot_display_name='An existing origin trial',
      ot_documentation_url='https://example.com/docs',
      ot_feedback_submission_url='https://example.com/feedback',
      ot_has_third_party_support=True,
      ot_is_deprecation_trial=True,
      ot_is_critical_trial=False,
      ot_owner_email='owner@example.com',
      ot_emails=['user1@example.com', 'user2@example.com'],
      ot_webfeature_use_counter='kWebFeature',
      ot_request_note='Additional information about the trial creation.',
      milestones=MilestoneSet(
        desktop_first=100,
        desktop_last=103,
      ),
    )
    self.extension_stage = Stage(
      feature_id=1, ot_stage_id=2, stage_type=151,
      milestones=MilestoneSet(desktop_last=106),
      ot_owner_email='user2@example.com',
      intent_thread_url='https://example.com/intent'
    )
    self.feature.put()
    self.ot_stage.put()
    self.extension_stage.put()

  def tearDown(self) -> None:
    kinds: list[ndb.Model] = [FeatureEntry, Stage]
    for kind in kinds:
      for entity in kind.query():
        entity.key.delete()

  def test_make_extended_request_email(self):
    ot_stage_dict = converters.stage_to_json_dict(self.ot_stage)
    extension_stage_dict = converters.stage_to_json_dict(self.extension_stage)
    with test_app.app_context():
      handler = notifier.OTExtendedHandler()
      email_task = handler.build_email(extension_stage_dict, ot_stage_dict)
      # TESTDATA.make_golden(email_task['html'], 'test_make_extended_request_email.html')
      self.assertEqual(email_task['html'],
        TESTDATA['test_make_extended_request_email.html'])


class OTExtensionApprovedHandlerTest(testing_config.CustomTestCase):
  def setUp(self):
    self.feature = FeatureEntry(
        id=1, name='A feature', summary='summary', category=1)
    self.ot_stage = Stage(id=2, feature_id=1, stage_type=150,
                          ot_display_name='OT Display Name')
    self.extension_stage = Stage(
      feature_id=1, ot_stage_id=2, stage_type=151,
      milestones=MilestoneSet(desktop_last=106),
      ot_owner_email='user2@example.com',
      intent_thread_url='https://example.com/intent',
    )
    self.extension_gate = Gate(
        id=3, feature_id=1, stage_id=2, gate_type=3, state=Vote.APPROVED)
    self.extension_gate.put()
    self.feature.put()
    self.ot_stage.put()
    self.extension_stage.put()

  def tearDown(self) -> None:
    kinds: list[ndb.Model] = [FeatureEntry, Gate, Stage]
    for kind in kinds:
      for entity in kind.query():
        entity.key.delete()

  def test_make_extension_approved_email(self):
    feature_dict = converters.feature_entry_to_json_verbose(self.feature)
    with test_app.app_context():
      handler = notifier.OTExtensionApprovedHandler()
      email_task = handler.build_email(feature_dict,
                                       self.extension_stage.ot_owner_email,
                                       self.extension_gate.key.integer_id(),
                                       self.ot_stage.ot_display_name)
      # TESTDATA.make_golden(email_task['html'], 'test_make_extension_approved_email.html')
      self.assertEqual(
          email_task['subject'],
          ('[Action Required] Initiate your origin trial extension for '
           'OT Display Name'))
      self.assertEqual(email_task['html'],
        TESTDATA['test_make_extension_approved_email.html'])


class OTActivatedHandlerTest(testing_config.CustomTestCase):
  def setUp(self):
    self.contacts = [
        'ot_owner1@google.com',
        'contact1@google.com',
        'contact2@example.com']
    self.feature_1 = FeatureEntry(
        id=1, name='feature one', summary='sum', category=1, feature_type=0)
    self.feature_1.put()
    self.ot_stage = Stage(
        feature_id=1, stage_type=150, ot_display_name='Example Trial',
        origin_trial_id='111222333',
        ot_owner_email='feature_owner@google.com',
        ot_chromium_trial_name='ExampleTrial',
        milestones=MilestoneSet(desktop_first=100, desktop_last=106),
        ot_documentation_url='https://example.com/docs',
        ot_feedback_submission_url='https://example.com/feedback',
        intent_thread_url='https://example.com/experiment',
        ot_description='OT description', ot_has_third_party_support=True,
        ot_is_deprecation_trial=True)
    self.ot_stage.put()

  def tearDown(self):
    self.feature_1.key.delete()
    self.ot_stage.key.delete()

  def test_make_activated_email(self):
    with test_app.app_context():
      handler = notifier.OTActivatedHandler()
      stage_dict = converters.stage_to_json_dict(self.ot_stage)
      email_task = handler.build_email(stage_dict, self.contacts)
      # TESTDATA.make_golden(email_task['html'], 'test_make_activated_email.html')
      self.assertEqual(email_task['subject'],
                       'Example Trial origin trial is now available')
      self.assertEqual(email_task['html'],
                       TESTDATA['test_make_activated_email.html'])


class OTCreationApprovedHandlerTest(testing_config.CustomTestCase):
  def setUp(self):
    self.contacts = ['owner1@example.com',
                     'contact1@example.com',
                     'contact2@example.com']
    self.feature_1 = FeatureEntry(
        id=1, name='feature one', summary='sum', category=1, feature_type=0)
    self.feature_1.put()

  def tearDown(self):
    self.feature_1.key.delete()

  def test_make_creation_processed_email(self):
    with test_app.app_context():
      handler = notifier.OTCreationApprovedHandler()
      fe_dict = converters.feature_entry_to_json_verbose(self.feature_1)
      email_task = handler.build_email(fe_dict, self.contacts)
      # TESTDATA.make_golden(email_task['html'], 'test_make_creation_approved_email.html')
      self.assertEqual(
        email_task['subject'],
        'You can now submit your origin trial creation request')
      self.assertEqual(email_task['html'],
        TESTDATA['test_make_creation_approved_email.html'])


class OTCreationProcessedHandlerTest(testing_config.CustomTestCase):
  def setUp(self):
    self.contacts = ['owner1@example.com',
                     'contact1@example.com',
                     'contact2@example.com']
    self.feature_1 = FeatureEntry(
        id=1, name='feature one', summary='sum', category=1, feature_type=0)
    self.feature_1.put()
    self.ot_stage = Stage(
        feature_id=1, stage_type=150, ot_display_name='Example Trial',
        ot_owner_email='feature_owner@google.com',
        ot_chromium_trial_name='ExampleTrial',
        milestones=MilestoneSet(desktop_first=100, desktop_last=106),
        ot_documentation_url='https://example.com/docs',
        ot_feedback_submission_url='https://example.com/feedback',
        intent_thread_url='https://example.com/experiment',
        ot_description='OT description', ot_has_third_party_support=True,
        ot_activation_date=date(2030, 1, 1),
        ot_is_deprecation_trial=True)
    self.ot_stage.put()

  def tearDown(self):
    self.feature_1.key.delete()
    self.ot_stage.key.delete()

  def test_make_creation_processed_email(self):
    with test_app.app_context():
      handler = notifier.OTCreationProcessedHandler()
      stage_dict = converters.stage_to_json_dict(self.ot_stage)
      email_task = handler.build_email(stage_dict, self.contacts)
      # TESTDATA.make_golden(email_task['html'], 'test_make_creation_processed_email.html')
      self.assertEqual(
        email_task['subject'],
        'Example Trial origin trial has been created and will begin 2030-01-01')
      self.assertEqual(email_task['html'],
        TESTDATA['test_make_creation_processed_email.html'])


class OTCreationRequestFailedHandlerTest(testing_config.CustomTestCase):
  def setUp(self):
    self.feature_1 = FeatureEntry(
        id=1, name='feature one', summary='sum', category=1, feature_type=0)
    self.feature_1.put()
    self.ot_stage = Stage(
        id=237, feature_id=1, stage_type=150, ot_display_name='Example Trial',
        ot_owner_email='feature_owner@google.com',
        ot_chromium_trial_name='ExampleTrial',
        milestones=MilestoneSet(desktop_first=100, desktop_last=106),
        ot_documentation_url='https://example.com/docs',
        ot_feedback_submission_url='https://example.com/feedback',
        intent_thread_url='https://example.com/experiment',
        ot_description='OT description', ot_has_third_party_support=True,
        ot_activation_date=date(2030, 1, 1),
        ot_is_deprecation_trial=True, origin_trial_id='-1239058')
    self.ot_stage.put()

  def tearDown(self):
    self.feature_1.key.delete()
    self.ot_stage.key.delete()

  def test_make_creation_request_failed_email(self):
    with test_app.app_context():
      handler = notifier.OTCreationRequestFailedHandler()
      stage_dict = converters.stage_to_json_dict(self.ot_stage)
      error_text = 'Something went pretty wrong'
      email_task = handler.build_email(stage_dict, error_text)
      # TESTDATA.make_golden(email_task['html'], 'test_make_creation_request_failed_email.html')
      self.assertEqual(
        email_task['subject'],
        'Automated trial creation request failed for Example Trial')
      self.assertEqual(email_task['html'],
        TESTDATA['test_make_creation_request_failed_email.html'])


class OTActivationFailedHandlerTest(testing_config.CustomTestCase):
  def setUp(self):
    self.feature_1 = FeatureEntry(
        id=1, name='feature one', summary='sum', category=1, feature_type=0)
    self.feature_1.put()
    self.ot_stage = Stage(
        feature_id=1, stage_type=150, ot_display_name='Example Trial',
        origin_trial_id='111222333', ot_activation_date=date(2030, 1, 1),
        ot_owner_email='feature_owner@google.com',
        ot_chromium_trial_name='ExampleTrial',
        milestones=MilestoneSet(desktop_first=100, desktop_last=106),
        ot_documentation_url='https://example.com/docs',
        ot_feedback_submission_url='https://example.com/feedback',
        intent_thread_url='https://example.com/experiment',
        ot_description='OT description', ot_has_third_party_support=True,
        ot_is_deprecation_trial=True)
    self.ot_stage.put()

  def tearDown(self):
    self.feature_1.key.delete()
    self.ot_stage.key.delete()

  def test_make_activation_failed_email(self):
    with test_app.app_context():
      handler = notifier.OTActivationFailedHandler()
      stage_dict = converters.stage_to_json_dict(self.ot_stage)
      email_task = handler.build_email(stage_dict)
      # TESTDATA.make_golden(email_task['html'], 'test_make_activation_failed_email.html')
      self.assertEqual(
        email_task['subject'],
        'Automated trial activation request failed for Example Trial')
      self.assertEqual(email_task['html'],
        TESTDATA['test_make_activation_failed_email.html'])


class IntentToBlinkDevHandlerTest(testing_config.CustomTestCase):
  def setUp(self):
    self.feature_1 = FeatureEntry(
        id=1, feature_type=1, name='feature one', summary='sum', category=1,
        owner_emails=['owner@example.com'])
    self.feature_1.put()
    self.feature_1_id = self.feature_1.key.integer_id()
    self.ot_stage_1 = Stage(
        feature_id=self.feature_1_id, stage_type=150,
        origin_trial_id='-1234567890')
    self.ot_stage_1.put()
    self.ot_gate_1 = Gate(id=100, feature_id=self.feature_1_id,
                stage_id=self.ot_stage_1.key.integer_id(),
                gate_type=2, state=Vote.APPROVED)
    self.ot_gate_1.put()
    self.contacts = ['example_user@example.com', 'another_user@exmaple.com']

  def tearDown(self):
    for kind in [FeatureEntry, Stage, Gate]:
      for entity in kind.query():
        entity.key.delete()

  def test_make_intent_post_email(self):
    json_data = {
      'subject': 'Intent to Experiment: feature one',
      'feature_id': self.feature_1_id,
      'intent_type': core_enums.IntentDraftType.EXPERIMENT.value,
      'default_url': (f'https://chromestatus.com/feature/{self.feature_1_id}'
                      f'?gate=${self.ot_gate_1.key.integer_id()}'),
      'intent_cc_emails': ['cc1@example.com', 'owner@example.com'],
    }
    with test_app.app_context():
      handler = notifier.IntentToBlinkDevHandler()
      email_task = handler.build_email(self.feature_1, json_data)
      # TESTDATA.make_golden(email_task['html'], 'test_make_intent_email.html')
      self.assertEqual(email_task['to'], 'blink-dev@chromium.org')
      self.assertEqual(email_task['cc'],
                       ['cc1@example.com', 'owner@example.com'])
      self.assertEqual(email_task['subject'],
                       'Intent to Experiment: feature one')
      self.assertEqual(email_task['html'],
        TESTDATA['test_make_intent_email.html'])


class OTEndingNextReleaseReminderHandlerTest(testing_config.CustomTestCase):
  def setUp(self):
    self.contacts = ['example_user@example.com', 'another_user@exmaple.com']

  def test_make_ending_next_release_email(self):
    body_data = {
      'name': 'Some feature',
      'release_milestone': '126',
      'after_end_release': '127',
      'after_end_date': '2030-01-01'
    }
    with test_app.app_context():
      handler = notifier.OTEndingNextReleaseReminderHandler()
      email_task = handler.build_email(body_data, self.contacts)
      # TESTDATA.make_golden(email_task['html'], 'test_make_ending_next_release_email.html')
      self.assertEqual(email_task['subject'],
        'Some feature origin trial ship decision approaching')
      self.assertEqual(email_task['html'],
        TESTDATA['test_make_ending_next_release_email.html'])


class OTEndingThisReleaseReminderHandlerTest(testing_config.CustomTestCase):
  def setUp(self):
    self.contacts = ['example_user@example.com', 'another_user@exmaple.com']

  def test_make_ending_this_release_email(self):
    body_data = {
      'name': 'Some feature',
      'release_milestone': '126',
      'next_release': '127',
    }
    with test_app.app_context():
      handler = notifier.OTEndingThisReleaseReminderHandler()
      email_task = handler.build_email(body_data, self.contacts)
      # TESTDATA.make_golden(email_task['html'], 'test_make_ending_this_release_email.html')
      self.assertEqual(email_task['subject'],
        'Some feature origin trial needs blink-dev update')
      self.assertEqual(email_task['html'],
        TESTDATA['test_make_ending_this_release_email.html'])


class OTBetaAvailabilityReminderHandlerTest(testing_config.CustomTestCase):
  def setUp(self):
    self.contacts = ['example_user@example.com', 'another_user@exmaple.com']

  def test_make_beta_availability_email(self):
    body_data = {
      'name': 'Some feature',
      'release_milestone': '126',
    }
    with test_app.app_context():
      handler = notifier.OTBetaAvailabilityReminderHandler()
      email_task = handler.build_email(body_data, self.contacts)
      # TESTDATA.make_golden(email_task['html'], 'test_make_beta_availability_email.html')
      self.assertEqual(email_task['subject'],
        'Some feature origin trial is entering beta')
      self.assertEqual(email_task['html'],
        TESTDATA['test_make_beta_availability_email.html'])


class OTFirstBranchReminderHandlerTest(testing_config.CustomTestCase):
  def setUp(self):
    self.contacts = ['example_user@example.com', 'another_user@exmaple.com']

  def test_make_first_branch_email(self):
    body_data = {
      'name': 'Some feature',
      'release_milestone': '126',
      'branch_date': '2030-01-01',
    }
    with test_app.app_context():
      handler = notifier.OTFirstBranchReminderHandler()
      email_task = handler.build_email(body_data, self.contacts)
      # TESTDATA.make_golden(email_task['html'], 'test_make_first_branch_email.html')
      self.assertEqual(email_task['subject'],
        'Some feature origin trial is branching')
      self.assertEqual(email_task['html'],
        TESTDATA['test_make_first_branch_email.html'])


class OTLastBranchReminderHandlerTest(testing_config.CustomTestCase):
  def setUp(self):
    self.contacts = ['example_user@example.com', 'another_user@exmaple.com']

  def test_make_last_branch_email(self):
    body_data = {
      'name': 'Some feature',
      'release_milestone': '126',
      'branch_date': '2030-01-01',
    }
    with test_app.app_context():
      handler = notifier.OTLastBranchReminderHandler()
      email_task = handler.build_email(body_data, self.contacts)
      # TESTDATA.make_golden(email_task['html'], 'test_make_last_branch_email.html')
      self.assertEqual(email_task['subject'],
        'Some feature origin trial has branched for its last release')
      self.assertEqual(email_task['html'],
        TESTDATA['test_make_last_branch_email.html'])


class OTAutomatedProcessEmailHandlerTest(testing_config.CustomTestCase):
  def test_make_ot_process_email(self):
    body_data = {
      'email_date': '2030-01-01',
      'send_count': 100,
      'next_branch_milestone': 200,
      'next_branch_date': '2030-01-31',
      'stable_milestone': 201,
      'stable_date': '2030-02-01',
    }
    with test_app.app_context():
      handler = notifier.OTAutomatedProcessEmailHandler()
      email_task = handler.build_email(body_data)
      # TESTDATA.make_golden(email_task['html'], 'test_make_ot_process_email.html')
      self.assertEqual(email_task['subject'],
        'Origin trials automated process reminder just ran')
      self.assertEqual(email_task['html'],
        TESTDATA['test_make_ot_process_email.html'])


class ResetShippingMilestonesEmailHandlerTest(testing_config.CustomTestCase):
  def test_make_ot_process_email(self):
    body_data = {
      'chromestatus_url': 'https://chromestatus.com/feature/123',
      'APP_TITLE': 'Chrome Status Dev',
    }
    with test_app.app_context():
      handler = notifier.ResetShippingMilestonesEmailHandler()
      email_task = handler.build_email(
        123,
        'Feature Name',
        ['owner1@example.com', 'owner2@example.com']
      )
      # TESTDATA.make_golden(email_task['html'], 'test_reset_shipping_milestones_email.html')
      self.assertEqual(email_task['subject'],
<<<<<<< HEAD
        'Shipping and Rollout milestones reset for Chromestatus feature (Feature Name)')
=======
        'Shipping and Rollout milestones reset for ChromeStatus feature (Feature Name)')
>>>>>>> fb0bdc8e
      self.assertEqual(email_task['html'],
        TESTDATA['test_reset_shipping_milestones_email.html'])


class FunctionsTest(testing_config.CustomTestCase):

  def setUp(self):
    quoted_msg_id = 'xxx%3Dyyy%40mail.gmail.com'
    impl_url = notifier.BLINK_DEV_ARCHIVE_URL_PREFIX + '123' + quoted_msg_id
    expr_url = notifier.TEST_ARCHIVE_URL_PREFIX + '456' + quoted_msg_id
    self.fe_1 = FeatureEntry(
        name='feature one', summary='sum', category=1, feature_type=0)
    self.fe_1.put()

    stages = []
    # Prototyping stage.
    self.proto_stage = Stage(feature_id=self.fe_1.key.integer_id(),
        stage_type=120, intent_thread_url=impl_url)
    stages.append(self.proto_stage)
    # Origin trial stage.
    self.ot_stage = Stage(feature_id=self.fe_1.key.integer_id(), stage_type=150,
        intent_thread_url=expr_url)
    stages.append(self.ot_stage)
    # Ship stage with no intent thread url.
    self.ship_stage = Stage(
        feature_id=self.fe_1.key.integer_id(), stage_type=160,
        intent_thread_url=None)
    stages.append(self.ship_stage)
    ndb.put_multi(stages)

  def tearDown(self) -> None:
    kinds: list[ndb.Model] = [FeatureEntry, Stage]
    for kind in kinds:
      for entity in kind.query():
        entity.key.delete()

  def test_get_thread_id__normal(self):
    """We can select the correct approval thread field of a feature."""
    self.assertEqual(
        '123xxx=yyy@mail.gmail.com',
        notifier.get_thread_id(self.proto_stage))
    self.assertEqual(
        '456xxx=yyy@mail.gmail.com',
        notifier.get_thread_id(self.ot_stage))
    self.assertEqual(
        None,
        notifier.get_thread_id(self.ship_stage))

  def test_generate_thread_subject__normal(self):
    """Most intents just use the name of the intent."""
    self.assertEqual(
        'Intent to Prototype: feature one',
        notifier.generate_thread_subject(
            self.fe_1, approval_defs.PrototypeApproval))
    self.assertEqual(
        'Intent to Experiment: feature one',
        notifier.generate_thread_subject(
            self.fe_1, approval_defs.ExperimentApproval))
    self.assertEqual(
        'Intent to Extend Experiment: feature one',
        notifier.generate_thread_subject(
            self.fe_1, approval_defs.ExtendExperimentApproval))
    self.assertEqual(
        'Intent to Ship: feature one',
        notifier.generate_thread_subject(
            self.fe_1, approval_defs.ShipApproval))

  def test_generate_thread_subject__deprecation(self):
    """Deprecation intents use different subjects for most intents."""
    self.fe_1.feature_type = core_enums.FEATURE_TYPE_DEPRECATION_ID
    self.assertEqual(
        'Intent to Deprecate and Remove: feature one',
        notifier.generate_thread_subject(
            self.fe_1, approval_defs.PrototypeApproval))
    self.assertEqual(
        'Request for Deprecation Trial: feature one',
        notifier.generate_thread_subject(
            self.fe_1, approval_defs.ExperimentApproval))
    self.assertEqual(
        'Intent to Extend Deprecation Trial: feature one',
        notifier.generate_thread_subject(
            self.fe_1, approval_defs.ExtendExperimentApproval))
    self.assertEqual(
        'Intent to Ship: feature one',
        notifier.generate_thread_subject(
            self.fe_1, approval_defs.ShipApproval))


  def test_get_thread_id__trailing_junk(self):
    """We can select the correct approval thread field of a feature."""
    self.proto_stage.intent_thread_url += '?param=val#anchor'
    self.assertEqual(
        '123xxx=yyy@mail.gmail.com',
        notifier.get_thread_id(self.proto_stage))<|MERGE_RESOLUTION|>--- conflicted
+++ resolved
@@ -1528,11 +1528,7 @@
       )
       # TESTDATA.make_golden(email_task['html'], 'test_reset_shipping_milestones_email.html')
       self.assertEqual(email_task['subject'],
-<<<<<<< HEAD
-        'Shipping and Rollout milestones reset for Chromestatus feature (Feature Name)')
-=======
         'Shipping and Rollout milestones reset for ChromeStatus feature (Feature Name)')
->>>>>>> fb0bdc8e
       self.assertEqual(email_task['html'],
         TESTDATA['test_reset_shipping_milestones_email.html'])
 
