# Copyright 2020 Google Inc.
#
# Licensed under the Apache License, Version 2.0 (the "License")
# you may not use this file except in compliance with the License.
# You may obtain a copy of the License at
#
#     http://www.apache.org/licenses/LICENSE-2.0
#
# Unless required by applicable law or agreed to in writing, software
# distributed under the License is distributed on an "AS IS" BASIS,
# WITHOUT WARRANTIES OR CONDITIONS OF ANY KIND, either express or implied.
# See the License for the specific language governing permissions and
# limitations under the License.

import collections
import testing_config  # Must be imported before the module under test.
from datetime import date, datetime

import flask
from unittest import mock
import werkzeug.exceptions  # Flask HTTP stuff.
from google.cloud import ndb  # type: ignore

from api import converters

from internals import approval_defs
from internals import core_enums
from internals import notifier
from internals import stage_helpers
from internals.user_models import (
    AppUser, BlinkComponent, FeatureOwner, UserPref)
from internals.core_models import FeatureEntry, MilestoneSet, Stage
from internals.review_models import Gate, Vote
import settings

test_app = flask.Flask(__name__,
  template_folder=settings.get_flask_template_path())

# Load testdata to be used across all of the CustomTestCases
TESTDATA = testing_config.Testdata(__file__)


class EmailFormattingTest(testing_config.CustomTestCase):

  def setUp(self):
    self.fe_1 = FeatureEntry(
        name='feature one', summary='sum',
        owner_emails=['feature_owner@example.com'],
        #ot_milestone_desktop_start=100,
        editor_emails=['feature_editor@example.com', 'owner_1@example.com'],
        cc_emails=['cc@example.com'], category=1,
        devrel_emails=['devrel1@gmail.com'],
        creator_email='creator1@gmail.com',
        updater_email='editor1@gmail.com',
        blink_components=['Blink'],
        ff_views=1, safari_views=1,
        web_dev_views=1, standard_maturity=1)
    self.fe_1.put()

    self.ot_stage = Stage(feature_id=self.fe_1.key.integer_id(),
        stage_type=150, milestones=MilestoneSet(desktop_first=100))
    self.ship_stage = Stage(feature_id=self.fe_1.key.integer_id(),
        stage_type=160, milestones=MilestoneSet())
    self.ot_stage.put()
    self.ship_stage.put()
    self.fe_1_stages = stage_helpers.get_feature_stages(
        self.fe_1.key.integer_id())

    self.component_1 = BlinkComponent(name='Blink')
    self.component_1.put()
    self.component_owner_1 = FeatureOwner(
        name='owner_1', email='owner_1@example.com',
        primary_blink_components=[self.component_1.key])
    self.component_owner_1.put()
    self.watcher_1 = FeatureOwner(
        name='watcher_1', email='watcher_1@example.com',
        watching_all_features=True)
    self.watcher_1.put()
    self.changes = [dict(prop_name='test_prop', new_val='test new value',
                    old_val='test old value')]
    self.fe_2 = FeatureEntry(
        name='feature two', summary='sum',
        owner_emails=['feature_owner@example.com'],
        editor_emails=['feature_editor@example.com', 'owner_1@example.com'],
        category=1,
        creator_email='creator2@example.com',
        updater_email='editor2@example.com',
        blink_components=['Blink'], feature_type=1, ff_views=1, safari_views=1,
        web_dev_views=1, standard_maturity=1)
    self.fe_2.put()

    self.fe_2_ship_stage = Stage(feature_id=self.fe_2.key.integer_id(),
        stage_type=260, milestones=MilestoneSet())
    self.fe_2_ship_stage.put()
    self.fe_2_stages = stage_helpers.get_feature_stages(self.fe_2.key.integer_id())
    # This feature will only be used for the template tests.
    # Hardcode the Feature Key ID so that the ID is deterministic in the
    # template tests.
    self.template_fe = FeatureEntry(
        id=123, name='feature template', summary='sum',
        owner_emails=['feature_owner@example.com'],
        editor_emails=['feature_editor@example.com', 'owner_1@example.com'],
        category=1, creator_email='creator_template@example.com',
        updater_email='editor_template@example.com',
        blink_components=['Blink'], feature_type=0)
    self.template_ship_stage = Stage(feature_id=123, stage_type=160,
        milestones=MilestoneSet(desktop_first=100))
    self.template_ship_stage_2 = Stage(feature_id=123, stage_type=160,
        milestones=MilestoneSet(desktop_first=103))
    self.template_fe.put()
    self.template_ship_stage.put()
    self.template_ship_stage_2.put()
    self.template_fe.key = ndb.Key('FeatureEntry', 123)
    self.template_fe.put()

    self.maxDiff = None

  def tearDown(self):
    kinds = [FeatureEntry, Stage, FeatureOwner, BlinkComponent, Gate]
    for kind in kinds:
      for entity in kind.query():
        entity.key.delete()

  def test_highlight_diff__simple(self):
    """It produces a simple diff for adding and removing words."""
    old = 'start remove middle end'
    new = 'start middle add end'

    actual_high_old = notifier.highlight_diff(old, new, 'deletion')
    actual_high_new = notifier.highlight_diff(old, new, 'addition')

    self.assertEqual(
        ('start'
         '<span style="background:#FDD"> </span>'
         '<span style="background:#FDD">remove</span> '
         'middle '
         'end'
         ),
        actual_high_old);
    self.assertEqual(
        ('start '
         'middle '
         '<span style="background:#DFD">add</span>'
         '<span style="background:#DFD"> </span>'
         'end'
         ),
        actual_high_new);

  def test_highlight_diff__escapes(self):
    """Characters are HTML-escaped in old and new values."""
    old = '< & " \''
    new = '\' " & <'

    actual_high_old = notifier.highlight_diff(old, new, 'deletion')
    actual_high_new = notifier.highlight_diff(old, new, 'addition')

    self.assertEqual(
        ('<span style="background:#FDD">&lt;</span> '
         '&amp; '
         '<span style="background:#FDD">&#34;</span>'
         '<span style="background:#FDD"> </span>'
         '<span style="background:#FDD">&#39;</span>'
         ),
        actual_high_old);
    self.assertEqual(
        ('<span style="background:#DFD">&#39;</span>'
         '<span style="background:#DFD"> </span>'
         '<span style="background:#DFD">&#34;</span> '
         '&amp; '
         '<span style="background:#DFD">&lt;</span>'
         ),
        actual_high_new);

  def test_format_email_body__new(self):
    """We generate an email body for new features."""
    with test_app.app_context():
      body_html = notifier.format_email_body(
          'new-feature-email.html', self.template_fe, [])
    # TESTDATA.make_golden(body_html, 'test_format_email_body__new.html')
    self.assertEqual(body_html,
      TESTDATA['test_format_email_body__new.html'])

  def test_format_email_body__update_no_changes(self):
    """We don't crash if the change list is emtpy."""
    with test_app.app_context():
      body_html = notifier.format_email_body(
          'update-feature-email.html', self.template_fe, [])
    # TESTDATA.make_golden(body_html, 'test_format_email_body__update_no_changes.html')
    self.assertEqual(body_html,
      TESTDATA['test_format_email_body__update_no_changes.html'])

  def test_format_email_body__update_with_changes(self):
    """We generate an email body for an updated feature."""
    with test_app.app_context():
      body_html = notifier.format_email_body(
          'update-feature-email.html', self.template_fe, self.changes)
    # TESTDATA.make_golden(body_html, 'test_format_email_body__update_with_changes.html')
    self.assertEqual(body_html,
      TESTDATA['test_format_email_body__update_with_changes.html'])

  def test_accumulate_reasons(self):
    """We can accumulate lists of reasons why we sent a message to a user."""
    addr_reasons = collections.defaultdict(list)

    # Adding an empty list of users
    notifier.accumulate_reasons(addr_reasons, [], 'a reason')
    self.assertEqual({}, addr_reasons)

    # Adding some users builds up a bigger reason dictionary.
    notifier.accumulate_reasons(
        addr_reasons, [self.component_owner_1.email], 'a reason')
    self.assertEqual(
        {'owner_1@example.com': ['a reason']},
        addr_reasons)

    notifier.accumulate_reasons(
        addr_reasons, [self.component_owner_1.email, self.watcher_1.email],
        'another reason')
    self.assertEqual(
        {'owner_1@example.com': ['a reason', 'another reason'],
         'watcher_1@example.com': ['another reason'],
        },
        addr_reasons)

    # We can also add email addresses that are not users.
    notifier.accumulate_reasons(
        addr_reasons, ['mailing-list@example.com'], 'third reason')
    self.assertEqual(
        {'owner_1@example.com': ['a reason', 'another reason'],
         'watcher_1@example.com': ['another reason'],
         'mailing-list@example.com': ['third reason'],
        },
        addr_reasons)

  def test_convert_reasons_to_task__no_reasons(self):
    with self.assertRaises(AssertionError):
      notifier.convert_reasons_to_task(
          'addr', [], 'html', 'subject', 'triggerer')

  def test_convert_reasons_to_task__normal(self):
    actual = notifier.convert_reasons_to_task(
        'addr', ['reason 1', 'reason 2'], 'html', 'subject',
        'triggerer@example.com')
    self.assertCountEqual(
        ['to', 'subject', 'html', 'reply_to'],
        list(actual.keys()))
    self.assertEqual('addr', actual['to'])
    self.assertEqual('subject', actual['subject'])
    self.assertEqual(None, actual['reply_to'])  # Lacks perm to reply.
    self.assertIn('html', actual['html'])
    self.assertIn('reason 1', actual['html'])
    self.assertIn('reason 2', actual['html'])

  def test_convert_reasons_to_task__can_reply(self):
    """If the user is allowed to reply, set reply_to to the triggerer."""
    actual = notifier.convert_reasons_to_task(
        'user@chromium.org', ['reason 1', 'reason 2'], 'html', 'subject',
        'triggerer@example.com')
    self.assertCountEqual(
        ['to', 'subject', 'html', 'reply_to'],
        list(actual.keys()))
    self.assertEqual('user@chromium.org', actual['to'])
    self.assertEqual('subject', actual['subject'])
    self.assertEqual('triggerer@example.com', actual['reply_to'])

  def test_apply_subscription_rules__iwa_match(self):
    """When a feature has category IWA rule, a reason is returned."""
    self.fe_1.category = core_enums.IWA
    changes = [{'prop_name': 'shipped_android_milestone'}]  # Anything

    actual = notifier.apply_subscription_rules(
        self.fe_1, changes)

    self.assertEqual(
        {notifier.IWA_RULE_REASON: notifier.IWA_RULE_ADDRS},
        actual)

  def test_apply_subscription_rules__relevant_match(self):
    """When a feature and change match a rule, a reason is returned."""
    self.ship_stage.milestones.android_first = 88
    changes = [{'prop_name': 'shipped_android_milestone'}]

    actual = notifier.apply_subscription_rules(
        self.fe_1, changes)

    self.assertEqual(
        {notifier.WEBVIEW_RULE_REASON: notifier.WEBVIEW_RULE_ADDRS},
        actual)

  def test_apply_subscription_rules__irrelevant_match(self):
    """When a feature matches, but the change is not relevant => skip."""
    self.ship_stage.milestones.android_first = 88
    self.ship_stage.put()
    changes = [{'prop_name': 'some_other_field'}]  # irrelevant changesa

    actual = notifier.apply_subscription_rules(
        self.fe_1, changes)

    self.assertEqual({}, actual)

  def test_apply_subscription_rules__non_match(self):
    """When a feature is not a match => skip."""
    changes = [{'prop_name': 'shipped_android_milestone'}]

    # No milestones of any kind set.
    actual = notifier.apply_subscription_rules(
        self.fe_1, changes)
    self.assertEqual({}, actual)

    # Webview is also set
    self.ship_stage.milestones.android_first = 88
    self.ship_stage.milestones.webview_first = 89
    actual = notifier.apply_subscription_rules(
        self.fe_1, changes)
    self.assertEqual({}, actual)

  @mock.patch('internals.notifier.format_email_body')
  def test_make_feature_changes_email__new(self, mock_f_e_b):
    """We send email to component owners and subscribers for new features."""
    mock_f_e_b.return_value = 'mock body html'
    actual_tasks = notifier.make_feature_changes_email(
        self.fe_1, is_update=False, changes=[])
    self.assertEqual(6, len(actual_tasks))
    (feature_cc_task, devrel_task, feature_editor_task, feature_owner_task,
     component_owner_task, watcher_task) = actual_tasks

    # Notification to feature owner.
    self.assertEqual('feature_owner@example.com', feature_owner_task['to'])
    self.assertEqual('new feature: feature one', feature_owner_task['subject'])
    self.assertIn('mock body html', feature_owner_task['html'])
    self.assertIn('<li>You are listed as an owner of this feature</li>',
      feature_owner_task['html'])

    # Notification to feature editor.
    self.assertEqual('new feature: feature one', feature_editor_task['subject'])
    self.assertIn('mock body html', feature_editor_task['html'])
    self.assertIn('<li>You are listed as an editor of this feature</li>',
      feature_editor_task['html'])
    self.assertEqual('feature_editor@example.com', feature_editor_task['to'])

    # Notification to devrel to feature changes.
    self.assertEqual('new feature: feature one', devrel_task['subject'])
    self.assertIn('mock body html', devrel_task['html'])
    self.assertIn('<li>You are a devrel contact for this feature.</li>',
      devrel_task['html'])
    self.assertEqual('devrel1@gmail.com', devrel_task['to'])

    # Notification to user CC'd to feature changes.
    self.assertEqual('new feature: feature one', feature_cc_task['subject'])
    self.assertIn('mock body html', feature_cc_task['html'])
    self.assertIn('<li>You are CC\'d on this feature</li>',
      feature_cc_task['html'])
    self.assertEqual('cc@example.com', feature_cc_task['to'])

    # Notification to component owner.
    self.assertEqual('new feature: feature one', component_owner_task['subject'])
    self.assertIn('mock body html', component_owner_task['html'])
    # Component owner is also a feature editor and should have both reasons.
    self.assertIn('<li>You are an owner of this feature\'s component</li>\n'
                  '<li>You are listed as an editor of this feature</li>',
      component_owner_task['html'])
    self.assertEqual('owner_1@example.com', component_owner_task['to'])

    # Notification to feature change watcher.
    self.assertEqual('new feature: feature one', watcher_task['subject'])
    self.assertIn('mock body html', watcher_task['html'])
    self.assertIn('<li>You are watching all feature changes</li>',
      watcher_task['html'])
    self.assertEqual('watcher_1@example.com', watcher_task['to'])

    mock_f_e_b.assert_called_once_with(
        'new-feature-email.html', self.fe_1, [],
        updater_email='creator1@gmail.com')

  @mock.patch('internals.notifier.format_email_body')
  def test_make_feature_changes_email__update(self, mock_f_e_b):
    """We send email to component owners and subscribers for edits."""
    mock_f_e_b.return_value = 'mock body html'
    actual_tasks = notifier.make_feature_changes_email(
        self.fe_1, True, self.changes)
    self.assertEqual(6, len(actual_tasks))
    (feature_cc_task, devrel_task, feature_editor_task, feature_owner_task,
     component_owner_task, watcher_task) = actual_tasks

    # Notification to feature owner.
    self.assertEqual('feature_owner@example.com', feature_owner_task['to'])
    self.assertEqual('updated feature: feature one',
      feature_owner_task['subject'])
    self.assertIn('mock body html', feature_owner_task['html'])
    self.assertIn('<li>You are listed as an owner of this feature</li>',
      feature_owner_task['html'])

    # Notification to feature editor.
    self.assertEqual('updated feature: feature one',
      feature_editor_task['subject'])
    self.assertIn('mock body html', feature_editor_task['html'])
    self.assertIn('<li>You are listed as an editor of this feature</li>',
      feature_editor_task['html'])
    self.assertEqual('feature_editor@example.com', feature_editor_task['to'])

    # Notification to devrel to feature changes.
    self.assertEqual('updated feature: feature one', devrel_task['subject'])
    self.assertIn('mock body html', devrel_task['html'])
    self.assertIn('<li>You are a devrel contact for this feature.</li>',
      devrel_task['html'])
    self.assertEqual('devrel1@gmail.com', devrel_task['to'])

    # Notification to user CC'd on feature changes.
    self.assertEqual('updated feature: feature one',
      feature_cc_task['subject'])
    self.assertIn('mock body html', feature_cc_task['html'])
    self.assertIn('<li>You are CC\'d on this feature</li>',
      feature_cc_task['html'])
    self.assertEqual('cc@example.com', feature_cc_task['to'])

    # Notification to component owner.
    self.assertEqual('updated feature: feature one',
      component_owner_task['subject'])
    self.assertIn('mock body html', component_owner_task['html'])
    # Component owner is also a feature editor and should have both reasons.
    self.assertIn('<li>You are an owner of this feature\'s component</li>\n'
                  '<li>You are listed as an editor of this feature</li>',
      component_owner_task['html'])
    self.assertEqual('owner_1@example.com', component_owner_task['to'])

    # Notification to feature change watcher.
    self.assertEqual('updated feature: feature one', watcher_task['subject'])
    self.assertIn('mock body html', watcher_task['html'])
    self.assertIn('<li>You are watching all feature changes</li>',
      watcher_task['html'])
    self.assertEqual('watcher_1@example.com', watcher_task['to'])

    mock_f_e_b.assert_called_once_with(
        'update-feature-email.html', self.fe_1, self.changes,
        updater_email='editor1@gmail.com')

  @mock.patch('internals.notifier.format_email_body')
  def test_make_feature_changes_email__starrer(self, mock_f_e_b):
    """We send email to users who starred the feature."""
    mock_f_e_b.return_value = 'mock body html'
    notifier.FeatureStar.set_star(
        'starrer_1@example.com', self.fe_1.key.integer_id())
    actual_tasks = notifier.make_feature_changes_email(
        self.fe_1, True, self.changes)
    self.assertEqual(7, len(actual_tasks))
    (feature_cc_task, devrel_task, feature_editor_task, feature_owner_task,
     component_owner_task, starrer_task, watcher_task) = actual_tasks

    # Notification to feature owner.
    self.assertEqual('feature_owner@example.com', feature_owner_task['to'])
    self.assertEqual('updated feature: feature one',
      feature_owner_task['subject'])
    self.assertIn('mock body html', feature_owner_task['html'])
    self.assertIn('<li>You are listed as an owner of this feature</li>',
      feature_owner_task['html'])

    # Notification to feature editor.
    self.assertEqual('updated feature: feature one',
      feature_editor_task['subject'])
    self.assertIn('mock body html', feature_editor_task['html'])
    self.assertIn('<li>You are listed as an editor of this feature</li>',
      feature_editor_task['html'])
    self.assertEqual('feature_editor@example.com', feature_editor_task['to'])

    # Notification to devrel to feature changes.
    self.assertEqual('updated feature: feature one', devrel_task['subject'])
    self.assertIn('mock body html', devrel_task['html'])
    self.assertIn('<li>You are a devrel contact for this feature.</li>',
      devrel_task['html'])
    self.assertEqual('devrel1@gmail.com', devrel_task['to'])

    # Notification to user CC'd on feature changes.
    self.assertEqual('updated feature: feature one',
      feature_cc_task['subject'])
    self.assertIn('mock body html', feature_cc_task['html'])
    self.assertIn('<li>You are CC\'d on this feature</li>',
      feature_cc_task['html'])
    self.assertEqual('cc@example.com', feature_cc_task['to'])

    # Notification to component owner.
    self.assertEqual('updated feature: feature one',
      component_owner_task['subject'])
    self.assertIn('mock body html', component_owner_task['html'])
    # Component owner is also a feature editor and should have both reasons.
    self.assertIn('<li>You are an owner of this feature\'s component</li>\n'
                  '<li>You are listed as an editor of this feature</li>',
      component_owner_task['html'])
    self.assertEqual('owner_1@example.com', component_owner_task['to'])

    # Notification to feature starrer.
    self.assertEqual('updated feature: feature one', starrer_task['subject'])
    self.assertIn('mock body html', starrer_task['html'])
    self.assertIn('<li>You starred this feature</li>',
      starrer_task['html'])
    self.assertEqual('starrer_1@example.com', starrer_task['to'])

    # Notification to feature change watcher.
    self.assertEqual('updated feature: feature one', watcher_task['subject'])
    self.assertIn('mock body html', watcher_task['html'])
    self.assertIn('<li>You are watching all feature changes</li>',
      watcher_task['html'])
    self.assertEqual('watcher_1@example.com', watcher_task['to'])

    mock_f_e_b.assert_called_once_with(
        'update-feature-email.html', self.fe_1, self.changes,
        updater_email='editor1@gmail.com')


  @mock.patch('internals.notifier.format_email_body')
  def test_make_feature_changes_email__starrer_unsubscribed(self, mock_f_e_b):
    """We don't email users who starred the feature but opted out."""
    mock_f_e_b.return_value = 'mock body html'
    starrer_2_pref = UserPref(
        email='starrer_2@example.com',
        notify_as_starrer=False)
    starrer_2_pref.put()
    notifier.FeatureStar.set_star(
        'starrer_2@example.com', self.fe_2.key.integer_id())
    actual_tasks = notifier.make_feature_changes_email(
        self.fe_2, True, self.changes)
    self.assertEqual(4, len(actual_tasks))
    # Note: There is no starrer_task.
    (feature_editor_task, feature_owner_task, component_owner_task,
     watcher_task) = actual_tasks
    self.assertEqual('feature_editor@example.com', feature_editor_task['to'])
    self.assertEqual('feature_owner@example.com', feature_owner_task['to'])
    self.assertEqual('owner_1@example.com', component_owner_task['to'])
    self.assertEqual('watcher_1@example.com', watcher_task['to'])
    mock_f_e_b.assert_called_once_with(
        'update-feature-email.html', self.fe_2, self.changes,
        updater_email='editor2@example.com')


class FeatureCommentHandlerTest(testing_config.CustomTestCase):

  def setUp(self):
    self.fe_1 = FeatureEntry(
        name='feature one', summary='sum',
        owner_emails=['feature_owner@example.com'],
        editor_emails=['feature_editor@example.com', 'owner_1@example.com'],
        cc_emails=['cc@example.com'], category=1,
        devrel_emails=['devrel1@gmail.com'],
        creator_email='creator1@gmail.com',
        updater_email='editor1@gmail.com',
        blink_components=['Blink'],
        ff_views=1, safari_views=1,
        web_dev_views=1, standard_maturity=1)
    self.fe_1.put()

    self.handler = notifier.FeatureCommentHandler()
    self.additional_template_data = {
        'gate_url': 'fake gate url',
        'triggering_user_email': 'commenter@example.com',
        'content': 'fake content',
        }


  def tearDown(self):
    kinds = [FeatureEntry, Stage, FeatureOwner, BlinkComponent, Gate]
    for kind in kinds:
      for entity in kind.query():
        entity.key.delete()

  @mock.patch('internals.notifier.format_email_body')
  @mock.patch('internals.approval_defs.get_approvers')
  def test_make_new_comments_email__unassigned(
      self, mock_get_approvers, mock_f_e_b):
    """We notify feature participants of comments."""
    mock_f_e_b.return_value = 'mock body html'
    mock_get_approvers.return_value = ['approver1@example.com']

    actual_tasks = self.handler.make_new_comments_email(
        self.fe_1, 1, 'commenter@example.com', self.additional_template_data)
    self.assertEqual(6, len(actual_tasks))
    (review_task_1, feature_cc_task, devrel_task,
     feature_editor_task, feature_owner_task, feature_editor_task_2) = actual_tasks

    self.assertEqual('New comments for feature: feature one', review_task_1['subject'])
    self.assertIn('mock body html', review_task_1['html'])
    self.assertIn('<li>You are a reviewer for this type of gate</li>',
      review_task_1['html'])
    self.assertEqual('approver1@example.com', review_task_1['to'])

    # Notification to feature owner.
    self.assertEqual('feature_owner@example.com', feature_owner_task['to'])
    self.assertEqual('New comments for feature: feature one',
      feature_owner_task['subject'])
    self.assertIn('mock body html', feature_owner_task['html'])
    self.assertIn('<li>You are listed as an owner of this feature</li>',
      feature_owner_task['html'])

    # Notification to feature editor.
    self.assertEqual('New comments for feature: feature one',
      feature_editor_task['subject'])
    self.assertIn('mock body html', feature_editor_task['html'])
    self.assertIn('<li>You are listed as an editor of this feature</li>',
      feature_editor_task['html'])
    self.assertEqual('feature_editor@example.com', feature_editor_task['to'])

    # Notification to devrel to feature changes.
    self.assertEqual('New comments for feature: feature one', devrel_task['subject'])
    self.assertIn('mock body html', devrel_task['html'])
    self.assertIn('<li>You are a devrel contact for this feature.</li>',
      devrel_task['html'])
    self.assertEqual('devrel1@gmail.com', devrel_task['to'])

    # Notification to user CC'd on feature changes.
    self.assertEqual('New comments for feature: feature one',
      feature_cc_task['subject'])
    self.assertIn('mock body html', feature_cc_task['html'])
    self.assertIn('<li>You are CC\'d on this feature</li>',
      feature_cc_task['html'])
    self.assertEqual('cc@example.com', feature_cc_task['to'])

    self.assertEqual('New comments for feature: feature one', feature_editor_task_2['subject'])
    self.assertIn('mock body html', feature_editor_task_2['html'])
    self.assertIn('<li>You are listed as an editor of this feature</li>',
      feature_editor_task_2['html'])
    self.assertEqual('owner_1@example.com', feature_editor_task_2['to'])

    mock_f_e_b.assert_called_once_with(
        self.handler.EMAIL_TEMPLATE_PATH, self.fe_1, [],
        additional_template_data=self.additional_template_data)
    mock_get_approvers.assert_called_once_with(1)

  @mock.patch('internals.notifier.format_email_body')
  def test_make_new_comments_email__assigned(self, mock_f_e_b):
    """We notify only assigned reviewers of new comments, not all reviewers."""
    mock_f_e_b.return_value = 'mock body html'
    gate_1 = Gate(
        feature_id=self.fe_1.key.integer_id(), gate_type=1,
        stage_id=123, state=0, assignee_emails=['approver3@example.com'])
    gate_1.put()

    actual_tasks = self.handler.make_new_comments_email(
        self.fe_1, 1, 'commenter@example.com', self.additional_template_data)
    self.assertEqual(6, len(actual_tasks))
    review_task_1 = actual_tasks[0]

    self.assertEqual('New comments for feature: feature one', review_task_1['subject'])
    self.assertIn('mock body html', review_task_1['html'])
    self.assertIn('<li>This review is assigned to you</li>',
      review_task_1['html'])
    self.assertEqual('approver3@example.com', review_task_1['to'])


class FeatureReviewHandlerTest(testing_config.CustomTestCase):

  def setUp(self):
    self.fe_1 = FeatureEntry(
        name='feature one', summary='sum',
        owner_emails=['feature_owner@example.com'],
        editor_emails=['feature_editor@example.com', 'owner_1@example.com'],
        cc_emails=['cc@example.com'], category=1,
        devrel_emails=['devrel1@gmail.com'],
        creator_email='creator1@gmail.com',
        updater_email='editor1@gmail.com',
        blink_components=['Blink'],
        ff_views=1, safari_views=1,
        web_dev_views=1, standard_maturity=1)
    self.fe_1.put()

    self.changes = [{
        'prop_name': 'Review status change in gate_url',
        'new_val': 'Review requested',
        'old_val': 'na',
    }]
    self.handler = notifier.FeatureReviewHandler()

  def tearDown(self):
    kinds = [FeatureEntry, Stage, FeatureOwner, BlinkComponent, Gate]
    for kind in kinds:
      for entity in kind.query():
        entity.key.delete()

  @mock.patch('internals.notifier.format_email_body')
  @mock.patch('internals.approval_defs.get_approvers')
  def test_make_review_requests_email__unassigned(
      self, mock_get_approvers, mock_f_e_b):
    """We send email to approvers for a review request."""
    mock_f_e_b.return_value = 'mock body html'
    mock_get_approvers.return_value = ['approver1@example.com', 'approver2@example.com']

    addl_data = {
        'gate_url': 'gate_url',
        'new_val': 'Review requested',
        'updater_email': None,
        'team_name': None,
        }
    actual_tasks = self.handler.make_review_requests_email(
        self.fe_1, 1, addl_data)
    self.assertEqual(2, len(actual_tasks))
    review_task_1 = actual_tasks[0]

    # Notification to feature change watcher.
    self.assertEqual('Review Request for feature: feature one', review_task_1['subject'])
    self.assertIn('mock body html', review_task_1['html'])
    self.assertIn('<li>You are a reviewer for this type of gate</li>',
      review_task_1['html'])
    self.assertEqual('approver1@example.com', review_task_1['to'])

    review_task_2 = actual_tasks[1]

    # Notification to feature change watcher.
    self.assertEqual('Review Request for feature: feature one', review_task_2['subject'])
    self.assertIn('mock body html', review_task_2['html'])
    self.assertIn('<li>You are a reviewer for this type of gate</li>',
      review_task_2['html'])
    self.assertEqual('approver2@example.com', review_task_2['to'])

    mock_f_e_b.assert_called_once_with(
        'review-request-email.html', self.fe_1, [],
        additional_template_data=addl_data)
    mock_get_approvers.assert_called_once_with(1)

  @mock.patch('internals.notifier.format_email_body')
  def test_make_review_requests_email__assigned(self, mock_f_e_b):
    """We send email to the assigned reviewer for a review request."""
    mock_f_e_b.return_value = 'mock body html'
    gate_1 = Gate(
        feature_id=self.fe_1.key.integer_id(), gate_type=1,
        stage_id=123, state=0, assignee_emails=['approver3@example.com'])
    gate_1.put()

    addl_data = {
        'gate_url': 'gate_url',
        'new_val': 'Review requested',
        'updater_email': None,
        'team_name': None,
        }
    actual_tasks = self.handler.make_review_requests_email(
        self.fe_1, 1, addl_data)
    self.assertEqual(1, len(actual_tasks))
    review_task_1 = actual_tasks[0]

    # Notification to feature change watcher.
    self.assertEqual('Review Request for feature: feature one', review_task_1['subject'])
    self.assertIn('mock body html', review_task_1['html'])
    self.assertIn('<li>This review is assigned to you</li>',
      review_task_1['html'])
    self.assertEqual('approver3@example.com', review_task_1['to'])


class ReviewAssignementHandlerTest(testing_config.CustomTestCase):

  def setUp(self):
    self.fe_1 = FeatureEntry(
        name='feature one', summary='sum',
        owner_emails=['feature_owner@example.com'],
        editor_emails=['feature_editor@example.com', 'owner_1@example.com'],
        cc_emails=['cc@example.com'], category=1,
        devrel_emails=['devrel1@gmail.com'],
        creator_email='creator1@gmail.com',
        updater_email='editor1@gmail.com',
        blink_components=['Blink'],
        ff_views=1, safari_views=1,
        web_dev_views=1, standard_maturity=1)
    self.fe_1.put()

    self.handler = notifier.ReviewAssignmentHandler()

  def tearDown(self):
    kinds = [FeatureEntry, Stage, FeatureOwner, BlinkComponent, Gate]
    for kind in kinds:
      for entity in kind.query():
        entity.key.delete()

  @mock.patch('internals.notifier.format_email_body')
  def test_make_review_assignment_email(self, mock_f_e_b):
    """We send email to the assigned reviewers."""
    mock_f_e_b.return_value = 'mock body html'

    addl_data = {
        'gate_url': 'gate_url',
        'updater_email': None,
        'team_name': None,
        }
    actual_tasks = self.handler.make_review_assignment_email(
        self.fe_1, 'triggerer@example.com',
        ['old@example.com'],['new@example.com'], addl_data)
    self.assertEqual(2, len(actual_tasks))
    review_task_1 = actual_tasks[0]

    # Notification to new assignee.
    self.assertEqual(
        'Review assigned for feature: feature one',
        review_task_1['subject'])
    self.assertIn('mock body html', review_task_1['html'])
    self.assertIn('<li>The review is now assigned to you</li>',
      review_task_1['html'])
    self.assertEqual('new@example.com', review_task_1['to'])

    review_task_2 = actual_tasks[1]

    # Notification to old assignee.
    self.assertEqual(
        'Review assigned for feature: feature one',
        review_task_2['subject'])
    self.assertIn('mock body html', review_task_2['html'])
    self.assertIn('<li>The review was previously assigned to you</li>',
      review_task_2['html'])
    self.assertEqual('old@example.com', review_task_2['to'])

    change = {
        'prop_name': 'Assigned reviewer',
        'old_val': 'old@example.com',
        'new_val': 'new@example.com',
        }
    mock_f_e_b.assert_called_once_with(
        'review-assigned-email.html', self.fe_1, [change],
        additional_template_data=addl_data)


class FeatureStarTest(testing_config.CustomTestCase):

  def setUp(self):
    self.fe_1 = FeatureEntry(
        name='feature one', summary='sum', category=1)
    self.fe_1.put()
    self.fe_2 = FeatureEntry(
        name='feature two', summary='sum', category=1)
    self.fe_2.put()
    self.fe_3 = FeatureEntry(
        name='feature three', summary='sum', category=1)
    self.fe_3.put()

  def tearDown(self):
    self.fe_1.key.delete()
    self.fe_2.key.delete()
    self.fe_3.key.delete()

  def test_get_star__no_existing(self):
    """User has never starred the given feature."""
    email = 'user1@example.com'
    feature_id = self.fe_1.key.integer_id()
    actual = notifier.FeatureStar.get_star(email, feature_id)
    self.assertEqual(None, actual)

  def test_get_and_set_star(self):
    """User can star and unstar a feature."""
    email = 'user2@example.com'
    feature_id = self.fe_1.key.integer_id()
    notifier.FeatureStar.set_star(email, feature_id)
    actual = notifier.FeatureStar.get_star(email, feature_id)
    self.assertEqual(email, actual.email)
    self.assertEqual(feature_id, actual.feature_id)
    self.assertTrue(actual.starred)
    updated_fe = FeatureEntry.get_by_id(feature_id)
    self.assertEqual(1, updated_fe.star_count)

    notifier.FeatureStar.set_star(email, feature_id, starred=False)
    actual = notifier.FeatureStar.get_star(email, feature_id)
    self.assertEqual(email, actual.email)
    self.assertEqual(feature_id, actual.feature_id)
    self.assertFalse(actual.starred)
    updated_fe = FeatureEntry.get_by_id(feature_id)
    self.assertEqual(0, updated_fe.star_count)

  def test_get_user_stars__no_stars(self):
    """User has never starred any features."""
    email = 'user4@example.com'
    with test_app.app_context():
      actual = notifier.FeatureStar.get_user_stars(email)
    self.assertEqual([], actual)

  def test_get_user_stars__some_stars(self):
    """User has starred three features."""
    email = 'user5@example.com'
    feature_1_id = self.fe_1.key.integer_id()
    feature_2_id = self.fe_2.key.integer_id()
    feature_3_id = self.fe_3.key.integer_id()
    # Note intermixed order
    notifier.FeatureStar.set_star(email, feature_1_id)
    notifier.FeatureStar.set_star(email, feature_3_id)
    notifier.FeatureStar.set_star(email, feature_2_id)

    actual = notifier.FeatureStar.get_user_stars(email)
    expected_ids = [feature_1_id, feature_2_id, feature_3_id]
    self.assertEqual(sorted(expected_ids, reverse=True), actual)
    # Cleanup
    for feature_id in expected_ids:
      notifier.FeatureStar.get_star(email, feature_id).key.delete()

  def test_get_feature_starrers__no_stars(self):
    """No user has starred the given feature."""
    feature_1_id = self.fe_1.key.integer_id()
    actual = notifier.FeatureStar.get_feature_starrers(feature_1_id)
    self.assertEqual([], actual)

  def test_get_feature_starrers__some_starrers(self):
    """Two users have starred the given feature."""
    app_user_1 = AppUser(email='user16@example.com')
    app_user_1.put()
    app_user_2 = AppUser(email='user17@example.com')
    app_user_2.put()
    feature_1_id = self.fe_1.key.integer_id()
    notifier.FeatureStar.set_star(app_user_1.email, feature_1_id)
    notifier.FeatureStar.set_star(app_user_2.email, feature_1_id)


    user_1_email = app_user_1.email
    user_2_email = app_user_2.email
    app_user_1.key.delete()
    app_user_2.key.delete()
    actual = notifier.FeatureStar.get_feature_starrers(feature_1_id)
    self.assertCountEqual(
        [user_1_email, user_2_email],
        [au.email for au in actual])


class NotifyInactiveUsersHandlerTest(testing_config.CustomTestCase):

  def setUp(self):
    active_user = AppUser(
      created=datetime(2020, 10, 1),
      email="active_user@example.com", is_admin=False, is_site_editor=False,
      last_visit=datetime(2023, 8, 30))
    active_user.put()

    inactive_user = AppUser(
      created=datetime(2020, 10, 1),
      email="inactive_user@example.com", is_admin=False, is_site_editor=False,
      last_visit=datetime(2023, 2, 20))
    inactive_user.put()
    self.inactive_user = inactive_user

    # User who has recently been given access by an admin,
    # but has not yet visited the site. They should not be considered inactive.
    newly_created_user = AppUser(
      created=datetime(2023, 8, 1),
      email="new_user@example.com", is_admin=False, is_site_editor=False)
    newly_created_user.put()

    # Very inactive user who has already been warned of inactivity
    # via notification. They should not receive a second notification.
    really_inactive_user = AppUser(
      created=datetime(2020, 10, 1),
      email="really_inactive_user@example.com", is_admin=False,
      is_site_editor=False, last_visit=datetime(2022, 10, 1),
      notified_inactive=True)
    really_inactive_user.put()

    active_admin = AppUser(
      created=datetime(2020, 10, 1),
      email="active_admin@example.com", is_admin=True, is_site_editor=True,
      last_visit=datetime(2023, 9, 30))
    active_admin.put()

    inactive_admin = AppUser(
      created=datetime(2020, 10, 1),
      email="inactive_admin@example.com", is_admin=True, is_site_editor=True,
      last_visit=datetime(2023, 3, 1))
    inactive_admin.put()

    active_site_editor = AppUser(
      created=datetime(2020, 10, 1),
      email="active_site_editor@example.com", is_admin=False,
      is_site_editor=True, last_visit=datetime(2023, 7, 30))
    active_site_editor.put()

    inactive_site_editor = AppUser(
      created=datetime(2020, 10, 1),
      email="inactive_site_editor@example.com", is_admin=False,
      is_site_editor=True, last_visit=datetime(2023, 2, 9))
    inactive_site_editor.put()

  def tearDown(self):
    for user in AppUser.query():
      user.key.delete()

  def test_determine_users_to_notify(self):
    with test_app.app_context():
      inactive_notifier = notifier.NotifyInactiveUsersHandler()
      result = inactive_notifier.get_template_data(now=datetime(2023, 9, 1))
    expected = ('1 users notified of inactivity.\n'
        'Notified users:\ninactive_user@example.com')
    self.assertEqual(result.get('message', None), expected)
    # The inactive user who was notified should be flagged as notified.
    self.assertTrue(self.inactive_user.notified_inactive)


class OTCreationRequestHandlerTest(testing_config.CustomTestCase):
  def setUp(self):
    self.feature = FeatureEntry(
        id=1, name='A feature', summary='summary', category=1)
    self.ot_stage = Stage(
      feature_id=1,
      stage_type=150,
      intent_thread_url='https://example.com/intent',
      ot_chromium_trial_name='ChromiumTrialName',
      ot_description='A brief description.',
      ot_display_name='A new origin trial',
      ot_documentation_url='https://example.com/docs',
      ot_feedback_submission_url='https://example.com/feedback',
      ot_has_third_party_support=True,
      ot_is_deprecation_trial=True,
      ot_is_critical_trial=False,
      ot_owner_email='owner@example.com',
      ot_emails=['user1@example.com', 'user2@example.com'],
      ot_webfeature_use_counter='kWebFeature',
      ot_request_note='Additional information about the trial creation.',
      milestones=MilestoneSet(
        desktop_first=100,
        desktop_last=200,
      ),
    )
    self.feature.put()
    self.ot_stage.put()

  def tearDown(self) -> None:
    kinds: list[ndb.Model] = [FeatureEntry, Stage]
    for kind in kinds:
      for entity in kind.query():
        entity.key.delete()

  def test_make_creation_request_email(self):
    stage_dict = converters.stage_to_json_dict(self.ot_stage)
    stage_dict['ot_request_note'] = self.ot_stage.ot_request_note
    handler = notifier.OTCreationRequestHandler()
    email_task = handler.make_creation_request_email(stage_dict)

    expected_body = """
<p>
  Requested by: owner@example.com
  <br>
  Additional contacts for your team?: user1@example.com,user2@example.com
  <br>
  Feature name: A new origin trial
  <br>
  Feature description: A brief description.
  <br>
  Start Chrome milestone: 100
  <br>
  End Chrome milestone: 200
  <br>
  Chromium trial name: ChromiumTrialName
  <br>
  Is this a deprecation trial?: Yes
  <br>
  Third party origin support: Yes
  <br>
  WebFeature UseCounter value: kWebFeature
  <br>
  Documentation link: https://example.com/docs
  <br>
  Chromestatus link: https://chromestatus.com/feature/1
  <br>
  Feature feedback link: https://example.com/feedback
  <br>
  Intent to Experiment link: https://example.com/intent
  <br>
  Is this a critical trial?: No
  <br>
  Anything else?: Additional information about the trial creation.
  <br>
  <br>
  Instructions for handling this request can be found at: https://g3doc.corp.google.com/chrome/origin_trials/g3doc/trial_admin.md?cl=head#setup-a-new-trial
</p>
"""
    expected = {
      'to': 'origin-trials-support@google.com',
      'subject': 'New Trial Creation Request for A new origin trial',
      'reply_to': None,
      'html': expected_body,
    }

    self.assertEqual(email_task, expected)


class OTExtendedHandlerTest(testing_config.CustomTestCase):
  def setUp(self):
    self.feature = FeatureEntry(
        id=1, name='A feature', summary='summary', category=1)
    self.ot_stage = Stage(
      id=2,
      feature_id=1,
      stage_type=150,
      intent_thread_url='https://example.com/intent',
      ot_chromium_trial_name='ChromiumTrialName',
      ot_description='A brief description.',
      ot_display_name='An existing origin trial',
      ot_documentation_url='https://example.com/docs',
      ot_feedback_submission_url='https://example.com/feedback',
      ot_has_third_party_support=True,
      ot_is_deprecation_trial=True,
      ot_is_critical_trial=False,
      ot_owner_email='owner@example.com',
      ot_emails=['user1@example.com', 'user2@example.com'],
      ot_webfeature_use_counter='kWebFeature',
      ot_request_note='Additional information about the trial creation.',
      milestones=MilestoneSet(
        desktop_first=100,
        desktop_last=103,
      ),
    )
    self.extension_stage = Stage(
      feature_id=1, ot_stage_id=2, stage_type=151,
      milestones=MilestoneSet(desktop_last=106),
      ot_owner_email='user2@example.com',
      intent_thread_url='https://example.com/intent'
    )
    self.feature.put()
    self.ot_stage.put()
    self.extension_stage.put()

  def tearDown(self) -> None:
    kinds: list[ndb.Model] = [FeatureEntry, Stage]
    for kind in kinds:
      for entity in kind.query():
        entity.key.delete()

  def test_make_extended_request_email(self):
    ot_stage_dict = converters.stage_to_json_dict(self.ot_stage)
    extension_stage_dict = converters.stage_to_json_dict(self.extension_stage)
    with test_app.app_context():
      handler = notifier.OTExtendedHandler()
      email_task = handler.build_email(extension_stage_dict, ot_stage_dict)
      # TESTDATA.make_golden(email_task['html'], 'test_make_extended_request_email.html')
      self.assertEqual(email_task['html'],
        TESTDATA['test_make_extended_request_email.html'])


class OTExtensionApprovedHandlerTest(testing_config.CustomTestCase):
  def setUp(self):
    self.feature = FeatureEntry(
        id=1, name='A feature', summary='summary', category=1)
    self.ot_stage = Stage(id=2, feature_id=1, stage_type=150)
    self.extension_stage = Stage(
      feature_id=1, ot_stage_id=2, stage_type=151,
      milestones=MilestoneSet(desktop_last=106),
      ot_owner_email='user2@example.com',
      intent_thread_url='https://example.com/intent',
    )
    self.extension_gate = Gate(
        id=3, feature_id=1, stage_id=2, gate_type=3, state=Vote.APPROVED)
    self.extension_gate.put()
    self.feature.put()
    self.ot_stage.put()
    self.extension_stage.put()

  def tearDown(self) -> None:
    kinds: list[ndb.Model] = [FeatureEntry, Gate, Stage]
    for kind in kinds:
      for entity in kind.query():
        entity.key.delete()

  def test_make_extension_approved_email(self):
    feature_dict = converters.feature_entry_to_json_verbose(self.feature)
    with test_app.app_context():
      handler = notifier.OTExtensionApprovedHandler()
      email_task = handler.build_email(feature_dict,
                                       self.extension_stage.ot_owner_email,
                                       self.extension_gate.key.integer_id())
      # TESTDATA.make_golden(email_task['html'], 'test_make_extension_approved_email.html')
      self.assertEqual(email_task['html'],
        TESTDATA['test_make_extension_approved_email.html'])


<<<<<<< HEAD
class OTActivatedHandlerTest(testing_config.CustomTestCase):
  def setUp(self):
    self.contacts = [
        'ot_owner1@google.com',
        'contact1@google.com',
        'contact2@example.com']
=======
class OTCreationProcessedHandlerTest(testing_config.CustomTestCase):
  def setUp(self):
    self.contacts = ['owner1@example.com',
                     'contact1@example.com',
                     'contact2@example.com']
>>>>>>> 3b36ef2b
    self.feature_1 = FeatureEntry(
        id=1, name='feature one', summary='sum', category=1, feature_type=0)
    self.feature_1.put()
    self.ot_stage = Stage(
        feature_id=1, stage_type=150, ot_display_name='Example Trial',
<<<<<<< HEAD
        origin_trial_id='111222333',
=======
>>>>>>> 3b36ef2b
        ot_owner_email='feature_owner@google.com',
        ot_chromium_trial_name='ExampleTrial',
        milestones=MilestoneSet(desktop_first=100, desktop_last=106),
        ot_documentation_url='https://example.com/docs',
        ot_feedback_submission_url='https://example.com/feedback',
        intent_thread_url='https://example.com/experiment',
        ot_description='OT description', ot_has_third_party_support=True,
<<<<<<< HEAD
        ot_is_deprecation_trial=True)
    self.ot_stage.put()
    self.contacts = ['ot_owner1@google.com', 'contact1@google.com', 'contact2@example.com']
=======
        ot_activation_date=date(2030, 1, 1),
        ot_is_deprecation_trial=True)
    self.ot_stage.put()
>>>>>>> 3b36ef2b

  def tearDown(self):
    self.feature_1.key.delete()
    self.ot_stage.key.delete()

<<<<<<< HEAD
  def test_make_activated_email(self):
    with test_app.app_context():
      handler = notifier.OTActivatedHandler()
      stage_dict = converters.stage_to_json_dict(self.ot_stage)
      email_task = handler.build_email(stage_dict, self.contacts)
      TESTDATA.make_golden(email_task['html'], 'test_make_activated_email.html')
      self.assertEqual(email_task['subject'],
                       'Example Trial origin trial is now available')
      self.assertEqual(email_task['html'],
                       TESTDATA['test_make_activated_email.html'])
=======
  def test_make_creation_processed_email(self):
    with test_app.app_context():
      handler = notifier.OTCreationProcessedHandler()
      stage_dict = converters.stage_to_json_dict(self.ot_stage)
      email_task = handler.build_email(stage_dict, self.contacts)
      # TESTDATA.make_golden(email_task['html'], 'test_make_creation_processed_email.html')
      self.assertEqual(
        email_task['subject'],
        'Example Trial origin trial has been created and will begin 2030-01-01')
      self.assertEqual(email_task['html'],
        TESTDATA['test_make_creation_processed_email.html'])


class OTCreationRequestFailedHandlerTest(testing_config.CustomTestCase):
  def setUp(self):
    self.feature_1 = FeatureEntry(
        id=1, name='feature one', summary='sum', category=1, feature_type=0)
    self.feature_1.put()
    self.ot_stage = Stage(
        feature_id=1, stage_type=150, ot_display_name='Example Trial',
        ot_owner_email='feature_owner@google.com',
        ot_chromium_trial_name='ExampleTrial',
        milestones=MilestoneSet(desktop_first=100, desktop_last=106),
        ot_documentation_url='https://example.com/docs',
        ot_feedback_submission_url='https://example.com/feedback',
        intent_thread_url='https://example.com/experiment',
        ot_description='OT description', ot_has_third_party_support=True,
        ot_activation_date=date(2030, 1, 1),
        ot_is_deprecation_trial=True)
    self.ot_stage.put()

  def tearDown(self):
    self.feature_1.key.delete()
    self.ot_stage.key.delete()

  def test_make_creation_request_failed_email(self):
    with test_app.app_context():
      handler = notifier.OTCreationRequestFailedHandler()
      stage_dict = converters.stage_to_json_dict(self.ot_stage)
      email_task = handler.build_email(stage_dict)
      # TESTDATA.make_golden(email_task['html'], 'test_make_creation_request_failed_email.html')
      self.assertEqual(
        email_task['subject'],
        'Automated trial creation request failed for Example Trial')
      self.assertEqual(email_task['html'],
        TESTDATA['test_make_creation_request_failed_email.html'])


class OTEndingNextReleaseReminderHandlerTest(testing_config.CustomTestCase):
  def setUp(self):
    self.contacts = ['example_user@example.com', 'another_user@exmaple.com']

  def test_make_ending_next_release_email(self):
    body_data = {
      'name': 'Some feature',
      'release_milestone': '126',
      'after_end_release': '127',
      'after_end_date': '2030-01-01'
    }
    with test_app.app_context():
      handler = notifier.OTEndingNextReleaseReminderHandler()
      email_task = handler.build_email(body_data, self.contacts)
      # TESTDATA.make_golden(email_task['html'], 'test_make_ending_next_release_email.html')
      self.assertEqual(email_task['subject'],
        'Some feature origin trial ship decision approaching')
      self.assertEqual(email_task['html'],
        TESTDATA['test_make_ending_next_release_email.html'])


class OTEndingThisReleaseReminderHandlerTest(testing_config.CustomTestCase):
  def setUp(self):
    self.contacts = ['example_user@example.com', 'another_user@exmaple.com']

  def test_make_ending_this_release_email(self):
    body_data = {
      'name': 'Some feature',
      'release_milestone': '126',
      'next_release': '127',
    }
    with test_app.app_context():
      handler = notifier.OTEndingThisReleaseReminderHandler()
      email_task = handler.build_email(body_data, self.contacts)
      # TESTDATA.make_golden(email_task['html'], 'test_make_ending_this_release_email.html')
      self.assertEqual(email_task['subject'],
        'Some feature origin trial needs blink-dev update')
      self.assertEqual(email_task['html'],
        TESTDATA['test_make_ending_this_release_email.html'])


class OTBetaAvailabilityReminderHandlerTest(testing_config.CustomTestCase):
  def setUp(self):
    self.contacts = ['example_user@example.com', 'another_user@exmaple.com']

  def test_make_beta_availability_email(self):
    body_data = {
      'name': 'Some feature',
      'release_milestone': '126',
    }
    with test_app.app_context():
      handler = notifier.OTBetaAvailabilityReminderHandler()
      email_task = handler.build_email(body_data, self.contacts)
      # TESTDATA.make_golden(email_task['html'], 'test_make_beta_availability_email.html')
      self.assertEqual(email_task['subject'],
        'Some feature origin trial is entering beta')
      self.assertEqual(email_task['html'],
        TESTDATA['test_make_beta_availability_email.html'])


class OTFirstBranchReminderHandlerTest(testing_config.CustomTestCase):
  def setUp(self):
    self.contacts = ['example_user@example.com', 'another_user@exmaple.com']

  def test_make_first_branch_email(self):
    body_data = {
      'name': 'Some feature',
      'release_milestone': '126',
      'branch_date': '2030-01-01',
    }
    with test_app.app_context():
      handler = notifier.OTFirstBranchReminderHandler()
      email_task = handler.build_email(body_data, self.contacts)
      # TESTDATA.make_golden(email_task['html'], 'test_make_first_branch_email.html')
      self.assertEqual(email_task['subject'],
        'Some feature origin trial is branching')
      self.assertEqual(email_task['html'],
        TESTDATA['test_make_first_branch_email.html'])


class OTLastBranchReminderHandlerTest(testing_config.CustomTestCase):
  def setUp(self):
    self.contacts = ['example_user@example.com', 'another_user@exmaple.com']

  def test_make_last_branch_email(self):
    body_data = {
      'name': 'Some feature',
      'release_milestone': '126',
      'branch_date': '2030-01-01',
    }
    with test_app.app_context():
      handler = notifier.OTLastBranchReminderHandler()
      email_task = handler.build_email(body_data, self.contacts)
      # TESTDATA.make_golden(email_task['html'], 'test_make_last_branch_email.html')
      self.assertEqual(email_task['subject'],
        'Some feature origin trial has branched for its last release')
      self.assertEqual(email_task['html'],
        TESTDATA['test_make_last_branch_email.html'])


class OTAutomatedProcessEmailHandlerTest(testing_config.CustomTestCase):
  def test_make_ot_process_email(self):
    body_data = {
      'email_date': '2030-01-01',
      'send_count': 100,
      'next_branch_milestone': 200,
      'next_branch_date': '2030-01-31',
      'stable_milestone': 201,
      'stable_date': '2030-02-01',
    }
    with test_app.app_context():
      handler = notifier.OTAutomatedProcessEmailHandler()
      email_task = handler.build_email(body_data)
      # TESTDATA.make_golden(email_task['html'], 'test_make_ot_process_email.html')
      self.assertEqual(email_task['subject'],
        'Origin trials automated process reminder just ran')
      self.assertEqual(email_task['html'],
        TESTDATA['test_make_ot_process_email.html'])
>>>>>>> 3b36ef2b


class FunctionsTest(testing_config.CustomTestCase):

  def setUp(self):
    quoted_msg_id = 'xxx%3Dyyy%40mail.gmail.com'
    impl_url = notifier.BLINK_DEV_ARCHIVE_URL_PREFIX + '123' + quoted_msg_id
    expr_url = notifier.TEST_ARCHIVE_URL_PREFIX + '456' + quoted_msg_id
    self.fe_1 = FeatureEntry(
        name='feature one', summary='sum', category=1, feature_type=0)
    self.fe_1.put()

    stages = []
    # Prototyping stage.
    self.proto_stage = Stage(feature_id=self.fe_1.key.integer_id(),
        stage_type=120, intent_thread_url=impl_url)
    stages.append(self.proto_stage)
    # Origin trial stage.
    self.ot_stage = Stage(feature_id=self.fe_1.key.integer_id(), stage_type=150,
        intent_thread_url=expr_url)
    stages.append(self.ot_stage)
    # Ship stage with no intent thread url.
    self.ship_stage = Stage(
        feature_id=self.fe_1.key.integer_id(), stage_type=160,
        intent_thread_url=None)
    stages.append(self.ship_stage)
    ndb.put_multi(stages)

  def tearDown(self) -> None:
    kinds: list[ndb.Model] = [FeatureEntry, Stage]
    for kind in kinds:
      for entity in kind.query():
        entity.key.delete()

  def test_get_thread_id__normal(self):
    """We can select the correct approval thread field of a feature."""
    self.assertEqual(
        '123xxx=yyy@mail.gmail.com',
        notifier.get_thread_id(self.proto_stage))
    self.assertEqual(
        '456xxx=yyy@mail.gmail.com',
        notifier.get_thread_id(self.ot_stage))
    self.assertEqual(
        None,
        notifier.get_thread_id(self.ship_stage))

  def test_generate_thread_subject__normal(self):
    """Most intents just use the name of the intent."""
    self.assertEqual(
        'Intent to Prototype: feature one',
        notifier.generate_thread_subject(
            self.fe_1, approval_defs.PrototypeApproval))
    self.assertEqual(
        'Intent to Experiment: feature one',
        notifier.generate_thread_subject(
            self.fe_1, approval_defs.ExperimentApproval))
    self.assertEqual(
        'Intent to Extend Experiment: feature one',
        notifier.generate_thread_subject(
            self.fe_1, approval_defs.ExtendExperimentApproval))
    self.assertEqual(
        'Intent to Ship: feature one',
        notifier.generate_thread_subject(
            self.fe_1, approval_defs.ShipApproval))

  def test_generate_thread_subject__deprecation(self):
    """Deprecation intents use different subjects for most intents."""
    self.fe_1.feature_type = core_enums.FEATURE_TYPE_DEPRECATION_ID
    self.assertEqual(
        'Intent to Deprecate and Remove: feature one',
        notifier.generate_thread_subject(
            self.fe_1, approval_defs.PrototypeApproval))
    self.assertEqual(
        'Request for Deprecation Trial: feature one',
        notifier.generate_thread_subject(
            self.fe_1, approval_defs.ExperimentApproval))
    self.assertEqual(
        'Intent to Extend Deprecation Trial: feature one',
        notifier.generate_thread_subject(
            self.fe_1, approval_defs.ExtendExperimentApproval))
    self.assertEqual(
        'Intent to Ship: feature one',
        notifier.generate_thread_subject(
            self.fe_1, approval_defs.ShipApproval))


  def test_get_thread_id__trailing_junk(self):
    """We can select the correct approval thread field of a feature."""
    self.proto_stage.intent_thread_url += '?param=val#anchor'
    self.assertEqual(
        '123xxx=yyy@mail.gmail.com',
        notifier.get_thread_id(self.proto_stage))<|MERGE_RESOLUTION|>--- conflicted
+++ resolved
@@ -1156,29 +1156,18 @@
         TESTDATA['test_make_extension_approved_email.html'])
 
 
-<<<<<<< HEAD
 class OTActivatedHandlerTest(testing_config.CustomTestCase):
   def setUp(self):
     self.contacts = [
         'ot_owner1@google.com',
         'contact1@google.com',
         'contact2@example.com']
-=======
-class OTCreationProcessedHandlerTest(testing_config.CustomTestCase):
-  def setUp(self):
-    self.contacts = ['owner1@example.com',
-                     'contact1@example.com',
-                     'contact2@example.com']
->>>>>>> 3b36ef2b
     self.feature_1 = FeatureEntry(
         id=1, name='feature one', summary='sum', category=1, feature_type=0)
     self.feature_1.put()
     self.ot_stage = Stage(
         feature_id=1, stage_type=150, ot_display_name='Example Trial',
-<<<<<<< HEAD
         origin_trial_id='111222333',
-=======
->>>>>>> 3b36ef2b
         ot_owner_email='feature_owner@google.com',
         ot_chromium_trial_name='ExampleTrial',
         milestones=MilestoneSet(desktop_first=100, desktop_last=106),
@@ -1186,21 +1175,13 @@
         ot_feedback_submission_url='https://example.com/feedback',
         intent_thread_url='https://example.com/experiment',
         ot_description='OT description', ot_has_third_party_support=True,
-<<<<<<< HEAD
         ot_is_deprecation_trial=True)
     self.ot_stage.put()
-    self.contacts = ['ot_owner1@google.com', 'contact1@google.com', 'contact2@example.com']
-=======
-        ot_activation_date=date(2030, 1, 1),
-        ot_is_deprecation_trial=True)
-    self.ot_stage.put()
->>>>>>> 3b36ef2b
 
   def tearDown(self):
     self.feature_1.key.delete()
     self.ot_stage.key.delete()
 
-<<<<<<< HEAD
   def test_make_activated_email(self):
     with test_app.app_context():
       handler = notifier.OTActivatedHandler()
@@ -1211,22 +1192,13 @@
                        'Example Trial origin trial is now available')
       self.assertEqual(email_task['html'],
                        TESTDATA['test_make_activated_email.html'])
-=======
-  def test_make_creation_processed_email(self):
-    with test_app.app_context():
-      handler = notifier.OTCreationProcessedHandler()
-      stage_dict = converters.stage_to_json_dict(self.ot_stage)
-      email_task = handler.build_email(stage_dict, self.contacts)
-      # TESTDATA.make_golden(email_task['html'], 'test_make_creation_processed_email.html')
-      self.assertEqual(
-        email_task['subject'],
-        'Example Trial origin trial has been created and will begin 2030-01-01')
-      self.assertEqual(email_task['html'],
-        TESTDATA['test_make_creation_processed_email.html'])
-
-
-class OTCreationRequestFailedHandlerTest(testing_config.CustomTestCase):
-  def setUp(self):
+
+
+class OTCreationProcessedHandlerTest(testing_config.CustomTestCase):
+  def setUp(self):
+    self.contacts = ['owner1@example.com',
+                     'contact1@example.com',
+                     'contact2@example.com']
     self.feature_1 = FeatureEntry(
         id=1, name='feature one', summary='sum', category=1, feature_type=0)
     self.feature_1.put()
@@ -1247,6 +1219,41 @@
     self.feature_1.key.delete()
     self.ot_stage.key.delete()
 
+  def test_make_creation_processed_email(self):
+    with test_app.app_context():
+      handler = notifier.OTCreationProcessedHandler()
+      stage_dict = converters.stage_to_json_dict(self.ot_stage)
+      email_task = handler.build_email(stage_dict, self.contacts)
+      # TESTDATA.make_golden(email_task['html'], 'test_make_creation_processed_email.html')
+      self.assertEqual(
+        email_task['subject'],
+        'Example Trial origin trial has been created and will begin 2030-01-01')
+      self.assertEqual(email_task['html'],
+        TESTDATA['test_make_creation_processed_email.html'])
+
+
+class OTCreationRequestFailedHandlerTest(testing_config.CustomTestCase):
+  def setUp(self):
+    self.feature_1 = FeatureEntry(
+        id=1, name='feature one', summary='sum', category=1, feature_type=0)
+    self.feature_1.put()
+    self.ot_stage = Stage(
+        feature_id=1, stage_type=150, ot_display_name='Example Trial',
+        ot_owner_email='feature_owner@google.com',
+        ot_chromium_trial_name='ExampleTrial',
+        milestones=MilestoneSet(desktop_first=100, desktop_last=106),
+        ot_documentation_url='https://example.com/docs',
+        ot_feedback_submission_url='https://example.com/feedback',
+        intent_thread_url='https://example.com/experiment',
+        ot_description='OT description', ot_has_third_party_support=True,
+        ot_activation_date=date(2030, 1, 1),
+        ot_is_deprecation_trial=True)
+    self.ot_stage.put()
+
+  def tearDown(self):
+    self.feature_1.key.delete()
+    self.ot_stage.key.delete()
+
   def test_make_creation_request_failed_email(self):
     with test_app.app_context():
       handler = notifier.OTCreationRequestFailedHandler()
@@ -1378,7 +1385,6 @@
         'Origin trials automated process reminder just ran')
       self.assertEqual(email_task['html'],
         TESTDATA['test_make_ot_process_email.html'])
->>>>>>> 3b36ef2b
 
 
 class FunctionsTest(testing_config.CustomTestCase):
