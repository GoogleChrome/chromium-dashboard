from __future__ import division
from __future__ import print_function

# Copyright 2020 Google Inc.
#
# Licensed under the Apache License, Version 2.0 (the "License")
# you may not use this file except in compliance with the License.
# You may obtain a copy of the License at
#
#     http://www.apache.org/licenses/LICENSE-2.0
#
# Unless required by applicable law or agreed to in writing, software
# distributed under the License is distributed on an "AS IS" BASIS,
# WITHOUT WARRANTIES OR CONDITIONS OF ANY KIND, either express or implied.
# See the License for the specific language governing permissions and
# limitations under the License.

import collections
import json
import testing_config  # Must be imported before the module under test.

import flask
import mock
import werkzeug.exceptions  # Flask HTTP stuff.
from google.cloud import ndb

from framework import users

from internals import models
from internals import notifier
import settings


class EmailFormattingTest(testing_config.CustomTestCase):

  def setUp(self):
    self.feature_1 = models.Feature(
        name='feature one', summary='sum', category=1, visibility=1,
        standardization=1, web_dev_views=1, impl_status_chrome=1,
        created_by=ndb.User(
            email='creator@example.com', _auth_domain='gmail.com'),
        updated_by=ndb.User(
            email='editor@example.com', _auth_domain='gmail.com'),
        blink_components=['Blink'])
    self.feature_1.put()
    self.component_1 = models.BlinkComponent(name='Blink')
    self.component_1.put()
    self.owner_1 = models.FeatureOwner(
        name='owner_1', email='owner_1@example.com',
        primary_blink_components=[self.component_1.key])
    self.owner_1.put()
    self.watcher_1 = models.FeatureOwner(
        name='watcher_1', email='watcher_1@example.com',
        watching_all_features=True)
    self.watcher_1.put()
    self.changes = [dict(prop_name='test_prop', new_val='test new value',
                    old_val='test old value')]
    self.feature_2 = models.Feature(
        name='feature two', summary='sum', category=1, visibility=1,
        standardization=1, web_dev_views=1, impl_status_chrome=1,
        created_by=ndb.User(
            email='creator@example.com', _auth_domain='gmail.com'),
        updated_by=ndb.User(
            email='editor@example.com', _auth_domain='gmail.com'),
        blink_components=['Blink'])
    self.feature_2.put()

  def tearDown(self):
    self.feature_1.key.delete()
    self.feature_2.key.delete()

  def test_format_email_body__new(self):
    """We generate an email body for new features."""
    body_html = notifier.format_email_body(
        False, self.feature_1, [])
    self.assertIn('Blink', body_html)
    self.assertIn('creator@example.com added', body_html)
    self.assertIn('www.chromestatus.com/feature/%d' % self.feature_1.key.integer_id(),
                  body_html)
    self.assertNotIn('watcher_1,', body_html)

  def test_format_email_body__update_no_changes(self):
    """We don't crash if the change list is emtpy."""
    body_html = notifier.format_email_body(
        True, self.feature_1, [])
    self.assertIn('Blink', body_html)
    self.assertIn('editor@example.com updated', body_html)
    self.assertNotIn('watcher_1,', body_html)

  def test_format_email_body__update_with_changes(self):
    """We generate an email body for an updated feature."""
    body_html = notifier.format_email_body(
        True, self.feature_1, self.changes)
    self.assertIn('test_prop', body_html)
    self.assertIn('www.chromestatus.com/feature/%d' % self.feature_1.key.integer_id(),
                  body_html)
    self.assertIn('test old value', body_html)
    self.assertIn('test new value', body_html)

  def test_accumulate_reasons(self):
    """We can accumulate lists of reasons why we sent a message to a user."""
    addr_reasons = collections.defaultdict(list)

    # Adding an empty list of users
    notifier.accumulate_reasons(addr_reasons, [], 'a reason')
    self.assertEqual({}, addr_reasons)

    # Adding some users builds up a bigger reason dictionary.
    notifier.accumulate_reasons(addr_reasons, [self.owner_1], 'a reason')
    self.assertEqual(
        {'owner_1@example.com': ['a reason']},
        addr_reasons)

    notifier.accumulate_reasons(
        addr_reasons, [self.owner_1, self.watcher_1], 'another reason')
    self.assertEqual(
        {'owner_1@example.com': ['a reason', 'another reason'],
         'watcher_1@example.com': ['another reason'],
        },
        addr_reasons)

    # We can also add email addresses that are not users.
    notifier.accumulate_reasons(
        addr_reasons, ['mailing-list@example.com'], 'third reason')
    self.assertEqual(
        {'owner_1@example.com': ['a reason', 'another reason'],
         'watcher_1@example.com': ['another reason'],
         'mailing-list@example.com': ['third reason'],
        },
        addr_reasons)

  def test_convert_reasons_to_task__no_reasons(self):
    with self.assertRaises(AssertionError):
      notifier.convert_reasons_to_task('addr', [], 'html', 'subject')

  def test_convert_reasons_to_task__normal(self):
    actual = notifier.convert_reasons_to_task(
        'addr', ['reason 1', 'reason 2'], 'html', 'subject')
    self.assertCountEqual(
        ['to', 'subject', 'html'],
        actual.keys())
    self.assertEqual('addr', actual['to'])
    self.assertEqual('subject', actual['subject'])
    self.assertIn('html', actual['html'])
    self.assertIn('reason 1', actual['html'])
    self.assertIn('reason 2', actual['html'])

  def test_apply_subscription_rules__relevant_match(self):
    """When a feature and change match a rule, a reason is returned."""
    self.feature_1.shipped_android_milestone = 88
    changes = [{'prop_name': 'shipped_android_milestone'}]

    actual = notifier.apply_subscription_rules(self.feature_1, changes)

    self.assertEqual(
        {notifier.WEBVIEW_RULE_REASON: notifier.WEBVIEW_RULE_ADDRS},
        actual)

  def test_apply_subscription_rules__irrelevant_match(self):
    """When a feature matches, but the change is not relevant => skip."""
    self.feature_1.shipped_android_milestone = 88
    changes = [{'prop_name': 'some_other_field'}]  # irrelevant changesa

    actual = notifier.apply_subscription_rules(self.feature_1, changes)

    self.assertEqual({}, actual)

  def test_apply_subscription_rules__non_match(self):
    """When a feature is not a match => skip."""
    changes = [{'prop_name': 'shipped_android_milestone'}]

    # No milestones of any kind set.
    actual = notifier.apply_subscription_rules(self.feature_1, changes)
    self.assertEqual({}, actual)

    # Webview is also set
    self.feature_1.shipped_android_milestone = 88
    self.feature_1.shipped_webview_milestone = 89
    actual = notifier.apply_subscription_rules(self.feature_1, changes)
    self.assertEqual({}, actual)

  @mock.patch('internals.notifier.format_email_body')
  def test_make_email_tasks__new(self, mock_f_e_b):
    """We send email to component owners and subscribers for new features."""
    mock_f_e_b.return_value = 'mock body html'
    actual_tasks = notifier.make_email_tasks(
        self.feature_1, is_update=False, changes=[])
    self.assertEqual(2, len(actual_tasks))
    owner_task, watcher_task = actual_tasks
    self.assertEqual('new feature: feature one', owner_task['subject'])
    self.assertIn('mock body html', owner_task['html'])
    self.assertEqual('owner_1@example.com', owner_task['to'])
    self.assertEqual('new feature: feature one', watcher_task['subject'])
    self.assertIn('mock body html', watcher_task['html'])
    self.assertEqual('watcher_1@example.com', watcher_task['to'])
    mock_f_e_b.assert_called_once_with(
        False, self.feature_1, [])

  @mock.patch('internals.notifier.format_email_body')
  def test_make_email_tasks__update(self, mock_f_e_b):
    """We send email to component owners and subscribers for edits."""
    mock_f_e_b.return_value = 'mock body html'
    actual_tasks = notifier.make_email_tasks(
        self.feature_1, True, self.changes)
    self.assertEqual(2, len(actual_tasks))
    owner_task, watcher_task = actual_tasks
    self.assertEqual('updated feature: feature one', owner_task['subject'])
    self.assertIn('mock body html', owner_task['html'])
    self.assertEqual('owner_1@example.com', owner_task['to'])
    self.assertEqual('updated feature: feature one', watcher_task['subject'])
    self.assertIn('mock body html', watcher_task['html'])
    self.assertEqual('watcher_1@example.com', watcher_task['to'])
    mock_f_e_b.assert_called_once_with(
        True, self.feature_1, self.changes)

  @mock.patch('internals.notifier.format_email_body')
  def test_make_email_tasks__starrer(self, mock_f_e_b):
    """We send email to users who starred the feature."""
    mock_f_e_b.return_value = 'mock body html'
    notifier.FeatureStar.set_star(
        'starrer_1@example.com', self.feature_1.key.integer_id())
    actual_tasks = notifier.make_email_tasks(
        self.feature_1, True, self.changes)
    self.assertEqual(3, len(actual_tasks))
    owner_task, starrer_task, watcher_task = actual_tasks
    self.assertEqual('updated feature: feature one', owner_task['subject'])
    self.assertIn('mock body html', owner_task['html'])
    self.assertEqual('owner_1@example.com', owner_task['to'])
    self.assertEqual('starrer_1@example.com', starrer_task['to'])
    self.assertEqual('updated feature: feature one', watcher_task['subject'])
    self.assertIn('mock body html', watcher_task['html'])
    self.assertEqual('watcher_1@example.com', watcher_task['to'])
    mock_f_e_b.assert_called_once_with(
        True, self.feature_1, self.changes)


  @mock.patch('internals.notifier.format_email_body')
  def test_make_email_tasks__starrer_unsubscribed(self, mock_f_e_b):
    """We don't email users who starred the feature but opted out."""
    mock_f_e_b.return_value = 'mock body html'
    starrer_2_pref = models.UserPref(
        email='starrer_2@example.com',
        notify_as_starrer=False)
    starrer_2_pref.put()
    notifier.FeatureStar.set_star(
        'starrer_2@example.com', self.feature_2.key.integer_id())
    actual_tasks = notifier.make_email_tasks(
        self.feature_2, True, self.changes)
    self.assertEqual(2, len(actual_tasks))
    # Note: There is no starrer_task.
    owner_task, watcher_task = actual_tasks
    self.assertEqual('owner_1@example.com', owner_task['to'])
    self.assertEqual('watcher_1@example.com', watcher_task['to'])
    mock_f_e_b.assert_called_once_with(
        True, self.feature_2, self.changes)


class FeatureStarTest(testing_config.CustomTestCase):

  def setUp(self):
    self.feature_1 = models.Feature(
        name='feature one', summary='sum', category=1, visibility=1,
        standardization=1, web_dev_views=1, impl_status_chrome=1)
    self.feature_1.put()
    self.feature_2 = models.Feature(
        name='feature two', summary='sum', category=1, visibility=1,
        standardization=1, web_dev_views=1, impl_status_chrome=1)
    self.feature_2.put()
    self.feature_3 = models.Feature(
        name='feature three', summary='sum', category=1, visibility=1,
        standardization=1, web_dev_views=1, impl_status_chrome=1)
    self.feature_3.put()

  def tearDown(self):
    self.feature_1.key.delete()
    self.feature_2.key.delete()
    self.feature_3.key.delete()

  def test_get_star__no_existing(self):
    """User has never starred the given feature."""
    email = 'user1@example.com'
    feature_id = self.feature_1.key.integer_id()
    actual = notifier.FeatureStar.get_star(email, feature_id)
    self.assertEqual(None, actual)

  def test_get_and_set_star(self):
    """User can star and unstar a feature."""
    email = 'user2@example.com'
    feature_id = self.feature_1.key.integer_id()
    notifier.FeatureStar.set_star(email, feature_id)
    actual = notifier.FeatureStar.get_star(email, feature_id)
    self.assertEqual(email, actual.email)
    self.assertEqual(feature_id, actual.feature_id)
    self.assertTrue(actual.starred)
    updated_feature = models.Feature.get_by_id(feature_id)
    self.assertEqual(1, updated_feature.star_count)

    notifier.FeatureStar.set_star(email, feature_id, starred=False)
    actual = notifier.FeatureStar.get_star(email, feature_id)
    self.assertEqual(email, actual.email)
    self.assertEqual(feature_id, actual.feature_id)
    self.assertFalse(actual.starred)
    updated_feature = models.Feature.get_by_id(feature_id)
    self.assertEqual(0, updated_feature.star_count)

  def test_get_user_stars__no_stars(self):
    """User has never starred any features."""
    email = 'user4@example.com'
    actual = notifier.FeatureStar.get_user_stars(email)
    self.assertEqual([], actual)

  def test_get_user_stars__some_stars(self):
    """User has starred two features."""
    email = 'user5@example.com'
    feature_1_id = self.feature_1.key.integer_id()
    feature_2_id = self.feature_2.key.integer_id()
    feature_3_id = self.feature_3.key.integer_id()
    # Note intermixed order
    notifier.FeatureStar.set_star(email, feature_1_id)
    notifier.FeatureStar.set_star(email, feature_3_id)
    notifier.FeatureStar.set_star(email, feature_2_id)

    actual = notifier.FeatureStar.get_user_stars(email)
<<<<<<< HEAD
    self.assertCountEqual(
        [feature_1_id, feature_2_id],
=======
    self.assertEqual(
        sorted([feature_3_id, feature_2_id, feature_1_id],
               reverse=True),
>>>>>>> 1981777c
        actual)

  def test_get_feature_starrers__no_stars(self):
    """No user has starred the given feature."""
    feature_1_id = self.feature_1.key.integer_id()
    actual = notifier.FeatureStar.get_feature_starrers(feature_1_id)
    self.assertEqual([], actual)

  def test_get_feature_starrers__some_starrers(self):
    """Two users have starred the given feature."""
    app_user_1 = models.AppUser(email='user16@example.com')
    app_user_1.put()
    app_user_2 = models.AppUser(email='user17@example.com')
    app_user_2.put()
    feature_1_id = self.feature_1.key.integer_id()
    notifier.FeatureStar.set_star(app_user_1.email, feature_1_id)
    notifier.FeatureStar.set_star(app_user_2.email, feature_1_id)

    actual = notifier.FeatureStar.get_feature_starrers(feature_1_id)
    self.assertCountEqual(
        [app_user_1.email, app_user_2.email],
        [au.email for au in actual])<|MERGE_RESOLUTION|>--- conflicted
+++ resolved
@@ -321,14 +321,8 @@
     notifier.FeatureStar.set_star(email, feature_2_id)
 
     actual = notifier.FeatureStar.get_user_stars(email)
-<<<<<<< HEAD
     self.assertCountEqual(
         [feature_1_id, feature_2_id],
-=======
-    self.assertEqual(
-        sorted([feature_3_id, feature_2_id, feature_1_id],
-               reverse=True),
->>>>>>> 1981777c
         actual)
 
   def test_get_feature_starrers__no_stars(self):
