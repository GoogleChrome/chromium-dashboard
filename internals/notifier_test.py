--- conflicted
+++ resolved
@@ -1156,16 +1156,11 @@
         TESTDATA['test_make_extension_approved_email.html'])
 
 
-<<<<<<< HEAD
 class OTCreationProcessedHandlerTest(testing_config.CustomTestCase):
   def setUp(self):
     self.contacts = ['owner1@example.com',
                      'contact1@example.com',
                      'contact2@example.com']
-=======
-class OTCreationRequestFailedHandlerTest(testing_config.CustomTestCase):
-  def setUp(self):
->>>>>>> 2453dec0
     self.feature_1 = FeatureEntry(
         id=1, name='feature one', summary='sum', category=1, feature_type=0)
     self.feature_1.put()
@@ -1178,10 +1173,7 @@
         ot_feedback_submission_url='https://example.com/feedback',
         intent_thread_url='https://example.com/experiment',
         ot_description='OT description', ot_has_third_party_support=True,
-<<<<<<< HEAD
         ot_activation_date=date(2030, 1, 1),
-=======
->>>>>>> 2453dec0
         ot_is_deprecation_trial=True)
     self.ot_stage.put()
 
@@ -1189,7 +1181,6 @@
     self.feature_1.key.delete()
     self.ot_stage.key.delete()
 
-<<<<<<< HEAD
   def test_make_creation_processed_email(self):
     with test_app.app_context():
       handler = notifier.OTCreationProcessedHandler()
@@ -1201,7 +1192,30 @@
         'Example Trial origin trial has been created and will begin 2030-01-01')
       self.assertEqual(email_task['html'],
         TESTDATA['test_make_creation_processed_email.html'])
-=======
+
+
+class OTCreationRequestFailedHandlerTest(testing_config.CustomTestCase):
+  def setUp(self):
+    self.feature_1 = FeatureEntry(
+        id=1, name='feature one', summary='sum', category=1, feature_type=0)
+    self.feature_1.put()
+    self.ot_stage = Stage(
+        feature_id=1, stage_type=150, ot_display_name='Example Trial',
+        ot_owner_email='feature_owner@google.com',
+        ot_chromium_trial_name='ExampleTrial',
+        milestones=MilestoneSet(desktop_first=100, desktop_last=106),
+        ot_documentation_url='https://example.com/docs',
+        ot_feedback_submission_url='https://example.com/feedback',
+        intent_thread_url='https://example.com/experiment',
+        ot_description='OT description', ot_has_third_party_support=True,
+        ot_activation_date=date(2030, 1, 1),
+        ot_is_deprecation_trial=True)
+    self.ot_stage.put()
+
+  def tearDown(self):
+    self.feature_1.key.delete()
+    self.ot_stage.key.delete()
+
   def test_make_creation_request_failed_email(self):
     with test_app.app_context():
       handler = notifier.OTCreationRequestFailedHandler()
@@ -1333,7 +1347,6 @@
         'Origin trials automated process reminder just ran')
       self.assertEqual(email_task['html'],
         TESTDATA['test_make_ot_process_email.html'])
->>>>>>> 2453dec0
 
 
 class FunctionsTest(testing_config.CustomTestCase):
