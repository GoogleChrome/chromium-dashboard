# Copyright 2020 Google Inc.
#
# Licensed under the Apache License, Version 2.0 (the "License")
# you may not use this file except in compliance with the License.
# You may obtain a copy of the License at
#
#     http://www.apache.org/licenses/LICENSE-2.0
#
# Unless required by applicable law or agreed to in writing, software
# distributed under the License is distributed on an "AS IS" BASIS,
# WITHOUT WARRANTIES OR CONDITIONS OF ANY KIND, either express or implied.
# See the License for the specific language governing permissions and
# limitations under the License.

import collections
import testing_config  # Must be imported before the module under test.
from datetime import datetime

import flask
from unittest import mock
import werkzeug.exceptions  # Flask HTTP stuff.
from google.cloud import ndb  # type: ignore

from api import converters

from internals import approval_defs
from internals import core_enums
from internals import notifier
from internals import stage_helpers
from internals.user_models import (
    AppUser, BlinkComponent, FeatureOwner, UserPref)
from internals.core_models import FeatureEntry, MilestoneSet, Stage
from internals.review_models import Gate, Vote
import settings

test_app = flask.Flask(__name__,
  template_folder=settings.get_flask_template_path())

# Load testdata to be used across all of the CustomTestCases
TESTDATA = testing_config.Testdata(__file__)


class EmailFormattingTest(testing_config.CustomTestCase):

  def setUp(self):
    self.fe_1 = FeatureEntry(
        name='feature one', summary='sum',
        owner_emails=['feature_owner@example.com'],
        #ot_milestone_desktop_start=100,
        editor_emails=['feature_editor@example.com', 'owner_1@example.com'],
        cc_emails=['cc@example.com'], category=1,
        devrel_emails=['devrel1@gmail.com'],
        creator_email='creator1@gmail.com',
        updater_email='editor1@gmail.com',
        blink_components=['Blink'],
        ff_views=1, safari_views=1,
        web_dev_views=1, standard_maturity=1)
    self.fe_1.put()

    self.ot_stage = Stage(feature_id=self.fe_1.key.integer_id(),
        stage_type=150, milestones=MilestoneSet(desktop_first=100))
    self.ship_stage = Stage(feature_id=self.fe_1.key.integer_id(),
        stage_type=160, milestones=MilestoneSet())
    self.ot_stage.put()
    self.ship_stage.put()
    self.fe_1_stages = stage_helpers.get_feature_stages(
        self.fe_1.key.integer_id())

    self.component_1 = BlinkComponent(name='Blink')
    self.component_1.put()
    self.component_owner_1 = FeatureOwner(
        name='owner_1', email='owner_1@example.com',
        primary_blink_components=[self.component_1.key])
    self.component_owner_1.put()
    self.watcher_1 = FeatureOwner(
        name='watcher_1', email='watcher_1@example.com',
        watching_all_features=True)
    self.watcher_1.put()
    self.changes = [dict(prop_name='test_prop', new_val='test new value',
                    old_val='test old value')]
    self.fe_2 = FeatureEntry(
        name='feature two', summary='sum',
        owner_emails=['feature_owner@example.com'],
        editor_emails=['feature_editor@example.com', 'owner_1@example.com'],
        category=1,
        creator_email='creator2@example.com',
        updater_email='editor2@example.com',
        blink_components=['Blink'], feature_type=1, ff_views=1, safari_views=1,
        web_dev_views=1, standard_maturity=1)
    self.fe_2.put()

    self.fe_2_ship_stage = Stage(feature_id=self.fe_2.key.integer_id(),
        stage_type=260, milestones=MilestoneSet())
    self.fe_2_ship_stage.put()
    self.fe_2_stages = stage_helpers.get_feature_stages(self.fe_2.key.integer_id())
    # This feature will only be used for the template tests.
    # Hardcode the Feature Key ID so that the ID is deterministic in the
    # template tests.
    self.template_fe = FeatureEntry(
        id=123, name='feature template', summary='sum',
        owner_emails=['feature_owner@example.com'],
        editor_emails=['feature_editor@example.com', 'owner_1@example.com'],
        category=1, creator_email='creator_template@example.com',
        updater_email='editor_template@example.com',
        blink_components=['Blink'], feature_type=0)
    self.template_ship_stage = Stage(feature_id=123, stage_type=160,
        milestones=MilestoneSet(desktop_first=100))
    self.template_ship_stage_2 = Stage(feature_id=123, stage_type=160,
        milestones=MilestoneSet(desktop_first=103))
    self.template_fe.put()
    self.template_ship_stage.put()
    self.template_ship_stage_2.put()
    self.template_fe.key = ndb.Key('FeatureEntry', 123)
    self.template_fe.put()

    self.maxDiff = None

  def tearDown(self):
    kinds = [FeatureEntry, Stage, FeatureOwner, BlinkComponent, Gate]
    for kind in kinds:
      for entity in kind.query():
        entity.key.delete()

  def test_highlight_diff__simple(self):
    """It produces a simple diff for adding and removing words."""
    old = 'start remove middle end'
    new = 'start middle add end'

    actual_high_old = notifier.highlight_diff(old, new, 'deletion')
    actual_high_new = notifier.highlight_diff(old, new, 'addition')

    self.assertEqual(
        ('start'
         '<span style="background:#FDD"> </span>'
         '<span style="background:#FDD">remove</span> '
         'middle '
         'end'
         ),
        actual_high_old);
    self.assertEqual(
        ('start '
         'middle '
         '<span style="background:#DFD">add</span>'
         '<span style="background:#DFD"> </span>'
         'end'
         ),
        actual_high_new);

  def test_highlight_diff__escapes(self):
    """Characters are HTML-escaped in old and new values."""
    old = '< & " \''
    new = '\' " & <'

    actual_high_old = notifier.highlight_diff(old, new, 'deletion')
    actual_high_new = notifier.highlight_diff(old, new, 'addition')

    self.assertEqual(
        ('<span style="background:#FDD">&lt;</span> '
         '&amp; '
         '<span style="background:#FDD">&#34;</span>'
         '<span style="background:#FDD"> </span>'
         '<span style="background:#FDD">&#39;</span>'
         ),
        actual_high_old);
    self.assertEqual(
        ('<span style="background:#DFD">&#39;</span>'
         '<span style="background:#DFD"> </span>'
         '<span style="background:#DFD">&#34;</span> '
         '&amp; '
         '<span style="background:#DFD">&lt;</span>'
         ),
        actual_high_new);

  def test_format_email_body__new(self):
    """We generate an email body for new features."""
    with test_app.app_context():
      body_html = notifier.format_email_body(
          'new-feature-email.html', self.template_fe, [])
    # TESTDATA.make_golden(body_html, 'test_format_email_body__new.html')
    self.assertEqual(body_html,
      TESTDATA['test_format_email_body__new.html'])

  def test_format_email_body__update_no_changes(self):
    """We don't crash if the change list is emtpy."""
    with test_app.app_context():
      body_html = notifier.format_email_body(
          'update-feature-email.html', self.template_fe, [])
    # TESTDATA.make_golden(body_html, 'test_format_email_body__update_no_changes.html')
    self.assertEqual(body_html,
      TESTDATA['test_format_email_body__update_no_changes.html'])

  def test_format_email_body__update_with_changes(self):
    """We generate an email body for an updated feature."""
    with test_app.app_context():
      body_html = notifier.format_email_body(
          'update-feature-email.html', self.template_fe, self.changes)
    # TESTDATA.make_golden(body_html, 'test_format_email_body__update_with_changes.html')
    self.assertEqual(body_html,
      TESTDATA['test_format_email_body__update_with_changes.html'])

  def test_accumulate_reasons(self):
    """We can accumulate lists of reasons why we sent a message to a user."""
    addr_reasons = collections.defaultdict(list)

    # Adding an empty list of users
    notifier.accumulate_reasons(addr_reasons, [], 'a reason')
    self.assertEqual({}, addr_reasons)

    # Adding some users builds up a bigger reason dictionary.
    notifier.accumulate_reasons(
        addr_reasons, [self.component_owner_1.email], 'a reason')
    self.assertEqual(
        {'owner_1@example.com': ['a reason']},
        addr_reasons)

    notifier.accumulate_reasons(
        addr_reasons, [self.component_owner_1.email, self.watcher_1.email],
        'another reason')
    self.assertEqual(
        {'owner_1@example.com': ['a reason', 'another reason'],
         'watcher_1@example.com': ['another reason'],
        },
        addr_reasons)

    # We can also add email addresses that are not users.
    notifier.accumulate_reasons(
        addr_reasons, ['mailing-list@example.com'], 'third reason')
    self.assertEqual(
        {'owner_1@example.com': ['a reason', 'another reason'],
         'watcher_1@example.com': ['another reason'],
         'mailing-list@example.com': ['third reason'],
        },
        addr_reasons)

  def test_convert_reasons_to_task__no_reasons(self):
    with self.assertRaises(AssertionError):
      notifier.convert_reasons_to_task(
          'addr', [], 'html', 'subject', 'triggerer')

  def test_convert_reasons_to_task__normal(self):
    actual = notifier.convert_reasons_to_task(
        'addr', ['reason 1', 'reason 2'], 'html', 'subject',
        'triggerer@example.com')
    self.assertCountEqual(
        ['to', 'subject', 'html', 'reply_to'],
        list(actual.keys()))
    self.assertEqual('addr', actual['to'])
    self.assertEqual('subject', actual['subject'])
    self.assertEqual(None, actual['reply_to'])  # Lacks perm to reply.
    self.assertIn('html', actual['html'])
    self.assertIn('reason 1', actual['html'])
    self.assertIn('reason 2', actual['html'])

  def test_convert_reasons_to_task__can_reply(self):
    """If the user is allowed to reply, set reply_to to the triggerer."""
    actual = notifier.convert_reasons_to_task(
        'user@chromium.org', ['reason 1', 'reason 2'], 'html', 'subject',
        'triggerer@example.com')
    self.assertCountEqual(
        ['to', 'subject', 'html', 'reply_to'],
        list(actual.keys()))
    self.assertEqual('user@chromium.org', actual['to'])
    self.assertEqual('subject', actual['subject'])
    self.assertEqual('triggerer@example.com', actual['reply_to'])

  def test_apply_subscription_rules__iwa_match(self):
    """When a feature has category IWA rule, a reason is returned."""
    self.fe_1.category = core_enums.IWA
    changes = [{'prop_name': 'shipped_android_milestone'}]  # Anything

    actual = notifier.apply_subscription_rules(
        self.fe_1, changes)

    self.assertEqual(
        {notifier.IWA_RULE_REASON: notifier.IWA_RULE_ADDRS},
        actual)

  def test_apply_subscription_rules__relevant_match(self):
    """When a feature and change match a rule, a reason is returned."""
    self.ship_stage.milestones.android_first = 88
    changes = [{'prop_name': 'shipped_android_milestone'}]

    actual = notifier.apply_subscription_rules(
        self.fe_1, changes)

    self.assertEqual(
        {notifier.WEBVIEW_RULE_REASON: notifier.WEBVIEW_RULE_ADDRS},
        actual)

  def test_apply_subscription_rules__irrelevant_match(self):
    """When a feature matches, but the change is not relevant => skip."""
    self.ship_stage.milestones.android_first = 88
    self.ship_stage.put()
    changes = [{'prop_name': 'some_other_field'}]  # irrelevant changesa

    actual = notifier.apply_subscription_rules(
        self.fe_1, changes)

    self.assertEqual({}, actual)

  def test_apply_subscription_rules__non_match(self):
    """When a feature is not a match => skip."""
    changes = [{'prop_name': 'shipped_android_milestone'}]

    # No milestones of any kind set.
    actual = notifier.apply_subscription_rules(
        self.fe_1, changes)
    self.assertEqual({}, actual)

    # Webview is also set
    self.ship_stage.milestones.android_first = 88
    self.ship_stage.milestones.webview_first = 89
    actual = notifier.apply_subscription_rules(
        self.fe_1, changes)
    self.assertEqual({}, actual)

  @mock.patch('internals.notifier.format_email_body')
  def test_make_feature_changes_email__new(self, mock_f_e_b):
    """We send email to component owners and subscribers for new features."""
    mock_f_e_b.return_value = 'mock body html'
    actual_tasks = notifier.make_feature_changes_email(
        self.fe_1, is_update=False, changes=[])
    self.assertEqual(6, len(actual_tasks))
    (feature_cc_task, devrel_task, feature_editor_task, feature_owner_task,
     component_owner_task, watcher_task) = actual_tasks

    # Notification to feature owner.
    self.assertEqual('feature_owner@example.com', feature_owner_task['to'])
    self.assertEqual('new feature: feature one', feature_owner_task['subject'])
    self.assertIn('mock body html', feature_owner_task['html'])
    self.assertIn('<li>You are listed as an owner of this feature</li>',
      feature_owner_task['html'])

    # Notification to feature editor.
    self.assertEqual('new feature: feature one', feature_editor_task['subject'])
    self.assertIn('mock body html', feature_editor_task['html'])
    self.assertIn('<li>You are listed as an editor of this feature</li>',
      feature_editor_task['html'])
    self.assertEqual('feature_editor@example.com', feature_editor_task['to'])

    # Notification to devrel to feature changes.
    self.assertEqual('new feature: feature one', devrel_task['subject'])
    self.assertIn('mock body html', devrel_task['html'])
    self.assertIn('<li>You are a devrel contact for this feature.</li>',
      devrel_task['html'])
    self.assertEqual('devrel1@gmail.com', devrel_task['to'])

    # Notification to user CC'd to feature changes.
    self.assertEqual('new feature: feature one', feature_cc_task['subject'])
    self.assertIn('mock body html', feature_cc_task['html'])
    self.assertIn('<li>You are CC\'d on this feature</li>',
      feature_cc_task['html'])
    self.assertEqual('cc@example.com', feature_cc_task['to'])

    # Notification to component owner.
    self.assertEqual('new feature: feature one', component_owner_task['subject'])
    self.assertIn('mock body html', component_owner_task['html'])
    # Component owner is also a feature editor and should have both reasons.
    self.assertIn('<li>You are an owner of this feature\'s component</li>\n'
                  '<li>You are listed as an editor of this feature</li>',
      component_owner_task['html'])
    self.assertEqual('owner_1@example.com', component_owner_task['to'])

    # Notification to feature change watcher.
    self.assertEqual('new feature: feature one', watcher_task['subject'])
    self.assertIn('mock body html', watcher_task['html'])
    self.assertIn('<li>You are watching all feature changes</li>',
      watcher_task['html'])
    self.assertEqual('watcher_1@example.com', watcher_task['to'])

    mock_f_e_b.assert_called_once_with(
        'new-feature-email.html', self.fe_1, [],
        updater_email='creator1@gmail.com')

  @mock.patch('internals.notifier.format_email_body')
  def test_make_feature_changes_email__update(self, mock_f_e_b):
    """We send email to component owners and subscribers for edits."""
    mock_f_e_b.return_value = 'mock body html'
    actual_tasks = notifier.make_feature_changes_email(
        self.fe_1, True, self.changes)
    self.assertEqual(6, len(actual_tasks))
    (feature_cc_task, devrel_task, feature_editor_task, feature_owner_task,
     component_owner_task, watcher_task) = actual_tasks

    # Notification to feature owner.
    self.assertEqual('feature_owner@example.com', feature_owner_task['to'])
    self.assertEqual('updated feature: feature one',
      feature_owner_task['subject'])
    self.assertIn('mock body html', feature_owner_task['html'])
    self.assertIn('<li>You are listed as an owner of this feature</li>',
      feature_owner_task['html'])

    # Notification to feature editor.
    self.assertEqual('updated feature: feature one',
      feature_editor_task['subject'])
    self.assertIn('mock body html', feature_editor_task['html'])
    self.assertIn('<li>You are listed as an editor of this feature</li>',
      feature_editor_task['html'])
    self.assertEqual('feature_editor@example.com', feature_editor_task['to'])

    # Notification to devrel to feature changes.
    self.assertEqual('updated feature: feature one', devrel_task['subject'])
    self.assertIn('mock body html', devrel_task['html'])
    self.assertIn('<li>You are a devrel contact for this feature.</li>',
      devrel_task['html'])
    self.assertEqual('devrel1@gmail.com', devrel_task['to'])

    # Notification to user CC'd on feature changes.
    self.assertEqual('updated feature: feature one',
      feature_cc_task['subject'])
    self.assertIn('mock body html', feature_cc_task['html'])
    self.assertIn('<li>You are CC\'d on this feature</li>',
      feature_cc_task['html'])
    self.assertEqual('cc@example.com', feature_cc_task['to'])

    # Notification to component owner.
    self.assertEqual('updated feature: feature one',
      component_owner_task['subject'])
    self.assertIn('mock body html', component_owner_task['html'])
    # Component owner is also a feature editor and should have both reasons.
    self.assertIn('<li>You are an owner of this feature\'s component</li>\n'
                  '<li>You are listed as an editor of this feature</li>',
      component_owner_task['html'])
    self.assertEqual('owner_1@example.com', component_owner_task['to'])

    # Notification to feature change watcher.
    self.assertEqual('updated feature: feature one', watcher_task['subject'])
    self.assertIn('mock body html', watcher_task['html'])
    self.assertIn('<li>You are watching all feature changes</li>',
      watcher_task['html'])
    self.assertEqual('watcher_1@example.com', watcher_task['to'])

    mock_f_e_b.assert_called_once_with(
        'update-feature-email.html', self.fe_1, self.changes,
        updater_email='editor1@gmail.com')

  @mock.patch('internals.notifier.format_email_body')
  def test_make_feature_changes_email__starrer(self, mock_f_e_b):
    """We send email to users who starred the feature."""
    mock_f_e_b.return_value = 'mock body html'
    notifier.FeatureStar.set_star(
        'starrer_1@example.com', self.fe_1.key.integer_id())
    actual_tasks = notifier.make_feature_changes_email(
        self.fe_1, True, self.changes)
    self.assertEqual(7, len(actual_tasks))
    (feature_cc_task, devrel_task, feature_editor_task, feature_owner_task,
     component_owner_task, starrer_task, watcher_task) = actual_tasks

    # Notification to feature owner.
    self.assertEqual('feature_owner@example.com', feature_owner_task['to'])
    self.assertEqual('updated feature: feature one',
      feature_owner_task['subject'])
    self.assertIn('mock body html', feature_owner_task['html'])
    self.assertIn('<li>You are listed as an owner of this feature</li>',
      feature_owner_task['html'])

    # Notification to feature editor.
    self.assertEqual('updated feature: feature one',
      feature_editor_task['subject'])
    self.assertIn('mock body html', feature_editor_task['html'])
    self.assertIn('<li>You are listed as an editor of this feature</li>',
      feature_editor_task['html'])
    self.assertEqual('feature_editor@example.com', feature_editor_task['to'])

    # Notification to devrel to feature changes.
    self.assertEqual('updated feature: feature one', devrel_task['subject'])
    self.assertIn('mock body html', devrel_task['html'])
    self.assertIn('<li>You are a devrel contact for this feature.</li>',
      devrel_task['html'])
    self.assertEqual('devrel1@gmail.com', devrel_task['to'])

    # Notification to user CC'd on feature changes.
    self.assertEqual('updated feature: feature one',
      feature_cc_task['subject'])
    self.assertIn('mock body html', feature_cc_task['html'])
    self.assertIn('<li>You are CC\'d on this feature</li>',
      feature_cc_task['html'])
    self.assertEqual('cc@example.com', feature_cc_task['to'])

    # Notification to component owner.
    self.assertEqual('updated feature: feature one',
      component_owner_task['subject'])
    self.assertIn('mock body html', component_owner_task['html'])
    # Component owner is also a feature editor and should have both reasons.
    self.assertIn('<li>You are an owner of this feature\'s component</li>\n'
                  '<li>You are listed as an editor of this feature</li>',
      component_owner_task['html'])
    self.assertEqual('owner_1@example.com', component_owner_task['to'])

    # Notification to feature starrer.
    self.assertEqual('updated feature: feature one', starrer_task['subject'])
    self.assertIn('mock body html', starrer_task['html'])
    self.assertIn('<li>You starred this feature</li>',
      starrer_task['html'])
    self.assertEqual('starrer_1@example.com', starrer_task['to'])

    # Notification to feature change watcher.
    self.assertEqual('updated feature: feature one', watcher_task['subject'])
    self.assertIn('mock body html', watcher_task['html'])
    self.assertIn('<li>You are watching all feature changes</li>',
      watcher_task['html'])
    self.assertEqual('watcher_1@example.com', watcher_task['to'])

    mock_f_e_b.assert_called_once_with(
        'update-feature-email.html', self.fe_1, self.changes,
        updater_email='editor1@gmail.com')


  @mock.patch('internals.notifier.format_email_body')
  def test_make_feature_changes_email__starrer_unsubscribed(self, mock_f_e_b):
    """We don't email users who starred the feature but opted out."""
    mock_f_e_b.return_value = 'mock body html'
    starrer_2_pref = UserPref(
        email='starrer_2@example.com',
        notify_as_starrer=False)
    starrer_2_pref.put()
    notifier.FeatureStar.set_star(
        'starrer_2@example.com', self.fe_2.key.integer_id())
    actual_tasks = notifier.make_feature_changes_email(
        self.fe_2, True, self.changes)
    self.assertEqual(4, len(actual_tasks))
    # Note: There is no starrer_task.
    (feature_editor_task, feature_owner_task, component_owner_task,
     watcher_task) = actual_tasks
    self.assertEqual('feature_editor@example.com', feature_editor_task['to'])
    self.assertEqual('feature_owner@example.com', feature_owner_task['to'])
    self.assertEqual('owner_1@example.com', component_owner_task['to'])
    self.assertEqual('watcher_1@example.com', watcher_task['to'])
    mock_f_e_b.assert_called_once_with(
        'update-feature-email.html', self.fe_2, self.changes,
        updater_email='editor2@example.com')


class FeatureCommentHandlerTest(testing_config.CustomTestCase):

  def setUp(self):
    self.fe_1 = FeatureEntry(
        name='feature one', summary='sum',
        owner_emails=['feature_owner@example.com'],
        editor_emails=['feature_editor@example.com', 'owner_1@example.com'],
        cc_emails=['cc@example.com'], category=1,
        devrel_emails=['devrel1@gmail.com'],
        creator_email='creator1@gmail.com',
        updater_email='editor1@gmail.com',
        blink_components=['Blink'],
        ff_views=1, safari_views=1,
        web_dev_views=1, standard_maturity=1)
    self.fe_1.put()

    self.handler = notifier.FeatureCommentHandler()
    self.additional_template_data = {
        'gate_url': 'fake gate url',
        'triggering_user_email': 'commenter@example.com',
        'content': 'fake content',
        }


  def tearDown(self):
    kinds = [FeatureEntry, Stage, FeatureOwner, BlinkComponent, Gate]
    for kind in kinds:
      for entity in kind.query():
        entity.key.delete()

  @mock.patch('internals.notifier.format_email_body')
  @mock.patch('internals.approval_defs.get_approvers')
  def test_make_new_comments_email__unassigned(
      self, mock_get_approvers, mock_f_e_b):
    """We notify feature participants of comments."""
    mock_f_e_b.return_value = 'mock body html'
    mock_get_approvers.return_value = ['approver1@example.com']

    actual_tasks = self.handler.make_new_comments_email(
        self.fe_1, 1, 'commenter@example.com', self.additional_template_data)
    self.assertEqual(6, len(actual_tasks))
    (review_task_1, feature_cc_task, devrel_task,
     feature_editor_task, feature_owner_task, feature_editor_task_2) = actual_tasks

    self.assertEqual('New comments for feature: feature one', review_task_1['subject'])
    self.assertIn('mock body html', review_task_1['html'])
    self.assertIn('<li>You are a reviewer for this type of gate</li>',
      review_task_1['html'])
    self.assertEqual('approver1@example.com', review_task_1['to'])

    # Notification to feature owner.
    self.assertEqual('feature_owner@example.com', feature_owner_task['to'])
    self.assertEqual('New comments for feature: feature one',
      feature_owner_task['subject'])
    self.assertIn('mock body html', feature_owner_task['html'])
    self.assertIn('<li>You are listed as an owner of this feature</li>',
      feature_owner_task['html'])

    # Notification to feature editor.
    self.assertEqual('New comments for feature: feature one',
      feature_editor_task['subject'])
    self.assertIn('mock body html', feature_editor_task['html'])
    self.assertIn('<li>You are listed as an editor of this feature</li>',
      feature_editor_task['html'])
    self.assertEqual('feature_editor@example.com', feature_editor_task['to'])

    # Notification to devrel to feature changes.
    self.assertEqual('New comments for feature: feature one', devrel_task['subject'])
    self.assertIn('mock body html', devrel_task['html'])
    self.assertIn('<li>You are a devrel contact for this feature.</li>',
      devrel_task['html'])
    self.assertEqual('devrel1@gmail.com', devrel_task['to'])

    # Notification to user CC'd on feature changes.
    self.assertEqual('New comments for feature: feature one',
      feature_cc_task['subject'])
    self.assertIn('mock body html', feature_cc_task['html'])
    self.assertIn('<li>You are CC\'d on this feature</li>',
      feature_cc_task['html'])
    self.assertEqual('cc@example.com', feature_cc_task['to'])

    self.assertEqual('New comments for feature: feature one', feature_editor_task_2['subject'])
    self.assertIn('mock body html', feature_editor_task_2['html'])
    self.assertIn('<li>You are listed as an editor of this feature</li>',
      feature_editor_task_2['html'])
    self.assertEqual('owner_1@example.com', feature_editor_task_2['to'])

    mock_f_e_b.assert_called_once_with(
        self.handler.EMAIL_TEMPLATE_PATH, self.fe_1, [],
        additional_template_data=self.additional_template_data)
    mock_get_approvers.assert_called_once_with(1)

  @mock.patch('internals.notifier.format_email_body')
  def test_make_new_comments_email__assigned(self, mock_f_e_b):
    """We notify only assigned reviewers of new comments, not all reviewers."""
    mock_f_e_b.return_value = 'mock body html'
    gate_1 = Gate(
        feature_id=self.fe_1.key.integer_id(), gate_type=1,
        stage_id=123, state=0, assignee_emails=['approver3@example.com'])
    gate_1.put()

    actual_tasks = self.handler.make_new_comments_email(
        self.fe_1, 1, 'commenter@example.com', self.additional_template_data)
    self.assertEqual(6, len(actual_tasks))
    review_task_1 = actual_tasks[0]

    self.assertEqual('New comments for feature: feature one', review_task_1['subject'])
    self.assertIn('mock body html', review_task_1['html'])
    self.assertIn('<li>This review is assigned to you</li>',
      review_task_1['html'])
    self.assertEqual('approver3@example.com', review_task_1['to'])


class FeatureReviewHandlerTest(testing_config.CustomTestCase):

  def setUp(self):
    self.fe_1 = FeatureEntry(
        name='feature one', summary='sum',
        owner_emails=['feature_owner@example.com'],
        editor_emails=['feature_editor@example.com', 'owner_1@example.com'],
        cc_emails=['cc@example.com'], category=1,
        devrel_emails=['devrel1@gmail.com'],
        creator_email='creator1@gmail.com',
        updater_email='editor1@gmail.com',
        blink_components=['Blink'],
        ff_views=1, safari_views=1,
        web_dev_views=1, standard_maturity=1)
    self.fe_1.put()

    self.changes = [{
        'prop_name': 'Review status change in gate_url',
        'new_val': 'Review requested',
        'old_val': 'na',
    }]
    self.handler = notifier.FeatureReviewHandler()

  def tearDown(self):
    kinds = [FeatureEntry, Stage, FeatureOwner, BlinkComponent, Gate]
    for kind in kinds:
      for entity in kind.query():
        entity.key.delete()

  @mock.patch('internals.notifier.format_email_body')
  @mock.patch('internals.approval_defs.get_approvers')
  def test_make_review_requests_email__unassigned(
      self, mock_get_approvers, mock_f_e_b):
    """We send email to approvers for a review request."""
    mock_f_e_b.return_value = 'mock body html'
    mock_get_approvers.return_value = ['approver1@example.com', 'approver2@example.com']

    addl_data = {
        'gate_url': 'gate_url',
        'new_val': 'Review requested',
        'updater_email': None,
        'team_name': None,
        }
    actual_tasks = self.handler.make_review_requests_email(
        self.fe_1, 1, addl_data)
    self.assertEqual(2, len(actual_tasks))
    review_task_1 = actual_tasks[0]

    # Notification to feature change watcher.
    self.assertEqual('Review Request for feature: feature one', review_task_1['subject'])
    self.assertIn('mock body html', review_task_1['html'])
    self.assertIn('<li>You are a reviewer for this type of gate</li>',
      review_task_1['html'])
    self.assertEqual('approver1@example.com', review_task_1['to'])

    review_task_2 = actual_tasks[1]

    # Notification to feature change watcher.
    self.assertEqual('Review Request for feature: feature one', review_task_2['subject'])
    self.assertIn('mock body html', review_task_2['html'])
    self.assertIn('<li>You are a reviewer for this type of gate</li>',
      review_task_2['html'])
    self.assertEqual('approver2@example.com', review_task_2['to'])

    mock_f_e_b.assert_called_once_with(
        'review-request-email.html', self.fe_1, [],
        additional_template_data=addl_data)
    mock_get_approvers.assert_called_once_with(1)

  @mock.patch('internals.notifier.format_email_body')
  def test_make_review_requests_email__assigned(self, mock_f_e_b):
    """We send email to the assigned reviewer for a review request."""
    mock_f_e_b.return_value = 'mock body html'
    gate_1 = Gate(
        feature_id=self.fe_1.key.integer_id(), gate_type=1,
        stage_id=123, state=0, assignee_emails=['approver3@example.com'])
    gate_1.put()

    addl_data = {
        'gate_url': 'gate_url',
        'new_val': 'Review requested',
        'updater_email': None,
        'team_name': None,
        }
    actual_tasks = self.handler.make_review_requests_email(
        self.fe_1, 1, addl_data)
    self.assertEqual(1, len(actual_tasks))
    review_task_1 = actual_tasks[0]

    # Notification to feature change watcher.
    self.assertEqual('Review Request for feature: feature one', review_task_1['subject'])
    self.assertIn('mock body html', review_task_1['html'])
    self.assertIn('<li>This review is assigned to you</li>',
      review_task_1['html'])
    self.assertEqual('approver3@example.com', review_task_1['to'])


class ReviewAssignementHandlerTest(testing_config.CustomTestCase):

  def setUp(self):
    self.fe_1 = FeatureEntry(
        name='feature one', summary='sum',
        owner_emails=['feature_owner@example.com'],
        editor_emails=['feature_editor@example.com', 'owner_1@example.com'],
        cc_emails=['cc@example.com'], category=1,
        devrel_emails=['devrel1@gmail.com'],
        creator_email='creator1@gmail.com',
        updater_email='editor1@gmail.com',
        blink_components=['Blink'],
        ff_views=1, safari_views=1,
        web_dev_views=1, standard_maturity=1)
    self.fe_1.put()

    self.handler = notifier.ReviewAssignmentHandler()

  def tearDown(self):
    kinds = [FeatureEntry, Stage, FeatureOwner, BlinkComponent, Gate]
    for kind in kinds:
      for entity in kind.query():
        entity.key.delete()

  @mock.patch('internals.notifier.format_email_body')
  def test_make_review_assignment_email(self, mock_f_e_b):
    """We send email to the assigned reviewers."""
    mock_f_e_b.return_value = 'mock body html'

    addl_data = {
        'gate_url': 'gate_url',
        'updater_email': None,
        'team_name': None,
        }
    actual_tasks = self.handler.make_review_assignment_email(
        self.fe_1, 'triggerer@example.com',
        ['old@example.com'],['new@example.com'], addl_data)
    self.assertEqual(2, len(actual_tasks))
    review_task_1 = actual_tasks[0]

    # Notification to new assignee.
    self.assertEqual(
        'Review assigned for feature: feature one',
        review_task_1['subject'])
    self.assertIn('mock body html', review_task_1['html'])
    self.assertIn('<li>The review is now assigned to you</li>',
      review_task_1['html'])
    self.assertEqual('new@example.com', review_task_1['to'])

    review_task_2 = actual_tasks[1]

    # Notification to old assignee.
    self.assertEqual(
        'Review assigned for feature: feature one',
        review_task_2['subject'])
    self.assertIn('mock body html', review_task_2['html'])
    self.assertIn('<li>The review was previously assigned to you</li>',
      review_task_2['html'])
    self.assertEqual('old@example.com', review_task_2['to'])

    change = {
        'prop_name': 'Assigned reviewer',
        'old_val': 'old@example.com',
        'new_val': 'new@example.com',
        }
    mock_f_e_b.assert_called_once_with(
        'review-assigned-email.html', self.fe_1, [change],
        additional_template_data=addl_data)


class FeatureStarTest(testing_config.CustomTestCase):

  def setUp(self):
    self.fe_1 = FeatureEntry(
        name='feature one', summary='sum', category=1)
    self.fe_1.put()
    self.fe_2 = FeatureEntry(
        name='feature two', summary='sum', category=1)
    self.fe_2.put()
    self.fe_3 = FeatureEntry(
        name='feature three', summary='sum', category=1)
    self.fe_3.put()

  def tearDown(self):
    self.fe_1.key.delete()
    self.fe_2.key.delete()
    self.fe_3.key.delete()

  def test_get_star__no_existing(self):
    """User has never starred the given feature."""
    email = 'user1@example.com'
    feature_id = self.fe_1.key.integer_id()
    actual = notifier.FeatureStar.get_star(email, feature_id)
    self.assertEqual(None, actual)

  def test_get_and_set_star(self):
    """User can star and unstar a feature."""
    email = 'user2@example.com'
    feature_id = self.fe_1.key.integer_id()
    notifier.FeatureStar.set_star(email, feature_id)
    actual = notifier.FeatureStar.get_star(email, feature_id)
    self.assertEqual(email, actual.email)
    self.assertEqual(feature_id, actual.feature_id)
    self.assertTrue(actual.starred)
    updated_fe = FeatureEntry.get_by_id(feature_id)
    self.assertEqual(1, updated_fe.star_count)

    notifier.FeatureStar.set_star(email, feature_id, starred=False)
    actual = notifier.FeatureStar.get_star(email, feature_id)
    self.assertEqual(email, actual.email)
    self.assertEqual(feature_id, actual.feature_id)
    self.assertFalse(actual.starred)
    updated_fe = FeatureEntry.get_by_id(feature_id)
    self.assertEqual(0, updated_fe.star_count)

  def test_get_user_stars__no_stars(self):
    """User has never starred any features."""
    email = 'user4@example.com'
    with test_app.app_context():
      actual = notifier.FeatureStar.get_user_stars(email)
    self.assertEqual([], actual)

  def test_get_user_stars__some_stars(self):
    """User has starred three features."""
    email = 'user5@example.com'
    feature_1_id = self.fe_1.key.integer_id()
    feature_2_id = self.fe_2.key.integer_id()
    feature_3_id = self.fe_3.key.integer_id()
    # Note intermixed order
    notifier.FeatureStar.set_star(email, feature_1_id)
    notifier.FeatureStar.set_star(email, feature_3_id)
    notifier.FeatureStar.set_star(email, feature_2_id)

    actual = notifier.FeatureStar.get_user_stars(email)
    expected_ids = [feature_1_id, feature_2_id, feature_3_id]
    self.assertEqual(sorted(expected_ids, reverse=True), actual)
    # Cleanup
    for feature_id in expected_ids:
      notifier.FeatureStar.get_star(email, feature_id).key.delete()

  def test_get_feature_starrers__no_stars(self):
    """No user has starred the given feature."""
    feature_1_id = self.fe_1.key.integer_id()
    actual = notifier.FeatureStar.get_feature_starrers(feature_1_id)
    self.assertEqual([], actual)

  def test_get_feature_starrers__some_starrers(self):
    """Two users have starred the given feature."""
    app_user_1 = AppUser(email='user16@example.com')
    app_user_1.put()
    app_user_2 = AppUser(email='user17@example.com')
    app_user_2.put()
    feature_1_id = self.fe_1.key.integer_id()
    notifier.FeatureStar.set_star(app_user_1.email, feature_1_id)
    notifier.FeatureStar.set_star(app_user_2.email, feature_1_id)


    user_1_email = app_user_1.email
    user_2_email = app_user_2.email
    app_user_1.key.delete()
    app_user_2.key.delete()
    actual = notifier.FeatureStar.get_feature_starrers(feature_1_id)
    self.assertCountEqual(
        [user_1_email, user_2_email],
        [au.email for au in actual])


class NotifyInactiveUsersHandlerTest(testing_config.CustomTestCase):

  def setUp(self):
    active_user = AppUser(
      created=datetime(2020, 10, 1),
      email="active_user@example.com", is_admin=False, is_site_editor=False,
      last_visit=datetime(2023, 8, 30))
    active_user.put()

    inactive_user = AppUser(
      created=datetime(2020, 10, 1),
      email="inactive_user@example.com", is_admin=False, is_site_editor=False,
      last_visit=datetime(2023, 2, 20))
    inactive_user.put()
    self.inactive_user = inactive_user

    # User who has recently been given access by an admin,
    # but has not yet visited the site. They should not be considered inactive.
    newly_created_user = AppUser(
      created=datetime(2023, 8, 1),
      email="new_user@example.com", is_admin=False, is_site_editor=False)
    newly_created_user.put()

    # Very inactive user who has already been warned of inactivity
    # via notification. They should not receive a second notification.
    really_inactive_user = AppUser(
      created=datetime(2020, 10, 1),
      email="really_inactive_user@example.com", is_admin=False,
      is_site_editor=False, last_visit=datetime(2022, 10, 1),
      notified_inactive=True)
    really_inactive_user.put()

    active_admin = AppUser(
      created=datetime(2020, 10, 1),
      email="active_admin@example.com", is_admin=True, is_site_editor=True,
      last_visit=datetime(2023, 9, 30))
    active_admin.put()

    inactive_admin = AppUser(
      created=datetime(2020, 10, 1),
      email="inactive_admin@example.com", is_admin=True, is_site_editor=True,
      last_visit=datetime(2023, 3, 1))
    inactive_admin.put()

    active_site_editor = AppUser(
      created=datetime(2020, 10, 1),
      email="active_site_editor@example.com", is_admin=False,
      is_site_editor=True, last_visit=datetime(2023, 7, 30))
    active_site_editor.put()

    inactive_site_editor = AppUser(
      created=datetime(2020, 10, 1),
      email="inactive_site_editor@example.com", is_admin=False,
      is_site_editor=True, last_visit=datetime(2023, 2, 9))
    inactive_site_editor.put()

  def tearDown(self):
    for user in AppUser.query():
      user.key.delete()

  def test_determine_users_to_notify(self):
    with test_app.app_context():
      inactive_notifier = notifier.NotifyInactiveUsersHandler()
      result = inactive_notifier.get_template_data(now=datetime(2023, 9, 1))
    expected = ('1 users notified of inactivity.\n'
        'Notified users:\ninactive_user@example.com')
    self.assertEqual(result.get('message', None), expected)
    # The inactive user who was notified should be flagged as notified.
    self.assertTrue(self.inactive_user.notified_inactive)


class OTCreationRequestHandlerTest(testing_config.CustomTestCase):
  def setUp(self):
    self.feature = FeatureEntry(
        id=1, name='A feature', summary='summary', category=1)
    self.ot_stage = Stage(
      feature_id=1,
      stage_type=150,
      intent_thread_url='https://example.com/intent',
      ot_chromium_trial_name='ChromiumTrialName',
      ot_description='A brief description.',
      ot_display_name='A new origin trial',
      ot_documentation_url='https://example.com/docs',
      ot_feedback_submission_url='https://example.com/feedback',
      ot_has_third_party_support=True,
      ot_is_deprecation_trial=True,
      ot_is_critical_trial=False,
      ot_owner_email='owner@example.com',
      ot_emails=['user1@example.com', 'user2@example.com'],
      ot_webfeature_use_counter='kWebFeature',
      ot_request_note='Additional information about the trial creation.',
      milestones=MilestoneSet(
        desktop_first=100,
        desktop_last=200,
      ),
    )
    self.feature.put()
    self.ot_stage.put()

  def tearDown(self) -> None:
    kinds: list[ndb.Model] = [FeatureEntry, Stage]
    for kind in kinds:
      for entity in kind.query():
        entity.key.delete()

  def test_make_creation_request_email(self):
    stage_dict = converters.stage_to_json_dict(self.ot_stage)
    stage_dict['ot_request_note'] = self.ot_stage.ot_request_note
    handler = notifier.OTCreationRequestHandler()
    email_task = handler.make_creation_request_email(stage_dict)

    expected_body = """
<p>
  Requested by: owner@example.com
  <br>
  Additional contacts for your team?: user1@example.com,user2@example.com
  <br>
  Feature name: A new origin trial
  <br>
  Feature description: A brief description.
  <br>
  Start Chrome milestone: 100
  <br>
  End Chrome milestone: 200
  <br>
  Chromium trial name: ChromiumTrialName
  <br>
  Is this a deprecation trial?: Yes
  <br>
  Third party origin support: Yes
  <br>
  WebFeature UseCounter value: kWebFeature
  <br>
  Documentation link: https://example.com/docs
  <br>
  Chromestatus link: https://chromestatus.com/feature/1
  <br>
  Feature feedback link: https://example.com/feedback
  <br>
  Intent to Experiment link: https://example.com/intent
  <br>
  Is this a critical trial?: No
  <br>
  Anything else?: Additional information about the trial creation.
  <br>
  <br>
  Instructions for handling this request can be found at: https://g3doc.corp.google.com/chrome/origin_trials/g3doc/trial_admin.md?cl=head#setup-a-new-trial
</p>
"""
    expected = {
      'to': 'origin-trials-support@google.com',
      'subject': 'New Trial Creation Request for A new origin trial',
      'reply_to': None,
      'html': expected_body,
    }

    self.assertEqual(email_task, expected)


class OTExtendedHandlerTest(testing_config.CustomTestCase):
  def setUp(self):
    self.feature = FeatureEntry(
        id=1, name='A feature', summary='summary', category=1)
    self.ot_stage = Stage(
      id=2,
      feature_id=1,
      stage_type=150,
      intent_thread_url='https://example.com/intent',
      ot_chromium_trial_name='ChromiumTrialName',
      ot_description='A brief description.',
      ot_display_name='An existing origin trial',
      ot_documentation_url='https://example.com/docs',
      ot_feedback_submission_url='https://example.com/feedback',
      ot_has_third_party_support=True,
      ot_is_deprecation_trial=True,
      ot_is_critical_trial=False,
      ot_owner_email='owner@example.com',
      ot_emails=['user1@example.com', 'user2@example.com'],
      ot_webfeature_use_counter='kWebFeature',
      ot_request_note='Additional information about the trial creation.',
      milestones=MilestoneSet(
        desktop_first=100,
        desktop_last=103,
      ),
    )
    self.extension_stage = Stage(
      feature_id=1, ot_stage_id=2, stage_type=151,
      milestones=MilestoneSet(desktop_last=106),
      ot_owner_email='user2@example.com',
      intent_thread_url='https://example.com/intent'
    )
    self.feature.put()
    self.ot_stage.put()
    self.extension_stage.put()

  def tearDown(self) -> None:
    kinds: list[ndb.Model] = [FeatureEntry, Stage]
    for kind in kinds:
      for entity in kind.query():
        entity.key.delete()

  def test_make_extended_request_email(self):
    ot_stage_dict = converters.stage_to_json_dict(self.ot_stage)
    extension_stage_dict = converters.stage_to_json_dict(self.extension_stage)
    with test_app.app_context():
      handler = notifier.OTExtendedHandler()
      email_task = handler.build_email(extension_stage_dict, ot_stage_dict)
      # TESTDATA.make_golden(email_task['html'], 'test_make_extended_request_email.html')
      self.assertEqual(email_task['html'],
        TESTDATA['test_make_extended_request_email.html'])


class OTExtensionApprovedHandlerTest(testing_config.CustomTestCase):
  def setUp(self):
    self.feature = FeatureEntry(
        id=1, name='A feature', summary='summary', category=1)
    self.ot_stage = Stage(id=2, feature_id=1, stage_type=150)
    self.extension_stage = Stage(
      feature_id=1, ot_stage_id=2, stage_type=151,
      milestones=MilestoneSet(desktop_last=106),
      ot_owner_email='user2@example.com',
      intent_thread_url='https://example.com/intent',
    )
    self.extension_gate = Gate(
        id=3, feature_id=1, stage_id=2, gate_type=3, state=Vote.APPROVED)
    self.extension_gate.put()
    self.feature.put()
    self.ot_stage.put()
    self.extension_stage.put()

  def tearDown(self) -> None:
    kinds: list[ndb.Model] = [FeatureEntry, Gate, Stage]
    for kind in kinds:
      for entity in kind.query():
        entity.key.delete()

  def test_make_extension_approved_email(self):
    feature_dict = converters.feature_entry_to_json_verbose(self.feature)
    with test_app.app_context():
      handler = notifier.OTExtensionApprovedHandler()
      email_task = handler.build_email(feature_dict,
                                       self.extension_stage.ot_owner_email,
                                       self.extension_gate.key.integer_id())
      # TESTDATA.make_golden(email_task['html'], 'test_make_extension_approved_email.html')
      self.assertEqual(email_task['html'],
        TESTDATA['test_make_extension_approved_email.html'])


<<<<<<< HEAD
class OTCreationRequestFailedHandlerTest(testing_config.CustomTestCase):
  def setUp(self):
    self.feature_1 = FeatureEntry(
        id=1, name='feature one', summary='sum', category=1, feature_type=0)
    self.feature_1.put()
    self.ot_stage = Stage(
        feature_id=1, stage_type=150, ot_display_name='Example Trial',
        ot_owner_email='feature_owner@google.com',
        ot_chromium_trial_name='ExampleTrial',
        milestones=MilestoneSet(desktop_first=100, desktop_last=106),
        ot_documentation_url='https://example.com/docs',
        ot_feedback_submission_url='https://example.com/feedback',
        intent_thread_url='https://example.com/experiment',
        ot_description='OT description', ot_has_third_party_support=True,
        ot_is_deprecation_trial=True)
    self.ot_stage.put()

  def tearDown(self):
    self.feature_1.key.delete()
    self.ot_stage.key.delete()

  def test_make_creation_request_failed_email(self):
    with test_app.app_context():
      handler = notifier.OTCreationRequestFailedHandler()
      stage_dict = converters.stage_to_json_dict(self.ot_stage)
      email_task = handler.build_email(stage_dict)
      # TESTDATA.make_golden(email_task['html'], 'test_make_creation_request_failed_email.html')
      self.assertEqual(
        email_task['subject'],
        'Automated trial creation request failed for Example Trial')
      self.assertEqual(email_task['html'],
        TESTDATA['test_make_creation_request_failed_email.html'])
=======
class OTEndingNextReleaseReminderHandlerTest(testing_config.CustomTestCase):
  def setUp(self):
    self.contacts = ['example_user@example.com', 'another_user@exmaple.com']

  def test_make_ending_next_release_email(self):
    body_data = {
      'name': 'Some feature',
      'release_milestone': '126',
      'after_end_release': '127',
      'after_end_date': '2030-01-01'
    }
    with test_app.app_context():
      handler = notifier.OTEndingNextReleaseReminderHandler()
      email_task = handler.build_email(body_data, self.contacts)
      # TESTDATA.make_golden(email_task['html'], 'test_make_ending_next_release_email.html')
      self.assertEqual(email_task['subject'],
        'Some feature origin trial ship decision approaching')
      self.assertEqual(email_task['html'],
        TESTDATA['test_make_ending_next_release_email.html'])


class OTEndingThisReleaseReminderHandlerTest(testing_config.CustomTestCase):
  def setUp(self):
    self.contacts = ['example_user@example.com', 'another_user@exmaple.com']

  def test_make_ending_this_release_email(self):
    body_data = {
      'name': 'Some feature',
      'release_milestone': '126',
      'next_release': '127',
    }
    with test_app.app_context():
      handler = notifier.OTEndingThisReleaseReminderHandler()
      email_task = handler.build_email(body_data, self.contacts)
      # TESTDATA.make_golden(email_task['html'], 'test_make_ending_this_release_email.html')
      self.assertEqual(email_task['subject'],
        'Some feature origin trial needs blink-dev update')
      self.assertEqual(email_task['html'],
        TESTDATA['test_make_ending_this_release_email.html'])


class OTBetaAvailabilityReminderHandlerTest(testing_config.CustomTestCase):
  def setUp(self):
    self.contacts = ['example_user@example.com', 'another_user@exmaple.com']

  def test_make_beta_availability_email(self):
    body_data = {
      'name': 'Some feature',
      'release_milestone': '126',
    }
    with test_app.app_context():
      handler = notifier.OTBetaAvailabilityReminderHandler()
      email_task = handler.build_email(body_data, self.contacts)
      # TESTDATA.make_golden(email_task['html'], 'test_make_beta_availability_email.html')
      self.assertEqual(email_task['subject'],
        'Some feature origin trial is entering beta')
      self.assertEqual(email_task['html'],
        TESTDATA['test_make_beta_availability_email.html'])


class OTFirstBranchReminderHandlerTest(testing_config.CustomTestCase):
  def setUp(self):
    self.contacts = ['example_user@example.com', 'another_user@exmaple.com']

  def test_make_first_branch_email(self):
    body_data = {
      'name': 'Some feature',
      'release_milestone': '126',
      'branch_date': '2030-01-01',
    }
    with test_app.app_context():
      handler = notifier.OTFirstBranchReminderHandler()
      email_task = handler.build_email(body_data, self.contacts)
      # TESTDATA.make_golden(email_task['html'], 'test_make_first_branch_email.html')
      self.assertEqual(email_task['subject'],
        'Some feature origin trial is branching')
      self.assertEqual(email_task['html'],
        TESTDATA['test_make_first_branch_email.html'])


class OTLastBranchReminderHandlerTest(testing_config.CustomTestCase):
  def setUp(self):
    self.contacts = ['example_user@example.com', 'another_user@exmaple.com']

  def test_make_last_branch_email(self):
    body_data = {
      'name': 'Some feature',
      'release_milestone': '126',
      'branch_date': '2030-01-01',
    }
    with test_app.app_context():
      handler = notifier.OTLastBranchReminderHandler()
      email_task = handler.build_email(body_data, self.contacts)
      # TESTDATA.make_golden(email_task['html'], 'test_make_last_branch_email.html')
      self.assertEqual(email_task['subject'],
        'Some feature origin trial has branched for its last release')
      self.assertEqual(email_task['html'],
        TESTDATA['test_make_last_branch_email.html'])


class OTAutomatedProcessEmailHandlerTest(testing_config.CustomTestCase):
  def test_make_ot_process_email(self):
    body_data = {
      'email_date': '2030-01-01',
      'send_count': 100,
      'next_branch_milestone': 200,
      'next_branch_date': '2030-01-31',
      'stable_milestone': 201,
      'stable_date': '2030-02-01',
    }
    with test_app.app_context():
      handler = notifier.OTAutomatedProcessEmailHandler()
      email_task = handler.build_email(body_data)
      # TESTDATA.make_golden(email_task['html'], 'test_make_ot_process_email.html')
      self.assertEqual(email_task['subject'],
        'Origin trials automated process reminder just ran')
      self.assertEqual(email_task['html'],
        TESTDATA['test_make_ot_process_email.html'])
>>>>>>> 82eab3fa


class FunctionsTest(testing_config.CustomTestCase):

  def setUp(self):
    quoted_msg_id = 'xxx%3Dyyy%40mail.gmail.com'
    impl_url = notifier.BLINK_DEV_ARCHIVE_URL_PREFIX + '123' + quoted_msg_id
    expr_url = notifier.TEST_ARCHIVE_URL_PREFIX + '456' + quoted_msg_id
    self.fe_1 = FeatureEntry(
        name='feature one', summary='sum', category=1, feature_type=0)
    self.fe_1.put()

    stages = []
    # Prototyping stage.
    self.proto_stage = Stage(feature_id=self.fe_1.key.integer_id(),
        stage_type=120, intent_thread_url=impl_url)
    stages.append(self.proto_stage)
    # Origin trial stage.
    self.ot_stage = Stage(feature_id=self.fe_1.key.integer_id(), stage_type=150,
        intent_thread_url=expr_url)
    stages.append(self.ot_stage)
    # Ship stage with no intent thread url.
    self.ship_stage = Stage(
        feature_id=self.fe_1.key.integer_id(), stage_type=160,
        intent_thread_url=None)
    stages.append(self.ship_stage)
    ndb.put_multi(stages)

  def tearDown(self) -> None:
    kinds: list[ndb.Model] = [FeatureEntry, Stage]
    for kind in kinds:
      for entity in kind.query():
        entity.key.delete()

  def test_get_thread_id__normal(self):
    """We can select the correct approval thread field of a feature."""
    self.assertEqual(
        '123xxx=yyy@mail.gmail.com',
        notifier.get_thread_id(self.proto_stage))
    self.assertEqual(
        '456xxx=yyy@mail.gmail.com',
        notifier.get_thread_id(self.ot_stage))
    self.assertEqual(
        None,
        notifier.get_thread_id(self.ship_stage))

  def test_generate_thread_subject__normal(self):
    """Most intents just use the name of the intent."""
    self.assertEqual(
        'Intent to Prototype: feature one',
        notifier.generate_thread_subject(
            self.fe_1, approval_defs.PrototypeApproval))
    self.assertEqual(
        'Intent to Experiment: feature one',
        notifier.generate_thread_subject(
            self.fe_1, approval_defs.ExperimentApproval))
    self.assertEqual(
        'Intent to Extend Experiment: feature one',
        notifier.generate_thread_subject(
            self.fe_1, approval_defs.ExtendExperimentApproval))
    self.assertEqual(
        'Intent to Ship: feature one',
        notifier.generate_thread_subject(
            self.fe_1, approval_defs.ShipApproval))

  def test_generate_thread_subject__deprecation(self):
    """Deprecation intents use different subjects for most intents."""
    self.fe_1.feature_type = core_enums.FEATURE_TYPE_DEPRECATION_ID
    self.assertEqual(
        'Intent to Deprecate and Remove: feature one',
        notifier.generate_thread_subject(
            self.fe_1, approval_defs.PrototypeApproval))
    self.assertEqual(
        'Request for Deprecation Trial: feature one',
        notifier.generate_thread_subject(
            self.fe_1, approval_defs.ExperimentApproval))
    self.assertEqual(
        'Intent to Extend Deprecation Trial: feature one',
        notifier.generate_thread_subject(
            self.fe_1, approval_defs.ExtendExperimentApproval))
    self.assertEqual(
        'Intent to Ship: feature one',
        notifier.generate_thread_subject(
            self.fe_1, approval_defs.ShipApproval))


  def test_get_thread_id__trailing_junk(self):
    """We can select the correct approval thread field of a feature."""
    self.proto_stage.intent_thread_url += '?param=val#anchor'
    self.assertEqual(
        '123xxx=yyy@mail.gmail.com',
        notifier.get_thread_id(self.proto_stage))<|MERGE_RESOLUTION|>--- conflicted
+++ resolved
@@ -1156,7 +1156,6 @@
         TESTDATA['test_make_extension_approved_email.html'])
 
 
-<<<<<<< HEAD
 class OTCreationRequestFailedHandlerTest(testing_config.CustomTestCase):
   def setUp(self):
     self.feature_1 = FeatureEntry(
@@ -1189,7 +1188,8 @@
         'Automated trial creation request failed for Example Trial')
       self.assertEqual(email_task['html'],
         TESTDATA['test_make_creation_request_failed_email.html'])
-=======
+
+
 class OTEndingNextReleaseReminderHandlerTest(testing_config.CustomTestCase):
   def setUp(self):
     self.contacts = ['example_user@example.com', 'another_user@exmaple.com']
@@ -1308,7 +1308,6 @@
         'Origin trials automated process reminder just ran')
       self.assertEqual(email_task['html'],
         TESTDATA['test_make_ot_process_email.html'])
->>>>>>> 82eab3fa
 
 
 class FunctionsTest(testing_config.CustomTestCase):
