--- conflicted
+++ resolved
@@ -25,13 +25,7 @@
 class SearchFeaturesTest(testing_config.CustomTestCase):
 
   def setUp(self):
-<<<<<<< HEAD
-    self.feature_1 = models.Feature(
-=======
-    ramcache.SharedInvalidate.check_for_distributed_invalidation()
-
     self.feature_1 = core_models.Feature(
->>>>>>> ea934980
         name='feature a', summary='sum', owner=['owner@example.com'],
         category=1, visibility=1, standardization=1, web_dev_views=1,
         impl_status_chrome=3)
