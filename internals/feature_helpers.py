--- conflicted
+++ resolved
@@ -77,28 +77,21 @@
 
   cached_features = rediscache.get(cache_key)
   if cached_features:
-<<<<<<< HEAD
     logging.info('Returned cached features')
-    return cached_features
-=======
     return filter_confidential(cached_features)
->>>>>>> 67a556e4
 
   stages = Stage.query(
           Stage.archived == False,
-      Stage.stage_type.IN([STAGE_BLINK_SHIPPING, STAGE_PSA_SHIPPING,
+          Stage.stage_type.IN([STAGE_BLINK_SHIPPING, STAGE_PSA_SHIPPING,
           STAGE_FAST_SHIPPING, STAGE_DEP_SHIPPING, STAGE_ENT_ROLLOUT]),
-      ndb.OR(Stage.milestones.desktop_first >= milestone,
-          Stage.milestones.android_first >= milestone,
-          Stage.milestones.ios_first >= milestone,
-          Stage.milestones.webview_first >= milestone,
-          Stage.milestones.desktop_last >= milestone,
-          Stage.milestones.ios_last >= milestone,
-          Stage.milestones.webview_last >= milestone,
-<<<<<<< HEAD
-          Stage.rollout_milestone >= milestone),
-      Stage.stage_type.IN([STAGE_BLINK_SHIPPING, STAGE_PSA_SHIPPING,
-          STAGE_FAST_SHIPPING, STAGE_DEP_SHIPPING, STAGE_ENT_ROLLOUT])).fetch()
+          ndb.OR(Stage.milestones.desktop_first >= milestone,
+                 Stage.milestones.android_first >= milestone,
+                 Stage.milestones.ios_first >= milestone,
+                 Stage.milestones.webview_first >= milestone,
+                 Stage.milestones.desktop_last >= milestone,
+                 Stage.milestones.ios_last >= milestone,
+                 Stage.milestones.webview_last >= milestone,
+                 Stage.rollout_milestone >= milestone)).fetch()
   logging.info('Fetched %r relevent stages', len(stages))
 
   feature_ids = list({s.feature_id for s in stages})
@@ -116,9 +109,6 @@
         f, prefetched_stages=prefetched_stages.get(f.key.integer_id()))
     features.append(dict(formatted_feature))
   logging.info('finished converting features to dicts')
-=======
-          Stage.rollout_milestone >= milestone)).filter().fetch()
->>>>>>> 67a556e4
 
   features = [f for f in filter_unlisted(features)
     if not f['deleted'] and
