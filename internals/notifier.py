--- conflicted
+++ resolved
@@ -25,16 +25,12 @@
 import os
 
 from google.cloud import ndb
-<<<<<<< HEAD
 import google.cloud.logging
 
 client = google.cloud.logging.Client()
 client.get_default_handler()
 client.setup_logging()
 
-from google.appengine.api import mail
-=======
->>>>>>> 3b74e907
 import requests
 # from google.appengine.api import users
 from framework import ramcache
