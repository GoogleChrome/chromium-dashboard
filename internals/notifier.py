--- conflicted
+++ resolved
@@ -274,11 +274,7 @@
     'shipped_milestone',
     'shipped_webview_milestone'
   )
-<<<<<<< HEAD
-  TEMPLATE_PATH = 'accuracy_notice_email.html'
-=======
   EMAIL_TEMPLATE_PATH = 'accuracy_notice_email.html'
->>>>>>> 411f9fe5
 
   def get_template_data(self):
     """Sends notifications to users requesting feature updates for accuracy."""
