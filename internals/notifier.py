# -*- coding: utf-8 -*-
# Copyright 2017 Google Inc.
#
# Licensed under the Apache License, Version 2.0 (the "License")
# you may not use this file except in compliance with the License.
# You may obtain a copy of the License at
#
#     http://www.apache.org/licenses/LICENSE-2.0
#
# Unless required by applicable law or agreed to in writing, software
# distributed under the License is distributed on an "AS IS" BASIS,
# WITHOUT WARRANTIES OR CONDITIONS OF ANY KIND, either express or implied.
# See the License for the specific language governing permissions and
# limitations under the License.

__author__ = 'ericbidelman@chromium.org (Eric Bidelman)'

from datetime import datetime, timedelta
import collections
import logging
import difflib
import re
from typing import Any, Optional
import urllib

from framework import permissions
from google.cloud import ndb  # type: ignore

from flask import escape
from flask import render_template

from framework import basehandlers
from framework import cloud_tasks_helpers
from framework import users
import settings
from internals import approval_defs
from internals import core_enums
from internals import stage_helpers
from internals.core_models import FeatureEntry, MilestoneSet, Stage
from internals.review_models import Gate
from internals.user_models import (
    AppUser, BlinkComponent, FeatureOwner, UserPref)


OT_SUPPORT_EMAIL = 'origin-trials-support@google.com'


def _determine_milestone_string(ship_stages: list[Stage]) -> str:
  """Determine the shipping milestone string to display in the template."""
  # Get the earliest desktop and android milestones.
  first_desktop = min(
      (stage.milestones.desktop_first for stage in ship_stages
        if stage.milestones and stage.milestones.desktop_first),
    default=None)
  first_android = min(
      (stage.milestones.android_first for stage in ship_stages
        if stage.milestones and stage.milestones.android_first),
    default=None)

  # Use the desktop milestone by default if it's available.
  milestone_str = str(first_desktop)
  # Use the android milestone with the android suffix if there are no
  # desktop milestones.
  if not first_desktop and first_android:
    milestone_str = f'{first_android} (android)'
  return milestone_str

def highlight_diff(old_text, new_text, highlight_type):
  differ = difflib.ndiff(
      re.split(r'(\W)', old_text), re.split(r'(\W)', new_text))
  highlighted_text = []
  for item in differ:
    text = escape(item[2:])
    if not text: continue
    if item.startswith('-') and highlight_type == 'deletion':
      highlighted_text.append(
          f'<span style="background:#FDD">{text}</span>')
    elif item.startswith('+') and highlight_type == 'addition':
      highlighted_text.append(
          f'<span style="background:#DFD">{text}</span>')
    elif item.startswith(' '):
      highlighted_text.append(text)
  return ''.join(highlighted_text)

def format_email_body(
    template_path, fe: FeatureEntry, changes: list[dict[str, Any]],
    updater_email: Optional[str] = None,
    additional_template_data: dict[str, Any] | None = None) -> str:
  """Return an HTML string for a notification email body."""

  stage_info = stage_helpers.get_stage_info_for_templates(fe)
  milestone_str = _determine_milestone_string(stage_info['ship_stages'])

  formatted_changes = ''
  for prop in changes:
    prop_name = escape(prop['prop_name'])  # Ensure to escape
    new_val = prop['new_val']
    old_val = prop['old_val']

    # Escaping values before passing to highlight_diff
    highlighted_old_val = highlight_diff(old_val, new_val, 'deletion')
    highlighted_new_val = highlight_diff(old_val, new_val, 'addition')

    # Using f-strings for clear formatting
    formatted_changes += (
        f'<li><b>{prop_name}:</b><br/>'
        f'<b>old:</b> {highlighted_old_val}<br/>'
        f'<b>new:</b> {highlighted_new_val}<br/></li><br/>')

  if not formatted_changes:
    formatted_changes = '<li>None</li>'

  body_data = {
      'feature': fe,
      'category': core_enums.FEATURE_CATEGORIES[fe.category],
      'feature_type': core_enums.FEATURE_TYPES[fe.feature_type],
      'stage_info': stage_info,
      'should_render_mstone_table': stage_info['should_render_mstone_table'],
      'creator_email': fe.creator_email,
      'updater_email': updater_email or fe.updater_email,
      'id': fe.key.integer_id(),
      'milestone': milestone_str,
      'status': core_enums.IMPLEMENTATION_STATUS[fe.impl_status_chrome],
      'formatted_changes': formatted_changes,
      'APP_TITLE': settings.APP_TITLE,
      'SITE_URL': settings.SITE_URL,
  }
  body_data.update(additional_template_data or {})
  body = render_template(template_path, **body_data)
  return body


def accumulate_reasons(
      addr_reasons: dict[str, list], addr_list: list[str], reason: str) -> None:
  """Add a reason string for each user."""
  for email in addr_list:
    addr_reasons[email].append(reason)


def convert_reasons_to_task(
    addr, reasons, email_html, subject, triggering_user_email):
  """Add a task dict to task_list for each user who has not already got one."""
  assert reasons, 'We are emailing someone without any reason'
  footer_lines = ['<p>You are receiving this email because:</p>', '<ul>']
  for reason in sorted(set(reasons)):
    footer_lines.append('<li>%s</li>' % reason)
  footer_lines.append('</ul>')
  footer_lines.append('<p><a href="%ssettings">Unsubscribe</a></p>' %
                      settings.SITE_URL)
  email_html_with_footer = email_html + '\n\n' + '\n'.join(footer_lines)

  reply_to = None
  recipient_user = users.User(email=addr)
  if permissions.can_create_feature(recipient_user) and triggering_user_email:
    reply_to = triggering_user_email

  one_email_task = {
      'to': addr,
      'subject': subject,
      'reply_to': reply_to,
      'html': email_html_with_footer
  }
  return one_email_task


WEBVIEW_RULE_REASON = (
    'This feature has an android milestone, but not a webview milestone')
WEBVIEW_RULE_ADDRS = ['webview-leads-external@google.com']
IWA_RULE_REASON = (
    'You are subscribed to all IWA features')
IWA_RULE_ADDRS = ['iwa-dev@chromium.org']



def apply_subscription_rules(
    fe: FeatureEntry, changes: list) -> dict[str, list[str]]:
  """Return {"reason": [addrs]} for users who set up rules."""
  # Note: for now this is hard-coded, but it will eventually be
  # configurable through some kind of user preference.
  changed_field_names = {c['prop_name'] for c in changes}
  results: dict[str, list[str]] = {}

  # Rule 1: Check for IWA features
  if fe.category == core_enums.IWA:
    results[IWA_RULE_REASON] = IWA_RULE_ADDRS

  # Find an existing shipping stage with milestone info.
  fe_stages = stage_helpers.get_feature_stages(fe.key.integer_id())
  stage_type = core_enums.STAGE_TYPES_SHIPPING[fe.feature_type] or 0
  ship_stages: list[Stage] = fe_stages.get(stage_type, [])
  ship_milestones: MilestoneSet | None = (
      ship_stages[0].milestones if len(ship_stages) > 0 else None)

  # Rule 2: Check if feature has some other milestone set, but not webview.
  if (ship_milestones is not None and
      ship_milestones.android_first and
      not ship_milestones.webview_first):
    milestone_fields = ['shipped_android_milestone']
    if not changed_field_names.isdisjoint(milestone_fields):
      results[WEBVIEW_RULE_REASON] = WEBVIEW_RULE_ADDRS

  return results


def add_core_receivers(fe: FeatureEntry, addr_reasons: dict[str, list[str]]):
  accumulate_reasons(
    addr_reasons, fe.owner_emails,
    'You are listed as an owner of this feature'
  )
  accumulate_reasons(
    addr_reasons, fe.editor_emails,
    'You are listed as an editor of this feature'
  )
  accumulate_reasons(
    addr_reasons, fe.cc_emails,
    'You are CC\'d on this feature'
  )
  accumulate_reasons(
    addr_reasons, fe.devrel_emails,
    'You are a devrel contact for this feature.'
  )


def make_feature_changes_email(
    fe: FeatureEntry, is_update: bool=False, changes: Optional[list]=None,
    triggering_user_email: Optional[str]=None):
  """Return a list of task dicts to notify users of feature changes."""
  if changes is None:
    changes = []
  watchers: list[FeatureOwner] = FeatureOwner.query(
      FeatureOwner.watching_all_features == True).fetch(None)
  watcher_emails: list[str] = [watcher.email for watcher in watchers]

  if is_update:
    subject = 'updated feature: %s' % fe.name
    triggering_user_email = triggering_user_email or fe.updater_email
    template_path = 'update-feature-email.html'
  else:
    subject = 'new feature: %s' % fe.name
    triggering_user_email = fe.creator_email
    template_path = 'new-feature-email.html'

  email_html = format_email_body(
      template_path, fe, changes, updater_email=triggering_user_email)

  addr_reasons: dict[str, list[str]] = collections.defaultdict(list)

  add_core_receivers(fe, addr_reasons)
  accumulate_reasons(
    addr_reasons, watcher_emails,
    'You are watching all feature changes'
  )

  # There will always be at least one component.
  for component_name in fe.blink_components:
    component = BlinkComponent.get_by_name(component_name)
    if not component:
      logging.warning('Blink component "%s" not found.'
                      'Not sending email to subscribers' % component_name)
      continue
    owner_emails: list[str] = [owner.email for owner in component.owners]
    subscriber_emails: list[str] = [sub.email for sub in component.subscribers]
    accumulate_reasons(
        addr_reasons, owner_emails,
        'You are an owner of this feature\'s component')
    accumulate_reasons(
        addr_reasons, subscriber_emails,
        'You subscribe to this feature\'s component')
  starrers = FeatureStar.get_feature_starrers(fe.key.integer_id())
  starrer_emails: list[str] = [user.email for user in starrers]
  accumulate_reasons(addr_reasons, starrer_emails, 'You starred this feature')

  rule_results = apply_subscription_rules(fe, changes)
  for reason, sub_addrs in rule_results.items():
    accumulate_reasons(addr_reasons, sub_addrs, reason)

  all_tasks = [convert_reasons_to_task(
                   addr, reasons, email_html, subject, triggering_user_email)
               for addr, reasons in sorted(addr_reasons.items())]
  return all_tasks


def add_reviewers(
    fe: FeatureEntry, gate_type: int, addr_reasons: dict[str, list[str]]):
  """Add addresses of people who will do the review."""
  gate = approval_defs.get_gate_by_type(fe.key.integer_id(), gate_type)
  if gate and gate.assignee_emails:
    recipients = gate.assignee_emails
    reasons = 'This review is assigned to you'
  else:
    recipients = approval_defs.get_approvers(gate_type)
    reasons = 'You are a reviewer for this type of gate'

  accumulate_reasons(addr_reasons, recipients, reasons)


class FeatureStar(ndb.Model):
  """A FeatureStar represent one user's interest in one feature."""
  email = ndb.StringProperty(required=True)
  feature_id = ndb.IntegerProperty(required=True)
  # This is so that we do not sync a bell to a star that the user has removed.
  starred = ndb.BooleanProperty(default=True)

  @classmethod
  def get_star(self, email, feature_id):
    """If that user starred that feature, return the model or None."""
    q = FeatureStar.query()
    q = q.filter(FeatureStar.email == email)
    q = q.filter(FeatureStar.feature_id == feature_id)
    return q.get()

  @classmethod
  def set_star(self, email, feature_id, starred=True):
    """Set/clear a star for the specified user and feature."""
    feature_star = self.get_star(email, feature_id)
    if not feature_star and starred:
      feature_star = FeatureStar(email=email, feature_id=feature_id)
      feature_star.put()
    elif feature_star and feature_star.starred != starred:
      feature_star.starred = starred
      feature_star.put()
    else:
      return  # No need to update anything in datastore

    feature_entry = FeatureEntry.get_by_id(feature_id)
    feature_entry.star_count += 1 if starred else -1
    if feature_entry.star_count < 0:
      logging.error('count would be < 0: %r', (email, feature_id, starred))
      return
    feature_entry.put()

  @classmethod
  def get_user_stars(self, email):
    """Return a list of feature_ids of all features that the user starred."""
    q = FeatureStar.query()
    q = q.filter(FeatureStar.email == email)
    q = q.filter(FeatureStar.starred == True)
    feature_stars = q.fetch(None)
    logging.info('found %d stars for %r', len(feature_stars), email)
    feature_ids = [fs.feature_id for fs in feature_stars]
    logging.info('returning %r', feature_ids)
    return sorted(feature_ids, reverse=True)

  @classmethod
  def get_feature_starrers(self, feature_id: int) -> list[UserPref]:
    """Return list of UserPref objects for starrers that want notifications."""
    q = FeatureStar.query()
    q = q.filter(FeatureStar.feature_id == feature_id)
    q = q.filter(FeatureStar.starred == True)
    feature_stars: list[FeatureStar] = q.fetch(None)
    logging.info('found %d stars for %r', len(feature_stars), feature_id)
    emails: list[str] = [fs.email for fs in feature_stars]
    logging.info('looking up %r', repr(emails)[:settings.MAX_LOG_LINE])
    user_prefs = UserPref.get_prefs_for_emails(emails)
    user_prefs = [up for up in user_prefs
                  if up.notify_as_starrer and not up.bounced]
    return user_prefs


class NotifyInactiveUsersHandler(basehandlers.FlaskHandler):
  JSONIFY = True
  DEFAULT_LAST_VISIT = datetime(2022, 8, 1)  # 2022-08-01
  INACTIVE_WARN_DAYS = 180
  EMAIL_TEMPLATE_PATH = 'inactive_user_email.html'

  def get_template_data(self, **kwargs):
    """Notify any users that have been inactive for 6 months."""
    self.require_cron_header()
    now = kwargs.get('now', datetime.now())

    users_to_notify = self._determine_users_to_notify(now)
    email_tasks = self._build_email_tasks(users_to_notify)
    send_emails(email_tasks)

    message_parts = [f'{len(email_tasks)} users notified of inactivity.',
        'Notified users:']
    for task in email_tasks:
      message_parts.append(task['to'])

    message = '\n'.join(message_parts)
    logging.info(message)
    return {'message': message}

  def _determine_users_to_notify(self, now=None):
    # date var can be passed in for testing purposes.
    if now is None:
      now = datetime.now()

    q = AppUser.query()
    users: list[AppUser] = q.fetch()
    inactive_users = []
    inactive_cutoff = now - timedelta(days=self.INACTIVE_WARN_DAYS)

    for user in users:
      # Site admins and editors aren't warned due to inactivity.
      # Also, users that have been previously notified are not notified again.
      if user.is_admin or user.is_site_editor or user.notified_inactive:
        continue

      # If the user does not have a last visit, it is assumed the last visit
      # is either the account's creation date or the date the last_visit
      # field was created on the model - whatever is latest.
      last_visit = user.last_visit or self.DEFAULT_LAST_VISIT
      if user.created > last_visit:
        last_visit = user.created
      # Notify the user of inactivity if they haven't already been notified.
      if (last_visit < inactive_cutoff):
        inactive_users.append(user.email)
        user.notified_inactive = True
        user.put()
    return inactive_users

  def _build_email_tasks(self, users_to_notify):
    email_tasks = []
    for email in users_to_notify:
      body_data = {'SITE_URL': settings.SITE_URL}
      html = render_template(self.EMAIL_TEMPLATE_PATH, **body_data)
      subject = f'Notice of WebStatus user inactivity for {email}'
      email_tasks.append({
        'to': email,
        'subject': subject,
        'reply_to': None,
        'html': html
      })
    return email_tasks


class FeatureChangeHandler(basehandlers.FlaskHandler):
  """This task handles a feature creation or update by making email tasks."""

  IS_INTERNAL_HANDLER = True

  def process_post_data(self, **kwargs):
    self.require_task_header()

    feature = self.get_param('feature')
    is_update = self.get_bool_param('is_update')
    changes = self.get_param('changes', required=False) or []
    triggering_user_email = self.get_param(
        'triggering_user_email', required=False)

    logging.info('Starting to notify subscribers for feature %s',
                 repr(feature)[:settings.MAX_LOG_LINE])

    # Email feature subscribers if the feature exists and there were
    # actually changes to it.
    # Load feature directly from NDB so as to never get a stale cached copy.
    fe = FeatureEntry.get_by_id(feature['id'])
    if fe and (is_update and len(changes) or not is_update):
      email_tasks = make_feature_changes_email(
          fe, is_update=is_update, changes=changes,
          triggering_user_email=triggering_user_email)
      send_emails(email_tasks)

    return {'message': 'Done'}


class FeatureReviewHandler(basehandlers.FlaskHandler):
  """This task handles feature review requests by making email tasks."""

  IS_INTERNAL_HANDLER = True
  EMAIL_TEMPLATE_PATH = 'review-request-email.html'

  def process_post_data(self, **kwargs):
    self.require_task_header()

    feature = self.get_param('feature')
    gate_type = self.get_param('gate_type')
    gate_url = self.get_param('gate_url', required=False)
    new_val = self.get_param('new_val', required=False)
    updater_email = self.get_param('updater_email', required=False)
    team_name = None
    appr_def = approval_defs.APPROVAL_FIELDS_BY_ID.get(gate_type)
    if appr_def:
      team_name = appr_def.team_name

    # TODO(jrobbins): Remove this backward compatibility code
    # after next deployment.
    changes = self.get_param('changes', required=False) or []
    if changes and not gate_url:
      prop_name = changes[0]['prop_name']
      gate_url = prop_name.split()[-1]
    if changes and not new_val:
      new_val = changes[0]['new_val']

    logging.info('Starting to notify reviewers for feature %s',
                 repr(feature)[:settings.MAX_LOG_LINE])
    logging.info('gate type is %r', gate_type)
    logging.info('team_name is %r', team_name)

    fe = FeatureEntry.get_by_id(feature['id'])
    if fe:
      additional_template_data = {
          'gate_url': gate_url,
          'new_val': new_val,
          'updater_email': updater_email,
          'team_name': team_name,
      }
      email_tasks = self.make_review_requests_email(
          fe, gate_type, additional_template_data)
      send_emails(email_tasks)

    return {'message': 'Done'}

  def make_review_requests_email(
      self, fe: FeatureEntry, gate_type: int,
      additional_template_data: dict[str, str]):
    """Return a list of task dicts to notify approvers of review requests."""
    email_html = format_email_body(
        self.EMAIL_TEMPLATE_PATH, fe, [],
        additional_template_data=additional_template_data)

    subject = 'Review Request for feature: %s' % fe.name

    addr_reasons: dict[str, list[str]] = collections.defaultdict(list)
    add_reviewers(fe, gate_type, addr_reasons)

    all_tasks = [
        convert_reasons_to_task(
            addr, reasons, email_html, subject, None)
        for addr, reasons in sorted(addr_reasons.items())]
    return all_tasks


class ReviewAssignmentHandler(basehandlers.FlaskHandler):
  """This task handles feature review assignments by making email tasks."""

  IS_INTERNAL_HANDLER = True
  EMAIL_TEMPLATE_PATH = 'review-assigned-email.html'

  def process_post_data(self, **kwargs):
    self.require_task_header()

    feature = self.get_param('feature')
    gate_type = self.get_param('gate_type')
    gate_url = self.get_param('gate_url')
    triggering_user_email = self.get_param('triggering_user_email')
    old_assignees = self.get_param('old_assignees')
    new_assignees = self.get_param('new_assignees')

    team_name = None
    appr_def = approval_defs.APPROVAL_FIELDS_BY_ID.get(gate_type)
    if appr_def:
      team_name = appr_def.team_name

    logging.info('Starting to notify assignees for feature %s',
                 repr(feature)[:settings.MAX_LOG_LINE])

    fe = FeatureEntry.get_by_id(feature['id'])
    if fe:
      additional_template_data = {
          'gate_url': gate_url,
          'updater_email': triggering_user_email,
          'team_name': team_name,
      }
      email_tasks = self.make_review_assignment_email(
          fe, triggering_user_email, old_assignees, new_assignees,
          additional_template_data)
      send_emails(email_tasks)

    return {'message': 'Done'}

  def make_review_assignment_email(
      self, fe: FeatureEntry, triggering_user_email: str,
      old_assignees: list[str], new_assignees: list[str],
      additional_template_data: dict[str, str]):
    """Return a list of task dicts to notify assigned reviewers."""
    changed_prop = {
        'prop_name': 'Assigned reviewer',
        'old_val': ', '.join(old_assignees or ['None']),
        'new_val': ', '.join(new_assignees or ['None']),
    }
    email_html = format_email_body(
        self.EMAIL_TEMPLATE_PATH, fe, [changed_prop],
        additional_template_data=additional_template_data)

    subject = 'Review assigned for feature: %s' % fe.name

    addr_reasons: dict[str, list[str]] = collections.defaultdict(list)
    accumulate_reasons(
        addr_reasons, old_assignees,
        'The review was previously assigned to you')
    accumulate_reasons(
        addr_reasons, new_assignees, 'The review is now assigned to you')

    all_tasks = [
        convert_reasons_to_task(
            addr, reasons, email_html, subject, triggering_user_email)
        for addr, reasons in sorted(addr_reasons.items())]
    return all_tasks


class FeatureCommentHandler(basehandlers.FlaskHandler):
  """This task handles feature comment notifications by making email tasks."""

  IS_INTERNAL_HANDLER = True
  EMAIL_TEMPLATE_PATH = 'review-comment-notification-email.html'

  def process_post_data(self, **kwargs):
    self.require_task_header()

    feature = self.get_param('feature')
    gate_type = self.get_param('gate_type')
    gate_url = self.get_param('gate_url')
    triggering_user_email = self.get_param('triggering_user_email')
    content = self.get_param('content')

    logging.info('Starting to notify of comments for feature %s',
                 repr(feature)[:settings.MAX_LOG_LINE])

    fe = FeatureEntry.get_by_id(feature['id'])
    if fe:
      additional_template_data = {
          'gate_url': gate_url,
          'triggering_user_email': triggering_user_email,
          'content': content,
      }
      email_tasks = self.make_new_comments_email(
          fe, gate_type, triggering_user_email, additional_template_data)
      send_emails(email_tasks)

    return {'message': 'Done'}

  def make_new_comments_email(
      self, fe: FeatureEntry, gate_type: int, triggering_user_email: str,
      additional_template_data: dict[str, str]):
    """Return a list of task dicts to notify of new comments."""
    email_html = format_email_body(
        self.EMAIL_TEMPLATE_PATH, fe, [],
        additional_template_data=additional_template_data)

    subject = 'New comments for feature: %s' % fe.name

    addr_reasons: dict[str, list[str]] = collections.defaultdict(list)
    add_core_receivers(fe, addr_reasons)
    add_reviewers(fe, gate_type, addr_reasons)

    all_tasks = [convert_reasons_to_task(
        addr, reasons, email_html, subject, triggering_user_email)
                 for addr, reasons in sorted(addr_reasons.items())]
    return all_tasks



class OriginTrialCreationRequestHandler(basehandlers.FlaskHandler):
  """Notify about an origin trial creation request."""

  IS_INTERNAL_HANDLER = True

  def process_post_data(self, **kwargs):
    stage = self.get_param('stage')
    logging.info('Starting to notify about origin trial creation request.')
    send_emails([self.make_creation_request_email(stage)])

    return {'message': 'OK'}

  def _yes_or_no(self, value: bool):
    return 'Yes' if value else 'No'

  def make_creation_request_email(self, stage):
    chromestatus_url = ('https://chromestatus.com/feature/'
                         f'{stage["feature_id"]}')
    email_body = f"""
<p>
  Requested by: {stage["ot_owner_email"]}
  <br>
  Additional contacts for your team?: {",".join(stage["ot_emails"])}
  <br>
  Feature name: {stage["ot_display_name"]}
  <br>
  Feature description: {stage["ot_description"]}
  <br>
  Start Chrome milestone: {stage["desktop_first"]}
  <br>
  End Chrome milestone: {stage["desktop_last"]}
  <br>
  Chromium trial name: {stage["ot_chromium_trial_name"]}
  <br>
  Is this a deprecation trial?: {self._yes_or_no(stage["ot_is_deprecation_trial"])}
  <br>
  Third party origin support: {self._yes_or_no(stage["ot_has_third_party_support"])}
  <br>
  WebFeature UseCounter value: {stage["ot_webfeature_use_counter"]}
  <br>
  Documentation link: {stage["ot_documentation_url"]}
  <br>
  Chromestatus link: {chromestatus_url}
  <br>
  Feature feedback link: {stage["ot_feedback_submission_url"]}
  <br>
  Intent to Experiment link: {stage["intent_thread_url"]}
  <br>
  Is this a critical trial?: {self._yes_or_no(stage["ot_is_critical_trial"])}
  <br>
  Anything else?: {stage["ot_request_note"]}
  <br>
  <br>
  Instructions for handling this request can be found at: https://g3doc.corp.google.com/chrome/origin_trials/g3doc/trial_admin.md?cl=head#setup-a-new-trial
</p>
"""

    return {
      'to': OT_SUPPORT_EMAIL,
      'subject': f'New Trial Creation Request for {stage["ot_display_name"]}',
      'reply_to': None,
      'html': email_body,
    }


class OriginTrialExtensionApprovedHandler(basehandlers.FlaskHandler):
  """Notify about an origin trial extension that is approved and needs
  finalized.
  """
  IS_INTERNAL_HANDLER = True
  EMAIL_TEMPLATE_PATH = 'origintrials/ot-extension-approved-email.html'

  def process_post_data(self, **kwargs):
    feature = self.get_param('feature')
    if feature is None:
      self.abort(400, 'No feature provided.')
    gate_id = self.get_param('gate_id')
    if gate_id is None:
      self.abort(400, 'Extension gate ID not provided.')
    requester_email = self.get_param('requester_email')
    if not requester_email:
      self.abort(400, 'Extension requester\'s email address not provided.')
    logging.info('Starting to notify about successful origin trial extension.')
<<<<<<< HEAD
    send_emails([self.build_email(self, feature, requester_email, gate_id)])
=======
    send_emails([self.build_email(feature, requester_email, gate_id)])

>>>>>>> 7675aa45
    return {'message': 'OK'}

  def build_email(
      self, feature: FeatureEntry, requester_email: str, gate_id: int):
    body_data = {
      'feature': feature,
      'id': feature['id'],
      'gate_id': gate_id,
      'SITE_URL': settings.SITE_URL,
    }
    body = render_template(self.EMAIL_TEMPLATE_PATH, **body_data)

    return {
      'to': requester_email,
      'cc': [OT_SUPPORT_EMAIL],
      'subject': ('Origin trial approved and ready to be initiated: '
                  f'{feature["name"]}'),
      'reply_to': None,
      'html': body,
    }


GLOBAL_OT_PROCESS_REMINDER_CC_LIST = [
  'origin-trials-support@google.com',
  'origin-trials-timeline-updates@google.com'
  ]

class OriginTrialEndingNextReleaseReminderHandler(basehandlers.FlaskHandler):
  """Send origin trial ending next release reminder email to OT contacts."""

  IS_INTERNAL_HANDLER = True
  EMAIL_TEMPLATE_PATH = 'origintrials/ot-ending-next-release-email.html'

  def process_post_data(self, **kwargs):
    contacts = self.get_param('contacts')
    body_data = {
      'name': self.get_param('name'),
      'release_milestone': self.get_param('release_milestone'),
      'after_end_release': self.get_param('after_end_release'),
      'after_end_date': self.get_param('after_end_date'),
    }
    send_emails([self.build_email(body_data, contacts)])
    return {'message': 'OK'}

  def build_email(self, body_data: dict[str, Any], contacts: list[str]):
    body = render_template(self.EMAIL_TEMPLATE_PATH, **body_data)
    return {
      'to': contacts,
      'cc': GLOBAL_OT_PROCESS_REMINDER_CC_LIST,
      'subject': f'{body_data["name"]} origin trial ship decision approaching',
      'reply_to': None,
      'html': body,
    }


class OriginTrialEndingThisReleaseReminderHandler(basehandlers.FlaskHandler):
  """Send origin trial ending this release reminder email to OT contacts."""

  IS_INTERNAL_HANDLER = True
  EMAIL_TEMPLATE_PATH = 'origintrials/ot-ending-this-release-email.html'

  def process_post_data(self, **kwargs):
    name = self.get_param('name')
    release_milestone = self.get_param('release_milestone')
    next_release = self.get_param('next_release')
    contacts = self.get_param('contacts')
    body_data = {
      'name': name,
      'release_milestone': release_milestone,
      'next_release': next_release,
    }
    send_emails([self.build_email(body_data, contacts)])
    return {'message': 'OK'}

  def build_email(self, body_data: dict[str, Any], contacts: list[str]):
    body = render_template(self.EMAIL_TEMPLATE_PATH, **body_data)
    return {
      'to': contacts,
      'cc': GLOBAL_OT_PROCESS_REMINDER_CC_LIST,
      'subject': f'{body_data["name"]} origin trial needs blink-dev update',
      'reply_to': None,
      'html': body,
    }


class OriginTrialBetaAvailabilityReminderHandler(basehandlers.FlaskHandler):
  """Send origin trial beta availability reminder email to OT contacts."""

  IS_INTERNAL_HANDLER = True
  EMAIL_TEMPLATE_PATH = 'origintrials/ot-beta-availability-email.html'

  def process_post_data(self, **kwargs):
    contacts = self.get_param('contacts')
    body_data = {
      'name': self.get_param('name'),
      'release_milestone': self.get_param('release_milestone'),
    }
    send_emails([self.build_email(body_data, contacts)])
    return {'message': 'OK'}

  def build_email(self, body_data: dict[str, Any], contacts: list[str]):
    body = render_template(self.EMAIL_TEMPLATE_PATH, **body_data)
    return {
      'to': contacts,
      'cc': GLOBAL_OT_PROCESS_REMINDER_CC_LIST,
      'subject': f'{body_data["name"]} origin trial is entering beta',
      'reply_to': None,
      'html': body,
    }


class OriginTrialFirstBranchReminderHandler(basehandlers.FlaskHandler):
  """Send origin trial branch reminder email to OT contacts."""

  IS_INTERNAL_HANDLER = True
  EMAIL_TEMPLATE_PATH = 'origintrials/ot-first-branch-email.html'

  def process_post_data(self, **kwargs):
    contacts = self.get_param('contacts')
    body_data = {
      'name': self.get_param('name'),
      'release_milestone': self.get_param('release_milestone'),
      'branch_date': self.get_param('branch_date')
    }
    send_emails([self.build_email(body_data, contacts)])
    return {'message': 'OK'}

  def build_email(self, body_data: dict[str, Any], contacts: list[str]):
    body = render_template(self.EMAIL_TEMPLATE_PATH, **body_data)
    return {
      'to': contacts,
      'cc': GLOBAL_OT_PROCESS_REMINDER_CC_LIST,
      'subject': f'{body_data["name"]} origin trial is branching',
      'reply_to': None,
      'html': body,
    }


class OriginTrialLastBranchReminderHandler(basehandlers.FlaskHandler):
  """Send origin trial branch reminder email to OT contacts."""

  IS_INTERNAL_HANDLER = True
  EMAIL_TEMPLATE_PATH = 'origintrials/ot-last-branch-email.html'

  def process_post_data(self, **kwargs):
    contacts = self.get_param('contacts')
    body_data = {
      'name': self.get_param('name'),
      'release_milestone': self.get_param('release_milestone'),
      'branch_date': self.get_param('branch_date')
    }
    send_emails([self.build_email(body_data, contacts)])
    return {'message': 'OK'}

  def build_email(self, body_data: dict[str, Any], contacts: list[str]):
    body = render_template(self.EMAIL_TEMPLATE_PATH, **body_data)
    return {
      'to': contacts,
      'cc': GLOBAL_OT_PROCESS_REMINDER_CC_LIST,
      'subject': (f'{body_data["name"]} '
                  'origin trial has branched for its last release'),
      'reply_to': None,
      'html': body,
    }


class OriginTrialAutomatedProcessEmailHandler(basehandlers.FlaskHandler):
  """Send a final notification to OT support with automated reminder info."""

  IS_INTERNAL_HANDLER = True
  EMAIL_TEMPLATE_PATH = 'origintrials/ot-automated-process-email.html'

  def process_post_data(self, **kwargs):
    now_date = datetime.now().strftime('%d %B, %Y')
    body_data = {
      'now_date': now_date,
      'send_count': self.get_param('send_count'),
      'next_branch_milestone': self.get_param('next_branch_milestone'),
      'next_branch_date': self.get_param('next_branch_date'),
      'stable_milestone': self.get_param('stable_milestone'),
      'stable_date': self.get_param('stable_date'),
    }
    send_emails([self.build_email(body_data)])
    return {'message': 'OK'}

  def build_email(self, body_data: dict[str, Any]):
    body = render_template(self.EMAIL_TEMPLATE_PATH, **body_data)
    return {
      'to': OT_SUPPORT_EMAIL,
      'subject': 'Origin trials automated process reminder just ran',
      'reply_to': None,
      'html': body,
    }


class OriginTrialExtendedHandler(basehandlers.FlaskHandler):
  """Notify about an origin trial extension being completed."""

  IS_INTERNAL_HANDLER = True
  EMAIL_TEMPLATE_PATH = 'origintrials/ot-extended-email.html'

  def process_post_data(self, **kwargs):
    extension_stage = self.get_param('stage')
    ot_stage = self.get_param('ot_stage')
    logging.info('Starting to notify about successful origin trial extension.')
<<<<<<< HEAD
    send_emails([self.build_email(self, extension_stage, ot_stage)])
=======
    send_emails([self.build_email(extension_stage, ot_stage)])

>>>>>>> 7675aa45
    return {'message': 'OK'}

  def build_email(self, extension_stage, ot_stage):
    body_data = {
      'extension_stage': extension_stage,
      'ot_stage': ot_stage
    }
    body = render_template(self.EMAIL_TEMPLATE_PATH, **body_data)

    return {
      'to': OT_SUPPORT_EMAIL,
      'subject': ('Origin trial extension processed: '
                  f'{ot_stage["ot_display_name"]}'),
      'reply_to': None,
      'html': body,
    }


BLINK_DEV_ARCHIVE_URL_PREFIX = (
    'https://groups.google.com/a/chromium.org/d/msgid/blink-dev/')
TEST_ARCHIVE_URL_PREFIX = (
    'https://groups.google.com/d/msgid/jrobbins-test/')


def generate_thread_subject(feature, approval_field):
  """Use the expected subject based on the feature type and approval type."""
  intent_phrase = approval_field.name
  if feature.feature_type == core_enums.FEATURE_TYPE_DEPRECATION_ID:
    if approval_field == approval_defs.PrototypeApproval:
      intent_phrase = 'Intent to Deprecate and Remove'
    if approval_field == approval_defs.ExperimentApproval:
      intent_phrase = 'Request for Deprecation Trial'
    if approval_field == approval_defs.ExtendExperimentApproval:
      intent_phrase = 'Intent to Extend Deprecation Trial'

  return '%s: %s' % (intent_phrase, feature.name)


def get_thread_id(stage: Stage):
  """If we have the URL of the Google Groups thread, we can get its ID."""
  if stage.intent_thread_url is None:
    return None

  thread_url = stage.intent_thread_url
  thread_url = thread_url.split('#')[0]  # Chop off any anchor
  thread_url = thread_url.split('?')[0]  # Chop off any query string params
  thread_url = urllib.parse.unquote(thread_url)  # Convert %40 to @.

  thread_id = None
  if thread_url.startswith(BLINK_DEV_ARCHIVE_URL_PREFIX):
    thread_id = thread_url[len(BLINK_DEV_ARCHIVE_URL_PREFIX):]
  if thread_url.startswith(TEST_ARCHIVE_URL_PREFIX):
    thread_id = thread_url[len(TEST_ARCHIVE_URL_PREFIX):]

  return thread_id


def send_emails(email_tasks):
  """Process a list of email tasks (send or log)."""
  logging.info('Processing %d email tasks', len(email_tasks))
  for task in email_tasks:
    if settings.SEND_EMAIL:
      cloud_tasks_helpers.enqueue_task(
          '/tasks/outbound-email', task)
    else:
      logging.info(
          'Would send the following email:\n'
          'To: %s\n'
<<<<<<< HEAD
          'CC: %s\n'
=======
          'Cc: %s\n'
>>>>>>> 7675aa45
          'From: %s\n'
          'References: %s\n'
          'Reply-To: %s\n'
          'Subject: %s\n'
          'Body:\n%s',
          task.get('to', None),
          task.get('cc', None),
          task.get('from_user', None),
          task.get('references', None),
          task.get('reply_to', None),
          task.get('subject', None),
          task.get('html', "")[:settings.MAX_LOG_LINE])


def post_comment_to_mailing_list(
    feature: FeatureEntry,
    gate_id: int,
    approval_field_id: int,
    author_addr: str,
    comment_content: str):
  """Post a message to the intent thread."""
  to_addr = settings.REVIEW_COMMENT_MAILING_LIST
  from_user = author_addr.split('@')[0]
  approval_field = approval_defs.APPROVAL_FIELDS_BY_ID[approval_field_id]

  # Use the Gate ID to find the Stage ID that has the thread URL and subject.
  gate: Gate | None = Gate.get_by_id(gate_id)
  stage: Stage | None = None if gate is None else Stage.get_by_id(gate.stage_id)
  # There should always be a matching stage for every gate.
  if stage is None:
    raise ValueError("No matching Stage entity found for given Gate ID.")

  # Set the subject line from the stage, or generate it if null.
  subject = None if stage is None else stage.intent_subject_line
  if subject is None:
    subject = generate_thread_subject(feature, approval_field)

  if not subject.startswith('Re: '):
    subject = 'Re: ' + subject
  thread_id = get_thread_id(stage)
  references = None
  if thread_id:
    references = '<%s>' % thread_id
  html = render_template(
      'review-comment-email.html', comment_content=comment_content)

  email_task = {
      'to': to_addr,
      'from_user': from_user,
      'references': references,
      'subject': subject,
      'html': html,
      }
  send_emails([email_task])<|MERGE_RESOLUTION|>--- conflicted
+++ resolved
@@ -725,12 +725,8 @@
     if not requester_email:
       self.abort(400, 'Extension requester\'s email address not provided.')
     logging.info('Starting to notify about successful origin trial extension.')
-<<<<<<< HEAD
-    send_emails([self.build_email(self, feature, requester_email, gate_id)])
-=======
     send_emails([self.build_email(feature, requester_email, gate_id)])
 
->>>>>>> 7675aa45
     return {'message': 'OK'}
 
   def build_email(
@@ -936,12 +932,8 @@
     extension_stage = self.get_param('stage')
     ot_stage = self.get_param('ot_stage')
     logging.info('Starting to notify about successful origin trial extension.')
-<<<<<<< HEAD
-    send_emails([self.build_email(self, extension_stage, ot_stage)])
-=======
     send_emails([self.build_email(extension_stage, ot_stage)])
 
->>>>>>> 7675aa45
     return {'message': 'OK'}
 
   def build_email(self, extension_stage, ot_stage):
@@ -1010,11 +1002,7 @@
       logging.info(
           'Would send the following email:\n'
           'To: %s\n'
-<<<<<<< HEAD
-          'CC: %s\n'
-=======
           'Cc: %s\n'
->>>>>>> 7675aa45
           'From: %s\n'
           'References: %s\n'
           'Reply-To: %s\n'
