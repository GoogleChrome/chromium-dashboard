--- conflicted
+++ resolved
@@ -1285,11 +1285,7 @@
     self.require_task_header()
     feature_id = self.get_param('feature_id')
     f = self.get_validated_entity(feature_id, FeatureEntry)
-<<<<<<< HEAD
-    logging.info('Starting to notify about successful origin trial extension.')
-=======
     logging.info('Starting to notify about shipping/rollout milestone reset.')
->>>>>>> fb0bdc8e
     send_emails([self.build_email(feature_id, f.name, f.owner_emails)])
 
     return {'message': 'OK'}
@@ -1304,11 +1300,7 @@
     return {
       'to': owner_emails,
       'cc': OT_SUPPORT_EMAIL,
-<<<<<<< HEAD
-      'subject': ('Shipping and Rollout milestones reset for Chromestatus feature '
-=======
       'subject': ('Shipping and Rollout milestones reset for ChromeStatus feature '
->>>>>>> fb0bdc8e
                   f'({feature_name})'),
       'reply_to': None,
       'html': body,
