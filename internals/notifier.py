--- conflicted
+++ resolved
@@ -244,10 +244,6 @@
   return all_tasks
 
 
-<<<<<<< HEAD
-def make_review_requests_email(
-    fe: FeatureEntry, gate_type: int, changes: Optional[list]=None):
-=======
 def add_reviewers(
     fe: FeatureEntry, gate_type: int, addr_reasons: dict[str, list[str]]):
   """Add addresses of people who will do the review."""
@@ -262,8 +258,8 @@
   accumulate_reasons(addr_reasons, recipients, reasons)
 
 
-def make_review_requests_email(fe: FeatureEntry, gate_type: int, changes: Optional[list]=None):
->>>>>>> d6871da2
+def make_review_requests_email(
+    fe: FeatureEntry, gate_type: int, changes: Optional[list]=None):
   """Return a list of task dicts to notify approvers of review requests."""
   if changes is None:
     changes = []
