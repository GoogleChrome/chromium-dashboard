--- conflicted
+++ resolved
@@ -192,50 +192,27 @@
         self.standardization > 0):
       standard_maturity_val = STANDARD_MATURITY_BACKFILL[self.standardization]
 
-<<<<<<< HEAD
-    if version == 2:
-      if self.is_saved():
-        d['id'] = self.key.integer_id()
-
-        # Write a collection of stages and gates associated with the feature,
-        # sorted by type.
-        stages: list[Stage] = Stage.query(
-            Stage.feature_id == d['id']).fetch()
-        gates: list[review_models.Gate] = review_models.Gate.query(
-            review_models.Gate.feature_id == d['id']).fetch()
-        d['stages'] = collections.defaultdict(list)
-        d['gates'] = collections.defaultdict(list)
-        for s in stages:
-          d['stages'][s.stage_type].append(s.key.integer_id())
-        for g in gates:
-          d['gates'][g.gate_type].append(g.key.integer_id())
-      else:
-        d['id'] = None
-        d['stages'] = {}
-        d['gates'] = {}
-      d['category'] = FEATURE_CATEGORIES[self.category]
-      d['category_int'] = self.category
-      d['feature_type'] = FEATURE_TYPES[self.feature_type]
-      d['feature_type_int'] = self.feature_type
-      if self.intent_stage is not None:
-        d['intent_stage'] = INTENT_STAGES[self.intent_stage]
-        d['intent_stage_int'] = self.intent_stage
-      d['created'] = {
-        'by': d.pop('created_by', None),
-        'when': d.pop('created', None),
-      }
-      d['updated'] = {
-        'by': d.pop('updated_by', None),
-        'when': d.pop('updated', None),
-      }
-      d['accurate_as_of'] = d.pop('accurate_as_of', None)
-      d['standards'] = {
-        'spec': d.pop('spec_link', None),
-=======
     if self.is_saved():
       d['id'] = self.key.integer_id()
+
+      # Write a collection of stages and gates associated with the feature,
+      # sorted by type.
+      stages: list[Stage] = Stage.query(
+          Stage.feature_id == d['id']).fetch()
+      gates: list[review_models.Gate] = review_models.Gate.query(
+          review_models.Gate.feature_id == d['id']).fetch()
+      d['stages'] = collections.defaultdict(list)
+      d['gates'] = collections.defaultdict(list)
+      # Stages and gates are given as a dictionary, with the type as the key,
+      # and a list of entity IDs as the value.
+      for s in stages:
+        d['stages'][s.stage_type].append(s.key.integer_id())
+      for g in gates:
+        d['gates'][g.gate_type].append(g.key.integer_id())
     else:
       d['id'] = None
+      d['stages'] = {}
+      d['gates'] = {}
     d['category'] = FEATURE_CATEGORIES[self.category]
     d['category_int'] = self.category
     if self.feature_type is not None:
@@ -292,7 +269,6 @@
         'intervention': self.impl_status_chrome == INTERVENTION,
         'prefixed': d.pop('prefixed', False),
         'flag': self.impl_status_chrome == BEHIND_A_FLAG,
->>>>>>> 954c2f47
         'status': {
           'text': IMPLEMENTATION_STATUS[self.impl_status_chrome],
           'val': d.pop('impl_status_chrome', None)
