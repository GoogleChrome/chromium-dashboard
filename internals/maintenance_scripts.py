--- conflicted
+++ resolved
@@ -568,11 +568,7 @@
       self._send_creation_result_notification(
           '/tasks/email-ot-activation-failed', stage)
 
-<<<<<<< HEAD
-  def _get_today(self):
-=======
   def _get_today(self) -> date:
->>>>>>> fc488c91
     return date.today()
 
   def prepare_for_activation(self, stage: Stage) -> None:
