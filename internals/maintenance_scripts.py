# Copyright 2023 Google Inc.
#
# Licensed under the Apache License, Version 2.0 (the "License")
# you may not use this file except in compliance with the License.
# You may obtain a copy of the License at
#
#     http://www.apache.org/licenses/LICENSE-2.0
#
# Unless required by applicable law or agreed to in writing, software
# distributed under the License is distributed on an "AS IS" BASIS,
# WITHOUT WARRANTIES OR CONDITIONS OF ANY KIND, either express or implied.
# See the License for the specific language governing permissions and
# limitations under the License.

import collections
from datetime import date, datetime
import logging
from typing import Any
from google.cloud import ndb  # type: ignore
import requests

from api import converters, channels_api
from framework.basehandlers import FlaskHandler
from framework import cloud_tasks_helpers
from framework import origin_trials_client
from framework import utils
from internals import approval_defs
from internals.core_models import FeatureEntry, MilestoneSet, Stage
from internals.review_models import Gate, Vote, Activity
from internals.core_enums import *
from internals.feature_links import batch_index_feature_entries
from internals import stage_helpers
from webstatus_openapi import ApiClient, DefaultApi, Configuration, ApiException, Feature
import settings

class EvaluateGateStatus(FlaskHandler):

  def get_template_data(self, **kwargs) -> str:
    """Evaluate all existing Gate entities and set correct state."""
    self.require_cron_header()

    count = 0
    batch = []
    BATCH_SIZE = 100
    votes_by_gate = collections.defaultdict(list)
    for vote in Vote.query():
      votes_by_gate[vote.gate_id].append(vote)
    for gate in Gate.query():
      if approval_defs.update_gate_approval_state(
          gate, votes_by_gate[gate.key.integer_id()]):
        batch.append(gate)
        count += 1
        if len(batch) > BATCH_SIZE:
          ndb.put_multi(batch)
          batch = []

    ndb.put_multi(batch)
    return f'{count} Gate entities updated.'


class WriteMissingGates(FlaskHandler):

  GATES_TO_CREATE_PER_RUN = 5000

  GATE_RULES: dict[int, dict[int, list[int]]] = {
      fe_type: dict(stages_and_gates)
      for fe_type, stages_and_gates in STAGES_AND_GATES_BY_FEATURE_TYPE.items()
  }

  def make_needed_gates(self, fe, stage, existing_gates) -> list[Gate]:
    """Instantiate and return any needed gates for the given stage."""
    if not fe:
      logging.info(f'Stage {stage.key.integer_id()} has no feature entry')
      return []
    if fe.feature_type not in self.GATE_RULES:
      logging.info(f'Skipping stage of bad feature {fe.key.integer_id()}')
      return []
    if stage.stage_type not in self.GATE_RULES[fe.feature_type]:
      logging.info(f'Skipping bad stage {stage.key.integer_id()} ')
      return []


    new_gates: list[Gate] = []
    needed_gates = self.GATE_RULES[fe.feature_type][stage.stage_type]
    for needed_gate_type in needed_gates:
      if not any(eg for eg in existing_gates
                 if eg.gate_type == needed_gate_type):
        gate = Gate(
            feature_id=stage.feature_id,
            stage_id=stage.key.integer_id(),
            gate_type=needed_gate_type,
            state=Gate.PREPARING)
        new_gates.append(gate)
    return new_gates

  def get_template_data(self, **kwargs) -> str:
    """Create a chunk of needed gates for all features."""
    self.require_cron_header()

    all_feature_entries = FeatureEntry.query().fetch()
    fe_by_id = {fe.key.integer_id(): fe
                for fe in all_feature_entries}
    existing_gates_by_stage_id = collections.defaultdict(list)
    for gate in Gate.query():
      existing_gates_by_stage_id[gate.stage_id].append(gate)

    gates_to_write: list[Gate] = []
    for stage in Stage.query():
      new_gates = self.make_needed_gates(
          fe_by_id.get(stage.feature_id), stage,
          existing_gates_by_stage_id[stage.key.integer_id()])
      gates_to_write.extend(new_gates)
      if len(gates_to_write) > self.GATES_TO_CREATE_PER_RUN:
        break  # Stop early if we risk exceeding GAE timeout.

    ndb.put_multi(gates_to_write)

    return f'{len(gates_to_write)} missing gates created for stages.'


class MigrateGeckoViews(FlaskHandler):

  MAPPING = {
      GECKO_IMPORTANT: PUBLIC_SUPPORT,
      GECKO_WORTH_PROTOTYPING: PUBLIC_SUPPORT,
      GECKO_NONHARMFUL: NEUTRAL,
      GECKO_HARMFUL: OPPOSED,
      }

  def update_ff_views(self, fe) -> bool:
    """Update ff_views and return True if update was needed."""
    if fe.ff_views in self.MAPPING:
      fe.ff_views = self.MAPPING[fe.ff_views]
      return True

    return False

  def get_template_data(self, **kwargs) -> str:
    """Change gecko views from old options to a more common list."""
    self.require_cron_header()

    features: ndb.Query = FeatureEntry.query(
        FeatureEntry.ff_views != NO_PUBLIC_SIGNALS)
    count = 0
    batch = []
    BATCH_SIZE = 100
    for fe in features:
      if self.update_ff_views(fe):
        batch.append(fe)
        count += 1
        if len(batch) > BATCH_SIZE:
          ndb.put_multi(batch)
          batch = []

    ndb.put_multi(batch)
    return f'{count} FeatureEntry entities updated.'


class BackfillRespondedOn(FlaskHandler):

  def update_responded_on(self, gate) -> bool:
    """Update gate.responded_on and return True if an update was needed."""
    gate_id = gate.key.integer_id()
    earliest_response = datetime.max

    approvers = approval_defs.get_approvers(gate.gate_type)
    activities = Activity.get_activities(
        gate.feature_id, gate_id=gate_id, comments_only=True)
    for a in activities:
      if gate.requested_on < a.created < earliest_response:
        if a.author in approvers:
          earliest_response = a.created
          logging.info(f'Set feature {gate.feature_id} gate {gate_id} '
                       f'to {a.created} because of comment')

    votes = Vote.get_votes(gate_id=gate_id)
    for v in votes:
      if gate.requested_on < v.set_on < earliest_response:
        earliest_response = v.set_on
        logging.info(f'Set feature {gate.feature_id} gate {gate_id} '
                     f'to {v.set_on} because of vote')

    if earliest_response != datetime.max:
      gate.responded_on = earliest_response
      return True
    else:
      return False

  def get_template_data(self, **kwargs) -> str:
    """Backfill responded_on dates for existing gates."""
    self.require_cron_header()
    gates: ndb.Query = Gate.query(Gate.requested_on != None)
    count = 0
    batch = []
    BATCH_SIZE = 100
    for g in gates:
      if g.responded_on:
        continue
      if self.update_responded_on(g):
        batch.append(g)
        count += 1
        if len(batch) > BATCH_SIZE:
          ndb.put_multi(batch)
          logging.info(f'Finished a batch of {BATCH_SIZE}')
          batch = []

    ndb.put_multi(batch)
    return f'{count} Gates entities updated.'

class BackfillStageCreated(FlaskHandler):
  def get_template_data(self, **kwargs) -> str:
    """Backfill created dates for existing stages."""
    self.require_cron_header()
    count = 0
    batch = []
    BATCH_SIZE = 100
    stages: ndb.Query = Stage.query()
    for stage in stages:
      feature_entry = FeatureEntry.get_by_id(stage.feature_id)
      if feature_entry == None or stage.created != None:
        continue
      stage.created = feature_entry.created
      batch.append(stage)
      count += 1
      if len(batch) > BATCH_SIZE:
        ndb.put_multi(batch)
        logging.info(f'Finished a batch of {BATCH_SIZE}')
        batch = []

    ndb.put_multi(batch)
    return f'{count} Stages entities updated of {stages.count()} available stages.'

class BackfillFeatureLinks(FlaskHandler):
  def get_template_data(self, **kwargs) -> str:
    """Backfill feature links for existing feature entries."""
    self.require_cron_header()
    all_feature_entries = FeatureEntry.query().fetch()
    count = batch_index_feature_entries(all_feature_entries, True)
    return f'{len(all_feature_entries)} FeatureEntry entities backfilled of {count} feature links.'


class AssociateOTs(FlaskHandler):

  def write_field(
      self,
      trial_stage: Stage,
      trial_data: dict[str, Any],
      stage_field_name: str,
      trial_field_name: str,
    ) -> bool:
    """Set the OT stage value to the value from the OT console if it is unset.

    Returns:
      boolean value of whether or not the value was changed on the stage.
    """
    if (not getattr(trial_stage, stage_field_name)
        and trial_data[trial_field_name]):
      setattr(trial_stage, stage_field_name, trial_data[trial_field_name])
      return True
    return False

  def write_milestone_field(
      self,
      trial_stage: Stage,
      trial_data: dict[str, Any],
      stage_field_name: str,
      trial_field_name: str,
    ) -> bool:
    """Set an OT milestone value to the value from the OT console
    if it is unset.

    Returns:
      boolean value of whether or not the value was changed on the stage.
    """
    if trial_stage.milestones is None:
      trial_stage.milestones = MilestoneSet()
    if (getattr(trial_stage.milestones, stage_field_name) is None and
        trial_data[trial_field_name] is not None):
      setattr(trial_stage.milestones,
              stage_field_name, int(trial_data[trial_field_name]))
      return True
    return False

  def write_fields_for_trial_stage(
      self, trial_stage: Stage, trial_data: dict[str, Any]) -> bool:
    """Check if any OT stage fields are unfilled and populate them with
    the matching trial data.
    """
    stage_changed = False
    stage_changed = (self.write_field(
        trial_stage, trial_data, 'origin_trial_id', 'id') or stage_changed)
    stage_changed = (self.write_field(
        trial_stage, trial_data,
        'ot_chromium_trial_name', 'origin_trial_feature_name') or stage_changed)
    stage_changed = (self.write_field(
        trial_stage, trial_data,
        'ot_feedback_submission_url', 'feedback_url') or stage_changed)
    stage_changed = (self.write_field(
        trial_stage, trial_data,
        'ot_documentation_url', 'documentation_url') or stage_changed)
    stage_changed = (self.write_field(
        trial_stage, trial_data,
        'intent_thread_url', 'intent_to_experiment_url') or stage_changed)
    stage_changed = (self.write_field(
        trial_stage, trial_data,
        'display_name', 'display_name') or stage_changed)
    stage_changed = (self.write_field(
        trial_stage, trial_data,
        'ot_display_name', 'display_name') or stage_changed)
    stage_changed = (self.write_field(
        trial_stage, trial_data,
        'ot_has_third_party_support', 'allow_third_party_origins') or
        stage_changed)
    stage_changed = (self.write_milestone_field(
            trial_stage, trial_data,
            'desktop_first', 'start_milestone') or stage_changed)
    stage_changed = (self.write_milestone_field(
            trial_stage, trial_data,
            'desktop_last', 'original_end_milestone') or stage_changed)

    if not trial_stage.ot_is_deprecation_trial:
      trial_stage.ot_is_deprecation_trial = trial_data['type'] == 'DEPRECATION'
      stage_changed = True

    # Clear the trial creation request if it's active.
    if trial_stage.ot_action_requested:
      trial_stage.ot_action_requested = False
      stage_changed = True

    # Set the setup status to complete if the trial is created or activated.
    trial_activated = (trial_data['status'] == 'ACTIVE' or
                       trial_data['status'] == 'COMPLETE')
    if trial_stage.ot_setup_status != OT_ACTIVATED and trial_activated:
      trial_stage.ot_setup_status = OT_ACTIVATED
      stage_changed = True

    return stage_changed

  def parse_feature_id(self, chromestatus_url: str|None) -> int|None:
      if chromestatus_url is None:
        return None
      # The ChromeStatus feature ID is pulled out of the ChromeStatus URL.
      chromestatus_id_start = chromestatus_url.rfind('/')
      if chromestatus_id_start == -1:
        logging.info(f'Bad ChromeStatus URL: {chromestatus_url}')
        return None
      # Add 1 to index, which is the start index of the ID.
      chromestatus_id_start += 1
      chromestatus_id_str = chromestatus_url[chromestatus_id_start:]
      try:
        chromestatus_id = int(chromestatus_id_str)
      except ValueError:
        logging.info(
            f'Unable to parse ID from ChromeStatus URL: {chromestatus_url}')
        return None
      return chromestatus_id

  def find_unassociated_trial_stage(self, feature_id: int) -> Stage|None:
      fe: FeatureEntry|None = FeatureEntry.get_by_id(feature_id)
      if fe is None:
        logging.info(f'No feature found for ChromeStatus ID: {feature_id}')
        return None

      trial_stage_type = STAGE_TYPES_ORIGIN_TRIAL[fe.feature_type]
      trial_stages: list[Stage] = Stage.query(
          Stage.stage_type == trial_stage_type,
          Stage.feature_id == feature_id).fetch()
      # Look for a stage that does not already have an origin trial associated
      # with it.
      unassociated_trial_stages =  [s for s in trial_stages
                                    if not s.origin_trial_id]
      if len(unassociated_trial_stages) > 1:
        logging.info('Multiple origin trial stages found for feature '
                     f'{feature_id}. Cannot discern which stage to associate '
                     'trial with.')
        return None
      if len(unassociated_trial_stages) == 0:
        logging.info(f'No unassociated OT stages found for feature ID: '
                     f'{feature_id}')
        return None
      return unassociated_trial_stages[0]

  def clear_extension_requests(self, ot_stage: Stage, trial_data: dict) -> int:
    """Clear any trial extension requests if they have been processed"""
    extension_stages: list[Stage] = Stage.query(
        Stage.ot_action_requested == True,
        Stage.ot_stage_id == ot_stage.key.integer_id()).fetch()
    if len(extension_stages) == 0:
      return 0
    extension_stages_to_update = []
    for extension_stage in extension_stages:
      # skip the stage if it doesn't have an end milestone explicitly defined.
      if (extension_stage.milestones is None or
          not extension_stage.milestones.desktop_last):
        continue
      extension_end = extension_stage.milestones.desktop_last
      # If the end milestone of the trial is equal or greater than the
      # requested end milestone on the extension stage, we can assume the
      # extension request has been processed.
      if (int(trial_data['end_milestone']) >= extension_end):
        extension_stage.ot_action_requested = False
        extension_stages_to_update.append(extension_stage)

    if extension_stages_to_update:
      ndb.put_multi(extension_stages_to_update)
    return len(extension_stages_to_update)

  def get_template_data(self, **kwargs) -> str:
    """Link existing origin trials with their ChromeStatus entry"""
    self.require_cron_header()

    trials_list = origin_trials_client.get_trials_list()
    entities_to_write: list[Stage] = []
    extensions_cleared = 0
    # Keep track of stages we're writing to so we avoid trying to write
    # to the same Stage entity twice in the same batch.
    unique_entities_to_write: set[int] = set()
    trials_with_no_feature: list[dict[str, Any]] = []
    for trial_data in trials_list:
      stage: Stage | None = Stage.query(
          Stage.origin_trial_id == trial_data['id']).get()
      if stage and stage.key.integer_id() in unique_entities_to_write:
        logging.info('Already writing to Stage entity '
                     f'{stage.key.integer_id()}')
        continue

      # If this trial is already associated with a ChromeStatus stage,
      # just see if any unfilled fields need to be populated and clear
      # any pending extension requests.
      if stage:
        stage_changed = self.write_fields_for_trial_stage(stage, trial_data)
        if stage_changed:
          unique_entities_to_write.add(stage.key.integer_id())
          entities_to_write.append(stage)
        extensions_cleared += self.clear_extension_requests(stage, trial_data)
        continue

      feature_id = self.parse_feature_id(trial_data['chromestatus_url'])
      if feature_id is None:
        trials_with_no_feature.append(trial_data)
        continue

      ot_stage = self.find_unassociated_trial_stage(feature_id)
      if ot_stage is None:
        trials_with_no_feature.append(trial_data)
        continue

      ot_stage_id = ot_stage.key.integer_id()
      if ot_stage_id in unique_entities_to_write:
        logging.info(f'Already writing to Stage entity {ot_stage_id}')
        continue

      stage_changed = self.write_fields_for_trial_stage(ot_stage, trial_data)
      if stage_changed:
        unique_entities_to_write.add(ot_stage_id)
        entities_to_write.append(ot_stage)

    # List any origin trials that did not get associated with a feature entry.
    if len(trials_with_no_feature) > 0:
      logging.info('Trials not associated with a ChromeStatus feature:')
    else:
      logging.info('All trials associated with a ChromeStatus feature!')
    for trial_data in trials_with_no_feature:
      logging.info(f'{trial_data["id"]} {trial_data["display_name"]}')

    # Update all the stages at the end.
    logging.info(f'{len(entities_to_write)} stages to update.')
    if len(entities_to_write) > 0:
      ndb.put_multi(entities_to_write)

    return (f'{len(entities_to_write)} Stages updated with trial data.\n'
            f'{extensions_cleared} extension requests cleared.')

class BackfillFeatureEnterpriseImpact(FlaskHandler):

  def get_template_data(self, **kwargs) -> str:
    """Backfill enterprise_impact firld for all features."""
    self.require_cron_header()
    count = 0
    batch = []
    BATCH_SIZE = 100
    updated_feature_ids = set()
    features_by_id = {}

    stages: ndb.Query = Stage.query(Stage.stage_type == STAGE_ENT_ROLLOUT, Stage.archived == False)
    for stage in stages:
      if stage.feature_id in features_by_id:
        continue
      features_by_id[stage.feature_id] = FeatureEntry.get_by_id(stage.feature_id)
    # Update enterprise_impact to be the highest impact set on any of the rollout steps.
    for stage in stages:
      feature_entry = features_by_id[stage.feature_id]
      if feature_entry == None:
        continue
      new_impact = stage.rollout_impact + 1
      if new_impact <= feature_entry.enterprise_impact:
        continue
      feature_entry.enterprise_impact = new_impact
      updated_feature_ids.add(stage.feature_id)

    # Set all enterprise features and former breaking changes to have a low impact if no rollout step was step.
    features: ndb.Query = FeatureEntry.query(
      FeatureEntry.enterprise_impact == ENTERPRISE_IMPACT_NONE,
      ndb.OR(FeatureEntry.feature_type == FEATURE_TYPE_ENTERPRISE_ID, FeatureEntry.breaking_change == True))
    for feature_entry in features:
      if feature_entry.key.id() in updated_feature_ids:
        continue
      features_by_id[feature_entry.key.id()] = feature_entry
      updated_feature_ids.add(feature_entry.key.id())
      feature_entry.enterprise_impact = ENTERPRISE_IMPACT_MEDIUM

    for feature_id in updated_feature_ids:
      batch.append(features_by_id[feature_id])
      count += 1
      if len(batch) > BATCH_SIZE:
        ndb.put_multi(batch)
        logging.info(f'Feature updated: Finished a batch of {BATCH_SIZE}')
        batch = []

    ndb.put_multi(batch)

    return f'{count} Feature entities updated of {len(features_by_id)} available features.'


class CreateOriginTrials(FlaskHandler):

  def _send_creation_result_notification(
      self, task_path: str, stage: Stage, params: dict|None = None) -> None:
    if not params:
      params = {}
    print('sending email task to', task_path, 'with params', params)
    stage_dict = converters.stage_to_json_dict(stage)
    params['stage'] = stage_dict
    cloud_tasks_helpers.enqueue_task(task_path, params)

  def handle_creation(self, stage: Stage) -> bool:
    """Send a flagged creation request for processing to the Origin Trials
    API.
    """
    origin_trial_id, error_text = origin_trials_client.create_origin_trial(
        stage)
    if origin_trial_id:
      stage.origin_trial_id = origin_trial_id
    if error_text:
      logging.warning('Origin trial could not be created for stage '
                     f'{stage.key.integer_id()}')
      stage.ot_setup_status = OT_CREATION_FAILED
      self._send_creation_result_notification(
          '/tasks/email-ot-creation-request-failed',
          stage,
          {'error_text': error_text})
      return False
    else:
      stage.ot_setup_status = OT_CREATED
      logging.info(f'Origin trial created for stage {stage.key.integer_id()}')
    return True

  def handle_activation(self, stage: Stage) -> None:
    """Send trial activation request."""
    try:
      origin_trials_client.activate_origin_trial(stage.origin_trial_id)
      stage.ot_setup_status = OT_ACTIVATED
      self._send_creation_result_notification(
          '/tasks/email-ot-activated', stage)
    except requests.RequestException:
      # The activation still needs to occur,
      # so the activation date is set for current date.
      stage.ot_activation_date = date.today()
      stage.ot_setup_status = OT_ACTIVATION_FAILED
      self._send_creation_result_notification(
          '/tasks/email-ot-activation-failed', stage)

  def _get_today(self) -> date:
    return date.today()

  def prepare_for_activation(self, stage: Stage) -> None:
    """Set up activation date or activate trial now."""
    mstone_info = utils.get_chromium_milestone_info(
        stage.milestones.desktop_first)
    date = datetime.strptime(
        mstone_info['mstones'][0]['branch_point'],
        utils.CHROMIUM_SCHEDULE_DATE_FORMAT).date()
    if date <= self._get_today():
      print('sending for activation. Today:', self._get_today(), 'branch_date: ', date)
      self.handle_activation(stage)
    else:
      stage.ot_activation_date = date
      stage.ot_setup_status = OT_CREATED
      self._send_creation_result_notification(
          '/tasks/email-ot-creation-processed', stage)

  def get_template_data(self, **kwargs) -> str:
    """Create any origin trials that are flagged for creation."""
    self.require_cron_header()
    if not settings.AUTOMATED_OT_CREATION:
      return 'Automated OT creation process is not active.'

    # OT stages that are flagged to process a trial creation.
    ot_stages: list[Stage] = Stage.query(
        Stage.ot_setup_status == OT_READY_FOR_CREATION).fetch()
    for stage in ot_stages:
      stage.ot_action_requested = False
      creation_success = self.handle_creation(stage)
      if creation_success:
        self.prepare_for_activation(stage)
      stage.put()

    return f'{len(ot_stages)} trial creation request(s) processed.'


class ActivateOriginTrials(FlaskHandler):

  def _get_today(self) -> date:
    return date.today()

  def get_template_data(self, **kwargs) -> str:
    """Check for origin trials that are scheduled for activation and activate
    them.
    """
    self.require_cron_header()
    if not settings.AUTOMATED_OT_CREATION:
      return 'Automated OT creation process is not active.'

    success_count, fail_count = 0, 0
    today = self._get_today()
    # Get all OT stages.
    ot_stages: list[Stage] = Stage.query(
        Stage.stage_type.IN(ALL_ORIGIN_TRIAL_STAGE_TYPES),
        Stage.ot_setup_status == OT_CREATED).fetch()
    for stage in ot_stages:
      # Only process stages with a delayed activation date set.
      if stage.ot_activation_date is None:
        continue
      # A stage with an activation date but no origin trial ID shouldn't be
      # possible.
      if stage.origin_trial_id is None:
        logging.exception('Stage has a set activation date with no set origin '
                          f'trial ID. stage={stage.key.integer_id()}')
        continue
      if today >= stage.ot_activation_date:
        logging.info(f'Activating trial {stage.origin_trial_id}')
        try:
          origin_trials_client.activate_origin_trial(stage.origin_trial_id)
        except requests.RequestException:
          cloud_tasks_helpers.enqueue_task(
              '/tasks/email-ot-activation-failed',
              {'stage': converters.stage_to_json_dict(stage)})
          stage.ot_setup_status = OT_ACTIVATION_FAILED
          stage.put()
          fail_count += 1
        else:
          cloud_tasks_helpers.enqueue_task(
              '/tasks/email-ot-activated',
              {'stage': converters.stage_to_json_dict(stage)})
          stage.ot_activation_date = None
          stage.ot_setup_status = OT_ACTIVATED
          stage.put()
          success_count += 1

    return (f'{success_count} activation(s) successfully processed and '
            f'{fail_count} activation(s) failed to process.')


class DeleteEmptyExtensionStages(FlaskHandler):
  """Delete any extension stages that have no information filled out."""

  def get_template_data(self, **kwargs) -> str:
    self.require_cron_header()

    # Fetch all extension stages.
    extension_stages: list[Stage] = Stage.query(
        Stage.stage_type.IN(
            [STAGE_BLINK_EXTEND_ORIGIN_TRIAL,
             STAGE_FAST_EXTEND_ORIGIN_TRIAL,
             STAGE_DEP_EXTEND_DEPRECATION_TRIAL]
        )
    ).fetch()

    keys_to_delete = []
    counter = 0
    for es in extension_stages:
      # If an extension stage has no relevant information filled out yet,
      # delete it.
      has_milestone = (es.milestones and es.milestones.desktop_last)
      if (not es.intent_thread_url and not es.experiment_extension_reason and
          not has_milestone):
        counter += 1
        keys_to_delete.append(es.key)
        # Query for the gate associated with the extension and delete that too.
        gate = Gate.query(Gate.stage_id == es.key.integer_id()).get()
        if gate:
          keys_to_delete.append(gate.key)

      # Delete entities in batches of 200.
      if len(keys_to_delete) >= 200:
        ndb.delete_multi(keys_to_delete)
        keys_to_delete = []

    # Finally, delete the last entities marked for deletion.
    if len(keys_to_delete) > 0:
      ndb.delete_multi(keys_to_delete)

    return  (f'{counter} empty extension stages deleted.')


class BackfillShippingYear(FlaskHandler):

  def calc_all_shipping_years(self) -> dict[int, int]:
    """Load all shipping stages and record their earliest milestone."""
    shipping_stages = stage_helpers.get_all_shipping_stages_with_milestones()
    stages_by_fid = stage_helpers.organize_all_stages_by_feature(
        shipping_stages)
    all_features_shipping_year = {}
    for fid, feature_stages in stages_by_fid.items():
      earliest = stage_helpers.find_earliest_milestone(feature_stages)
      if earliest:
        year = stage_helpers.look_up_year(earliest)
        all_features_shipping_year[fid] = year

    return all_features_shipping_year

  def get_template_data(self, **kwargs) -> str:
    """Fill in shipping_year for any Feature Entry that has a milestone."""
    self.require_cron_header()

    all_features_shipping_year = self.calc_all_shipping_years()
    count = 0
    batch = []
    BATCH_SIZE = 100
    all_feature_entries = FeatureEntry.query().fetch()
    for fe in all_feature_entries:
      fid = fe.key.integer_id()
      if fid not in all_features_shipping_year:
        continue
      year_based_on_milestones = all_features_shipping_year[fid]
      if fe.shipping_year != year_based_on_milestones:
        fe.shipping_year = year_based_on_milestones
        batch.append(fe)
        count += 1
        if len(batch) > BATCH_SIZE:
          ndb.put_multi(batch)
          batch = []
          logging.info('Updated %r so far', count)

    ndb.put_multi(batch)
    return f'{count} Features entities updated.'


class BackfillGateDates(FlaskHandler):

  def get_template_data(self, **kwargs) -> str:
    """Backfill resolved_on and needs_work_started_on for all Gates."""
    self.require_cron_header()

    count = 0
    batch: list[Gate] = []
    BATCH_SIZE = 100
    votes_by_gate = collections.defaultdict(list)
    for vote in Vote.query():
      votes_by_gate[vote.gate_id].append(vote)
    for gate in Gate.query():
      gate_votes = votes_by_gate.get(gate.key.integer_id()) or []
      if self.calc_dates(gate, gate_votes):
        batch.append(gate)
        count += 1
        if len(batch) > BATCH_SIZE:
          ndb.put_multi(batch)
          batch = []

    ndb.put_multi(batch)
    return f'{count} Gate entities updated.'

  def calc_dates(self, gate: Gate, votes: list[Vote]) -> bool:
    """Set resolved_on and needs_work_started_on if needed."""
    if not votes:
      return False
    new_resolved_on = self.calc_resolved_on(gate, votes)
    new_needs_work_started_on = self.calc_needs_work_started_on(gate, votes)
    if new_resolved_on is not None:
      gate.resolved_on = new_resolved_on
    if new_needs_work_started_on is not None:
      gate.needs_work_started_on = new_needs_work_started_on
    return bool(new_resolved_on or new_needs_work_started_on)

  def calc_resolved_on(self, gate: Gate, votes: list[Vote]) -> datetime | None:
    """Return the date on which the gate was resolved, or None."""
    if gate.state not in Vote.FINAL_STATES:
      return None
    if gate.resolved_on:
      return None

    return max(v.set_on for v in votes
               if v.state in Vote.FINAL_STATES)

  def calc_needs_work_started_on(
      self, gate: Gate, votes: list[Vote]) -> datetime | None:
    """Return the latest date on which the gate entered NEEDS_WORK."""
    if gate.state != Vote.NEEDS_WORK:
      return None
    if gate.needs_work_started_on:
      return None

    return max(v.set_on for v in votes
               if v.state == Vote.NEEDS_WORK)


<<<<<<< HEAD
class FetchWebdxFeatureId(FlaskHandler):

  def get_template_data(self, **kwargs) -> str:
    """Fetch the complete list of Webdx feature ID available from
    webstatus.dev APIs and store them in datastore.
    """
    self.require_cron_header()

    if settings.UNIT_TEST_MODE:
      webstatus_dev_url = 'https://api.server.test'
    else:
      webstatus_dev_url = 'https://api.webstatus.dev'
    client = DefaultApi(ApiClient(Configuration(host=webstatus_dev_url)))

    all_data_list: list[Feature] = []
    page_token: str | None = None
    is_first: bool = True
    while is_first or page_token:
        try:
            resp = client.list_features(page_token=page_token, page_size=100)
            all_data_list.extend(resp.data)
            page_token = resp.metadata.next_page_token
            is_first = False
        except ApiException as e:
          logging.error(
            'Could not fetch from %s?page_token=%s: %s', webstatus_dev_url, page_token, e
          )
          return 'Running FetchWebdxFeatureId() job failed.'

    # TODO(kyleju): save it to datastore.
    feature_ids_list = [feature_data.feature_id for feature_data in all_data_list]
    feature_ids_list.sort()
    return (f'{len(feature_ids_list)} feature ids are successfully stored.')
=======
class SendManualOTCreatedEmail(FlaskHandler):
  """Manually send an email to origin trial contacts that an origin trial has
  been created but not yet activated."""

  def get_template_data(self, **kwargs):
    self.require_cron_header()

    stage_id = kwargs.get('stage_id')
    stage: Stage|None = Stage.get_by_id(stage_id)
    if not stage:
      return f'Stage {stage_id} not found'

    cloud_tasks_helpers.enqueue_task(
        '/tasks/email-ot-creation-processed',
        {'stage': converters.stage_to_json_dict(stage)})
    return 'Email task enqueued.'


class SendManualOTActivatedEmail(FlaskHandler):
  """Manually send an email to origin trial contacts that an origin trial has
  been created and also activated."""

  def get_template_data(self, **kwargs):
    self.require_cron_header()

    stage_id = kwargs.get('stage_id')
    stage: Stage|None = Stage.get_by_id(stage_id)
    if not stage:
      return f'Stage {stage_id} not found'

    cloud_tasks_helpers.enqueue_task(
        '/tasks/email-ot-activated',
        {'stage': converters.stage_to_json_dict(stage)})
    return 'Email task enqueued.'
>>>>>>> 66e03cac
<|MERGE_RESOLUTION|>--- conflicted
+++ resolved
@@ -804,7 +804,6 @@
                if v.state == Vote.NEEDS_WORK)
 
 
-<<<<<<< HEAD
 class FetchWebdxFeatureId(FlaskHandler):
 
   def get_template_data(self, **kwargs) -> str:
@@ -838,7 +837,8 @@
     feature_ids_list = [feature_data.feature_id for feature_data in all_data_list]
     feature_ids_list.sort()
     return (f'{len(feature_ids_list)} feature ids are successfully stored.')
-=======
+
+
 class SendManualOTCreatedEmail(FlaskHandler):
   """Manually send an email to origin trial contacts that an origin trial has
   been created but not yet activated."""
@@ -872,5 +872,4 @@
     cloud_tasks_helpers.enqueue_task(
         '/tasks/email-ot-activated',
         {'stage': converters.stage_to_json_dict(stage)})
-    return 'Email task enqueued.'
->>>>>>> 66e03cac
+    return 'Email task enqueued.'