# -*- coding: utf-8 -*-
# Copyright 2021 Google Inc.
#
# Licensed under the Apache License, Version 2.0 (the "License")
# you may not use this file except in compliance with the License.
# You may obtain a copy of the License at
#
#     http://www.apache.org/licenses/LICENSE-2.0
#
# Unless required by applicable law or agreed to in writing, software
# distributed under the License is distributed on an "AS IS" BASIS,
# WITHOUT WARRANTIES OR CONDITIONS OF ANY KIND, either express or implied.
# See the License for the specific language governing permissions and
# limitations under the License.

import datetime
import logging
import re
from typing import Any, Union

from google.cloud.ndb import Key
from google.cloud.ndb.tasklets import Future  # for type checking only

from framework import users
from framework import utils
from internals import approval_defs
from internals import core_models
from internals import feature_helpers
from internals import notifier
from internals import review_models
from internals import search_queries
from internals import search_fulltext

MAX_TERMS = 6
DEFAULT_RESULTS_PER_PAGE = 100


def _get_referenced_feature_ids(
    approvals: list[review_models.Approval], reverse=False) -> list[int]:
  """Retrieve the features being approved, withuot duplicates."""
  logging.info('approvals is %r', [(a.feature_id, a.state) for a in approvals])
  feature_ids = utils.dedupe(a.feature_id for a in approvals)

  return feature_ids


def process_pending_approval_me_query() -> list[int]:
  """Return a list of features needing approval by current user."""
  user = users.get_current_user()
  if not user:
    return []

  approvable_fields_ids = approval_defs.fields_approvable_by(user)
  pending_approvals = review_models.Approval.get_approvals(
      states=[review_models.Approval.REVIEW_REQUESTED])
  pending_approvals = [pa for pa in pending_approvals
                       if pa.field_id in approvable_fields_ids]

  feature_ids = _get_referenced_feature_ids(pending_approvals)
  return feature_ids


def process_starred_me_query() -> list[int]:
  """Return a list of features starred by the current user."""
  user = users.get_current_user()
  if not user:
    return []

  feature_ids = notifier.FeatureStar.get_user_stars(user.email())
  return feature_ids


def process_recent_reviews_query() -> list[int]:
  """Return features that were reviewed recently."""
  user = users.get_current_user()
  if not user:
    return []

  recent_approvals = review_models.Approval.get_approvals(
      states=review_models.Approval.FINAL_STATES, limit=40)

  feature_ids = _get_referenced_feature_ids(recent_approvals, reverse=True)
  return feature_ids


def parse_query_value(val_str: str) -> Union[bool, datetime.datetime, int, str]:
  """Return a python object that can be used as a value in an NDB query."""
  if val_str == 'true':
    return True
  if val_str == 'false':
    return False

  try:
    return datetime.datetime.strptime(val_str, '%Y-%m-%d')
  except ValueError:
    logging.info('%r is not a date' % val_str)
    pass

  try:
    return int(val_str)
  except ValueError:
    pass

  return val_str


# A full-text query term consisting of a single word or quoted string.
# The single word case cannot contain an operator.
# We do not support any kind of escaped quotes in quoted strings.
TEXT_PATTERN = r'[^":=><! ]+|"[^"]+"'
# The JSON field name of a feature field.
FIELD_NAME_PATTERN = r'[-.a-z_0-9]+'
# Comparison operators.
OPERATORS_PATTERN = r':|=|<=|<|>=|>|!='
# A value that a feature field can be compared against.  It can be
# a single word or a quoted string.
VALUE_PATTERN = r'[^" ]+|"[^"]+"'
# Logical operators.
# TODO(kyleju): support 'OR' logic
<<<<<<< HEAD
LOGICAL_OPERATORS_PATTERN = r'OR|-'
=======
LOGICAL_OPERATORS_PATTERN = r'-'
>>>>>>> fd342ac8

# Overall, a query term can be either a structured term or a full-text term.
# Structured terms look like: FIELD OPERATOR VALUE.
# Full-text terms look like: SINGLE_WORD, or like: "QUOTED STRING".
TERM_RE = re.compile(
    '(?P<logical>%s)?\s*(?P<field>%s)(?P<op>%s)(?P<val>%s)\s+|(?P<textterm>%s)\s+' % (
        LOGICAL_OPERATORS_PATTERN, FIELD_NAME_PATTERN, OPERATORS_PATTERN,
        VALUE_PATTERN, TEXT_PATTERN),
    re.I)

SIMPLE_QUERY_TERMS = ['pending-approval-by:me', 'starred-by:me',
                      'is:recently-reviewed', 'owner:me', 'editor:me', 'can_edit:me', 'cc:me']


def process_query_term(
    is_negation: bool, field_name: str, op_str: str, val_str: str) -> Future:
  """Parse and run a user-supplied query, if we can handle it."""
  if is_negation:
    op_str = search_queries.negate_operator(op_str)

  if val_str.startswith('"') and val_str.endswith('"'):
    val_str = val_str[1:-1]

  val = parse_query_value(val_str)
  logging.info('trying %r %r %r', field_name, op_str, val)

  future = search_queries.single_field_query_async(
      field_name, op_str, val)
  return future


def process_predefined_query_term(
    field_name: str, op_str: str, val_str: str) -> Future:
  """Parse and run a simple query term."""
  query_term = field_name + op_str + val_str
  if query_term == 'pending-approval-by:me':
    return process_pending_approval_me_query()
  if query_term == 'starred-by:me':
    return process_starred_me_query()
  if query_term == 'is:recently-reviewed':
    return process_recent_reviews_query()

  if query_term == 'owner:me':
    return search_queries.handle_me_query_async('owner')
  if query_term == 'editor:me':
    return search_queries.handle_me_query_async('editor')
  if query_term == 'can_edit:me':
    return search_queries.handle_can_edit_me_query_async()
  if query_term == 'cc:me':
    return search_queries.handle_me_query_async('cc')

  return None


def is_predefined_query_term(
  field_name: str, op_str: str, val_str: str) -> bool:
  """Determine if a query is a simple query term."""
  query_term = field_name + op_str + val_str
  return query_term in SIMPLE_QUERY_TERMS


def _resolve_promise_to_id_list(
    list_or_future: Union[list, Future]) -> list[int]:
  """Given an object that might be a future or an ID list, return IDs."""
  if type(list_or_future) == list:
    logging.info('got list %r', list_or_future)
    return list_or_future  # Which is actually an ID list.
  else:
    future: Future = list_or_future
    key_or_projection_list = future.get_result()
    if key_or_projection_list and isinstance(key_or_projection_list[0], Key):
      id_list = [k.integer_id() for k in key_or_projection_list]
      logging.info('got key future that yielded %r', id_list)
    else:
      id_list = [proj.feature_id for proj in key_or_projection_list]
      logging.info('got projection future that yielded %r', id_list)

    return id_list


def _sort_by_total_order(
    result_id_list: list[int], total_order_ids: list[int]) -> list[int]:
  """Sort the result_ids according to their position in the total order.

  If some result ID is not present in the total order, use the feature ID
  value itself as the sorting value, which will effectively put those
  features at the end of the list in order of creation.
  """
  total_order_dict = {f_id: idx for idx, f_id in enumerate(total_order_ids)}
  sorted_id_list = sorted(
      result_id_list,
      key=lambda f_id: total_order_dict.get(f_id, f_id))
  return sorted_id_list


def process_query(
    user_query: str, sort_spec: str = None,
    show_unlisted=False, show_deleted=False,
    start=0, num=DEFAULT_RESULTS_PER_PAGE) -> tuple[list[dict[str, Any]], int]:
  """Parse the user's query, run it, and return a list of features."""
  # 1a. Parse the user query into terms.  And, add permission terms.
  feature_id_future_ops = []
  terms = TERM_RE.findall(user_query + ' ')[:MAX_TERMS] or []
  if not show_deleted:
    terms.append(('', 'deleted', '=', 'false', None))
  # TODO(jrobbins): include unlisted features that the user is allowed to view.
  if not show_unlisted:
    terms.append(('', 'unlisted', '=', 'false', None))
  # 1b. Parse the sort directive.
  sort_spec = sort_spec or '-created.when'

  # 2a. Create parallel queries for each term.  Each yields a future.
  logging.info('creating parallel queries for %r', terms)
  for logical_op, field_name, op_str, val_str, textterm in terms:
    is_negation = (logical_op == '-')
    is_normal_query = False
    if textterm:
      future = search_fulltext.search_fulltext(textterm)
    elif is_predefined_query_term(field_name, op_str, val_str):
      future = process_predefined_query_term(field_name, op_str, val_str)
    else:
      future = process_query_term(is_negation, field_name, op_str, val_str)
      is_normal_query = True

<<<<<<< HEAD
    if future is None:
      continue

    if is_negation and is_normal_query:
      feature_id_future_ops.append(('', future))
    else:
      feature_id_future_ops.append((logical_op, future))


=======
    if is_negation and is_normal_query:
      # TODO: Use set difference from all FeatureEntry IDs.
      pass

    if future is not None:
      feature_id_futures.append(future)
>>>>>>> fd342ac8
  # 2b. Create a parallel query for total sort order.
  total_order_promise = search_queries.total_order_query_async(sort_spec)

  # 3a. Get the result of each future and combine them into a result ID set.
  logging.info('now waiting on futures')
  result_id_set = None
  for logical_op, future in feature_id_future_ops:
    feature_ids = _resolve_promise_to_id_list(future)
    if result_id_set is None:
      logging.info('first term yields %r', feature_ids)
      if logical_op == '-':
        # If a negation is the first term, interpret it as
        # all feature ids - the negated feature ids. Thus adding
        # all feature ids here initially.
        all_feature_entries = core_models.FeatureEntry.query().fetch()
        result_id_set = set([fe.key.integer_id() for fe in all_feature_entries])
      else:
        result_id_set = set(feature_ids)
        continue

    logging.info('combining result so far with %r', feature_ids)
    if logical_op == 'OR':
      result_id_set.update(feature_ids)
    elif logical_op == '-':
      result_id_set.difference(feature_ids)
    else:
      result_id_set.intersection_update(feature_ids)

  result_id_list = list(result_id_set or [])
  total_count = len(result_id_list)
  # 3b. Finish getting the total sort order.
  total_order_ids = _resolve_promise_to_id_list(total_order_promise)

  # 4. Sort the IDs according to their position in the complete sorted list.
  sorted_id_list = _sort_by_total_order(result_id_list, total_order_ids)

  # 5. Paginate
  paginated_id_list = sorted_id_list[start : start + num]

  # 6. Fetch the actual issues that have those IDs in the sorted results.
  # TODO(jrobbins): This still returns Feature objects.
  features_on_page = feature_helpers.get_by_ids(paginated_id_list)

  logging.info('features_on_page is %r', features_on_page)
  return features_on_page, total_count<|MERGE_RESOLUTION|>--- conflicted
+++ resolved
@@ -117,11 +117,7 @@
 VALUE_PATTERN = r'[^" ]+|"[^"]+"'
 # Logical operators.
 # TODO(kyleju): support 'OR' logic
-<<<<<<< HEAD
-LOGICAL_OPERATORS_PATTERN = r'OR|-'
-=======
 LOGICAL_OPERATORS_PATTERN = r'-'
->>>>>>> fd342ac8
 
 # Overall, a query term can be either a structured term or a full-text term.
 # Structured terms look like: FIELD OPERATOR VALUE.
@@ -246,7 +242,6 @@
       future = process_query_term(is_negation, field_name, op_str, val_str)
       is_normal_query = True
 
-<<<<<<< HEAD
     if future is None:
       continue
 
@@ -256,14 +251,6 @@
       feature_id_future_ops.append((logical_op, future))
 
 
-=======
-    if is_negation and is_normal_query:
-      # TODO: Use set difference from all FeatureEntry IDs.
-      pass
-
-    if future is not None:
-      feature_id_futures.append(future)
->>>>>>> fd342ac8
   # 2b. Create a parallel query for total sort order.
   total_order_promise = search_queries.total_order_query_async(sort_spec)
 
