# -*- coding: utf-8 -*-
# Copyright 2020 Google Inc.
#
# Licensed under the Apache License, Version 2.0 (the "License")
# you may not use this file except in compliance with the License.
# You may obtain a copy of the License at
#
#     http://www.apache.org/licenses/LICENSE-2.0
#
# Unless required by applicable law or agreed to in writing, software
# distributed under the License is distributed on an "AS IS" BASIS,
# WITHOUT WARRANTIES OR CONDITIONS OF ANY KIND, either express or implied.
# See the License for the specific language governing permissions and
# limitations under the License.

from dataclasses import asdict, dataclass

from internals import approval_defs
from internals import core_enums
from internals import core_models
from internals import stage_helpers


@dataclass
class Action:
  name: str
  url: str
  prerequisites: list[str]

@dataclass
class ProgressItem:
  name: str
  field: str | None = None

# Note: A new feature always starts with intent_stage == INTENT_NONE
# regardless of process.  intent_stage is set to the first stage of
# a specific process when the user clicks a "Start" button and submits
# a form that sets intent_stage.
@dataclass
class ProcessStage:
  name: str
  description: str
  progress_items: list[ProgressItem]
  actions: list[Action]
  approvals: list[approval_defs.ApprovalFieldDef]
  incoming_stage: int
  outgoing_stage: int
  stage_type: int | None

@dataclass
class Process:
  name: str
  description: str
  applicability: str
  stages: list[ProcessStage]


def process_to_dict(process):
  """Return nested dicts for the nested dataclasses of a process."""
  # asdict() will recursively convert any dataclass props to dicts.
  stages = [asdict(stage) for stage in process.stages]
  process_dict = {
      'name': process.name,
      'description': process.description,
      'applicability': process.applicability,
      'stages': stages,
  }
  return process_dict


# This page generates a preview of an email that can be sent
# to a mailing list to announce an intent.
# {feature_id} and {outgoing_stage} are filled in by JS code.
# The param "intent" adds clauses the template to include details
# needed for an intent email.  The param "launch" causes those
# details to be omitted and a link to create a launch bug shown instead.
INTENT_EMAIL_URL = ('/admin/features/launch/{feature_id}'
                    '/{outgoing_stage}'
                    '?intent=1')
LAUNCH_BUG_TEMPLATE_URL = '/admin/features/launch/{feature_id}?launch=1'
# TODO(jrobbins): Creation of the launch bug has been a TODO for 5 years.


PI_INITIAL_PUBLIC_PROPOSAL = ProgressItem(
    'Initial public proposal', 'initial_public_proposal_url')
PI_MOTIVATION = ProgressItem('Motivation', 'motivation')
PI_EXPLAINER = ProgressItem('Explainer', 'explainer_links')

PI_SPEC_LINK = ProgressItem('Spec link', 'spec_link')
PI_SPEC_MENTOR = ProgressItem('Spec mentor', 'spec_mentors')
PI_DRAFT_API_SPEC = ProgressItem('Draft API spec')
PI_I2P_EMAIL = ProgressItem(
    'Intent to Prototype email', 'intent_to_implement_url')

PI_SAMPLES = ProgressItem('Samples', 'sample_links')
PI_DRAFT_API_OVERVIEW = ProgressItem('Draft API overview (may be on MDN)')
PI_REQUEST_SIGNALS = ProgressItem('Request signals', 'safari_views')
PI_SEC_REVIEW = ProgressItem('Security review issues addressed')
PI_PRI_REVIEW = ProgressItem('Privacy review issues addressed')
# TODO(jrobbins): needs detector.
PI_EXTERNAL_REVIEWS = ProgressItem('External reviews')
PI_R4DT_EMAIL = ProgressItem('Ready for Trial email', 'ready_for_trial_url')

PI_TAG_REQUESTED = ProgressItem('TAG review requested', 'tag_review')
PI_VENDOR_SIGNALS = ProgressItem('Vendor signals', 'safari_views')
PI_WEB_DEV_SIGNALS = ProgressItem('Web developer signals', 'web_dev_views')
PI_DOC_LINKS = ProgressItem('Doc links', 'doc_links')
# TODO(jrobbins): needs detector.
PI_DOC_SIGNOFF = ProgressItem('Documentation signoff')
PI_EST_TARGET_MILESTONE = ProgressItem(
    'Estimated target milestone', 'shipped_milestone')

# TODO(jrobbins): needs detector.
PI_OT_REQUEST = ProgressItem('OT request')
# TODO(jrobbins): needs detector.
PI_OT_AVAILABLE = ProgressItem('OT available')
# TODO(jrobbins): needs detector.
PI_OT_RESULTS = ProgressItem('OT results')
PI_I2E_EMAIL = ProgressItem(
    'Intent to Experiment email', 'intent_to_experiment_url')
PI_I2E_LGTMS = ProgressItem('One LGTM on Intent to Experiment', 'i2e_lgtms')

PI_MIGRATE_INCUBATION = ProgressItem('Request to migrate incubation')
PI_TAG_ADDRESSED = ProgressItem(
    'TAG review issues addressed', 'tag_review_status')
PI_UPDATED_VENDOR_SIGNALS = ProgressItem(
    'Updated vendor signals', 'safari_views')
PI_UPDATED_TARGET_MILESTONE = ProgressItem(
    'Updated target milestone', 'shipped_milestone')
PI_I2S_EMAIL = ProgressItem('Intent to Ship email', 'intent_to_ship_url')
PI_I2S_LGTMS = ProgressItem('Three LGTMs on Intent to Ship', 'i2s_lgtms')

# TODO(jrobbins): needs detector.
PI_FINAL_VENDOR_SIGNALS = ProgressItem('Finalized vendor signals', 'safari_views')
# TODO(jrobbins): needs detector.
PI_FINAL_TARGET_MILESTONE = ProgressItem(
    'Finalized target milestone', 'shipped_milestone')

PI_CODE_IN_CHROMIUM = ProgressItem('Code in Chromium')

PI_PSA_EMAIL = ProgressItem('Web facing PSA email')

# TODO(jrobbins): needs detector.
PI_DT_REQUEST = ProgressItem('DT request')
# TODO(jrobbins): needs detector.
PI_DT_AVAILABLE = ProgressItem('DT available')
# TODO(jrobbins): needs detector.
PI_REMOVAL_OF_DT = ProgressItem('Removal of DT')
PI_DT_EMAIL = ProgressItem(
    'Request for Deprecation Trial email', 'intent_to_experiment_url')
PI_DT_LGTMS = ProgressItem(
    'One LGTM on Request for Deprecation Trial', 'i2e_lgtms')

# TODO(jrobbins): needs detector.
PI_EXISTING_FEATURE = ProgressItem('Link to existing feature')

PI_CODE_REMOVED = ProgressItem('Code removed')

PI_ROLLOUT_MILESTONE = ProgressItem('Rollout milestone', 'rollout_milestone')
PI_ROLLOUT_PLATFORMS = ProgressItem('Rollout platforms', 'rollout_platforms')
PI_ROLLOUT_DETAILS = ProgressItem('Rollout details', 'rollout_details')
PI_ENTERPRISE_POLICIES = ProgressItem('Enterprise policies', 'enterprise_policies')

BLINK_PROCESS_STAGES = [
  ProcessStage(
      'Start incubating',
      'Create an initial WebStatus feature entry and kick off standards '
      'incubation (WICG) to share ideas.',
      [PI_INITIAL_PUBLIC_PROPOSAL,
       PI_MOTIVATION,
       PI_EXPLAINER,
      ],
      [],
      [],
      core_enums.INTENT_NONE, core_enums.INTENT_INCUBATE,
      stage_type=core_enums.STAGE_BLINK_INCUBATE),

  ProcessStage(
      'Start prototyping',
      'Share an explainer doc and API. '
      'Start prototyping code in a public repo.',
      [PI_SPEC_LINK,
       PI_SPEC_MENTOR,
       PI_DRAFT_API_SPEC,
       PI_I2P_EMAIL,
      ],
      [Action('Draft Intent to Prototype email', INTENT_EMAIL_URL,
              [PI_INITIAL_PUBLIC_PROPOSAL.name, PI_MOTIVATION.name,
               PI_EXPLAINER.name])],
      [approval_defs.PrototypeApproval],
      core_enums.INTENT_INCUBATE, core_enums.INTENT_IMPLEMENT,
      stage_type=core_enums.STAGE_BLINK_PROTOTYPE),

  ProcessStage(
      'Dev trials and iterate on design',
      'Publicize availability for developers to try. '
      'Provide sample code. '
      'Request feedback from browser vendors.',
      [PI_SAMPLES,
       PI_DRAFT_API_OVERVIEW,
       PI_REQUEST_SIGNALS,
       PI_SEC_REVIEW,
       PI_PRI_REVIEW,
       PI_EXTERNAL_REVIEWS,
       PI_R4DT_EMAIL,
      ],
      [Action('Draft Ready for Trial email', INTENT_EMAIL_URL,
              [PI_INITIAL_PUBLIC_PROPOSAL.name, PI_MOTIVATION.name,
               PI_EXPLAINER.name, PI_SPEC_LINK.name])],
      [],
      core_enums.INTENT_IMPLEMENT, core_enums.INTENT_EXPERIMENT,
      stage_type=core_enums.STAGE_BLINK_DEV_TRIAL),

  ProcessStage(
      'Evaluate readiness to ship',
      'Work through a TAG review and gather vendor signals.',
      [PI_TAG_REQUESTED,
       PI_VENDOR_SIGNALS,
       PI_WEB_DEV_SIGNALS,
       PI_DOC_LINKS,
       PI_DOC_SIGNOFF,
       PI_EST_TARGET_MILESTONE,
      ],
      [],
      [],
      core_enums.INTENT_EXPERIMENT, core_enums.INTENT_IMPLEMENT_SHIP,
      stage_type=core_enums.STAGE_BLINK_EVAL_READINESS),

  ProcessStage(
      'Origin Trial',
      '(Optional) Set up and run an origin trial. '
      'Act on feedback from partners and web developers.',
      [PI_OT_REQUEST,
       PI_OT_AVAILABLE,
       PI_OT_RESULTS,
       PI_I2E_EMAIL,
       PI_I2E_LGTMS,
      ],
      [Action('Draft Intent to Experiment email', INTENT_EMAIL_URL,
              [PI_INITIAL_PUBLIC_PROPOSAL.name, PI_MOTIVATION.name,
               PI_EXPLAINER.name, PI_SPEC_LINK.name,
               PI_EST_TARGET_MILESTONE.name])],
      [approval_defs.ExperimentApproval],
      core_enums.INTENT_IMPLEMENT_SHIP, core_enums.INTENT_EXTEND_TRIAL,
      stage_type=core_enums.STAGE_BLINK_ORIGIN_TRIAL),

  ProcessStage(
      'Prepare to ship',
      'Lock in shipping milestone. Finalize docs and announcements. '
      'Further standardization.',
      [PI_MIGRATE_INCUBATION,
       PI_TAG_ADDRESSED,
       PI_UPDATED_VENDOR_SIGNALS,
       PI_UPDATED_TARGET_MILESTONE,
       PI_I2S_EMAIL,
       PI_I2S_LGTMS,
      ],
      [Action('Draft Intent to Ship email', INTENT_EMAIL_URL,
              [PI_INITIAL_PUBLIC_PROPOSAL.name, PI_MOTIVATION.name,
               PI_EXPLAINER.name, PI_SPEC_LINK.name,
               PI_TAG_ADDRESSED.name, PI_UPDATED_VENDOR_SIGNALS.name,
               PI_UPDATED_TARGET_MILESTONE.name])],
      [approval_defs.ShipApproval],
      core_enums.INTENT_IMPLEMENT_SHIP, core_enums.INTENT_SHIP,
      stage_type=core_enums.STAGE_BLINK_SHIPPING),

  ProcessStage(
      'Ship',
      'Update milestones and other information when the feature '
      'actually ships.',
      [PI_FINAL_VENDOR_SIGNALS,
       PI_FINAL_TARGET_MILESTONE,
      ],
      [],
      [],
      core_enums.INTENT_SHIP, core_enums.INTENT_SHIPPED,
<<<<<<< HEAD
      stage_type=core_enums.STAGE_BLINK_SHIPPING),
=======
      stage_type=None),
>>>>>>> 4ea96069
  ]


BLINK_LAUNCH_PROCESS = Process(
    'New feature incubation',
    'Description of blink launch process',  # Not used yet.
    'When to use it',  # Not used yet.
    BLINK_PROCESS_STAGES)


BLINK_FAST_TRACK_STAGES = [
  ProcessStage(
      'Start prototyping',
      'Write up use cases and scenarios, start coding as a '
      'runtime enabled feature.',
      [PI_SPEC_LINK,
       PI_CODE_IN_CHROMIUM,
       ],
      [Action('Draft Intent to Prototype email', INTENT_EMAIL_URL,
              [PI_SPEC_LINK.name])],
      [approval_defs.PrototypeApproval],
      core_enums.INTENT_NONE, core_enums.INTENT_IMPLEMENT,
      stage_type=core_enums.STAGE_FAST_PROTOTYPE),

  ProcessStage(
      'Dev trials and iterate on implementation',
      'Publicize availability for developers to try. '
      'Provide sample code. '
      'Act on feedback from partners and web developers.',
      [PI_SAMPLES,
       PI_DRAFT_API_OVERVIEW,
       PI_R4DT_EMAIL,
       PI_VENDOR_SIGNALS,
       PI_EST_TARGET_MILESTONE,
      ],
      [Action('Draft Ready for Trial email', INTENT_EMAIL_URL,
              [PI_SPEC_LINK.name, PI_EST_TARGET_MILESTONE.name])],
      [],
      core_enums.INTENT_IMPLEMENT, core_enums.INTENT_EXPERIMENT,
      stage_type=core_enums.STAGE_FAST_DEV_TRIAL),

  ProcessStage(
      'Origin Trial',
      '(Optional) Set up and run an origin trial. '
      'Act on feedback from partners and web developers.',
      [PI_OT_REQUEST,
       PI_OT_AVAILABLE,
       PI_OT_RESULTS,
       PI_I2E_EMAIL,
       PI_I2E_LGTMS,
      ],
      [Action('Draft Intent to Experiment email', INTENT_EMAIL_URL,
              [PI_SPEC_LINK.name, PI_EST_TARGET_MILESTONE.name])],
      [approval_defs.ExperimentApproval],
      core_enums.INTENT_EXPERIMENT, core_enums.INTENT_EXTEND_TRIAL,
      stage_type=core_enums.STAGE_FAST_ORIGIN_TRIAL),

  ProcessStage(
      'Prepare to ship',
      'Lock in shipping milestone. Finalize docs and announcements. '
      'Further standardization.',
      [PI_DOC_SIGNOFF,
       PI_UPDATED_TARGET_MILESTONE,
       PI_I2S_EMAIL,
       PI_I2S_LGTMS,
      ],
      [Action('Draft Intent to Ship email', INTENT_EMAIL_URL,
              [PI_SPEC_LINK.name, PI_UPDATED_TARGET_MILESTONE.name])],
      [approval_defs.ShipApproval],
      core_enums.INTENT_EXPERIMENT, core_enums.INTENT_SHIP,
      stage_type=core_enums.STAGE_FAST_SHIPPING),

  ProcessStage(
      'Ship',
      'Update milestones and other information when the feature '
      'actually ships.',
      [PI_FINAL_VENDOR_SIGNALS,
       PI_FINAL_TARGET_MILESTONE,
      ],
      [],
      [],
      core_enums.INTENT_SHIP, core_enums.INTENT_SHIPPED,
<<<<<<< HEAD
      stage_type=core_enums.STAGE_FAST_SHIPPING),
=======
      stage_type=None),
>>>>>>> 4ea96069
  ]


BLINK_FAST_TRACK_PROCESS = Process(
    'Existing feature implementation',
    'Description of blink fast track process',  # Not used yet.
    'When to use it',  # Not used yet.
    BLINK_FAST_TRACK_STAGES)


PSA_ONLY_STAGES = [
  ProcessStage(
      'Implement',
      'Check code into Chromium under a flag.',
      [PI_SPEC_LINK,
       PI_CODE_IN_CHROMIUM,
      ],
      [],
      [],
      core_enums.INTENT_NONE, core_enums.INTENT_IMPLEMENT,
      stage_type=core_enums.STAGE_PSA_IMPLEMENT),

  ProcessStage(
      'Dev trials and iterate on implementation',
      '(Optional) Publicize availability for developers to try. '
      'Act on feedback from partners and web developers.',
      [PI_R4DT_EMAIL,
       PI_VENDOR_SIGNALS,
       PI_EST_TARGET_MILESTONE,
      ],
      [Action('Draft Ready for Trial email', INTENT_EMAIL_URL,
              [PI_SPEC_LINK.name, PI_EST_TARGET_MILESTONE.name])],
      [],
      core_enums.INTENT_IMPLEMENT, core_enums.INTENT_EXPERIMENT,
      stage_type=core_enums.STAGE_PSA_DEV_TRIAL),

  ProcessStage(
      'Prepare to ship',
      'Lock in shipping milestone.',
      [PI_PSA_EMAIL,
       PI_UPDATED_TARGET_MILESTONE,
       PI_I2S_EMAIL,
      ],
      [Action('Draft Intent to Ship email', INTENT_EMAIL_URL,
              [PI_SPEC_LINK.name, PI_UPDATED_TARGET_MILESTONE.name])],
      [approval_defs.ShipApproval],
      core_enums.INTENT_EXPERIMENT, core_enums.INTENT_SHIP,
      stage_type=core_enums.STAGE_PSA_SHIPPING),

  ProcessStage(
      'Ship',
      'Update milestones and other information when the feature '
      'actually ships.',
      [PI_FINAL_VENDOR_SIGNALS,
       PI_FINAL_TARGET_MILESTONE,
      ],
      [],
      [],
      core_enums.INTENT_SHIP, core_enums.INTENT_SHIPPED,
<<<<<<< HEAD
      stage_type=core_enums.STAGE_PSA_SHIPPING),
=======
      stage_type=None),
>>>>>>> 4ea96069
  ]


PSA_ONLY_PROCESS = Process(
    'Web developer facing change to existing code',
    'Description of PSA process',   # Not used yet.
    'When to use it',  # Not used yet.
    PSA_ONLY_STAGES)


DEPRECATION_STAGES = [
  ProcessStage(
      'Write up motivation',
      'Create an initial WebStatus feature entry to deprecate '
      'an existing feature, including motivation and impact. '
      'Then, move existing Chromium code under a flag.',
      [PI_EXISTING_FEATURE,
       PI_MOTIVATION,
      ],
      [Action('Draft Intent to Deprecate and Remove email', INTENT_EMAIL_URL,
              [PI_MOTIVATION.name])],
      [approval_defs.PrototypeApproval],
      core_enums.INTENT_NONE, core_enums.INTENT_IMPLEMENT,
      stage_type=core_enums.STAGE_DEP_PLAN),

  # TODO(cwilso): Work out additional steps for flag defaulting to disabled.
  ProcessStage(
      'Dev trial of deprecation',
      'Publicize deprecation and address risks. ',
      [PI_R4DT_EMAIL,
       PI_VENDOR_SIGNALS,
       PI_EST_TARGET_MILESTONE,
      ],
      [Action('Draft Ready for Trial email', INTENT_EMAIL_URL,
              [PI_MOTIVATION.name, PI_VENDOR_SIGNALS.name,
               PI_EST_TARGET_MILESTONE.name])],
      [],
      core_enums.INTENT_IMPLEMENT, core_enums.INTENT_EXPERIMENT,
      stage_type=core_enums.STAGE_DEP_DEV_TRIAL),

  ProcessStage(
      'Prepare for Deprecation Trial',
      '(Optional) Set up and run a deprecation trial. ',
      [PI_DT_REQUEST,
       PI_DT_AVAILABLE,
       PI_REMOVAL_OF_DT,
       PI_DT_EMAIL,
       PI_DT_LGTMS,
      ],
      [Action('Draft Request for Deprecation Trial email', INTENT_EMAIL_URL,
              [PI_MOTIVATION.name, PI_VENDOR_SIGNALS.name,
               PI_EST_TARGET_MILESTONE.name])],
      # TODO(jrobbins): Intent to extend deprecation.
      [approval_defs.ExperimentApproval],
      core_enums.INTENT_EXPERIMENT, core_enums.INTENT_EXTEND_TRIAL,
      stage_type=core_enums.STAGE_DEP_DEPRECATION_TRIAL),

  ProcessStage(
      'Prepare to ship',
      'Lock in shipping milestone. '
      'Finalize docs and announcements before disabling feature by default.',
      [PI_UPDATED_TARGET_MILESTONE,
       PI_I2S_EMAIL,
       PI_I2S_LGTMS,
      ],
      [Action('Draft Intent to Ship email', INTENT_EMAIL_URL,
              [PI_MOTIVATION.name, PI_VENDOR_SIGNALS.name,
               PI_UPDATED_TARGET_MILESTONE.name])],
      [approval_defs.ShipApproval],
      core_enums.INTENT_EXPERIMENT, core_enums.INTENT_SHIP,
      stage_type=core_enums.STAGE_DEP_SHIPPING),

  ProcessStage(
      'Remove code',
      'Once the feature is no longer available, remove the code.',
      [PI_CODE_REMOVED,
      ],
      [Action('Generate an Intent to Extend Deprecation Trial',
              INTENT_EMAIL_URL,
              [PI_MOTIVATION.name, PI_VENDOR_SIGNALS.name,
               PI_UPDATED_TARGET_MILESTONE.name]),
       ],
      [],
      core_enums.INTENT_SHIP, core_enums.INTENT_REMOVED,
      stage_type=core_enums.STAGE_DEP_REMOVE_CODE),
  ]


# This is a stage that can be inserted in the stages of any non-enterprise
# features that are marked as breaking changes.
FEATURE_ROLLOUT_STAGE = ProcessStage(
      'Start feature rollout',
      'Lock in shipping milestone. '
      'Create feature flag for the feature. '
      'Create policies to enable/disable and control the feature. '
      'Finalize docs and announcements and start rolling out the feature.',
      [PI_ROLLOUT_MILESTONE,
       PI_ROLLOUT_PLATFORMS,
       PI_ROLLOUT_DETAILS,
       PI_ENTERPRISE_POLICIES,
      ],
      [],
      [],
      core_enums.INTENT_SHIP, core_enums.INTENT_ROLLOUT,
      stage_type=core_enums.STAGE_ENT_ROLLOUT)

# Thise are the stages for a feature that has the enterprise feature type.
ENTERPRISE_STAGES = [
  ProcessStage(
      'Start feature rollout',
      'Lock in shipping milestone. '
      'Create feature flag for the feature. '
      'Create policies to enable/disable and control the feature. '
      'Finalize docs and announcements and start rolling out the feature.',
      [PI_ROLLOUT_MILESTONE,
       PI_ROLLOUT_PLATFORMS,
       PI_ROLLOUT_DETAILS,
       PI_ENTERPRISE_POLICIES,
      ],
      [],
      [],
      core_enums.INTENT_NONE, core_enums.INTENT_ROLLOUT,
      stage_type=core_enums.STAGE_ENT_ROLLOUT),
  ProcessStage(
      'Ship',
      'Enable the feature by default.',
      [PI_FINAL_TARGET_MILESTONE,
      ],
      [],
      [],
      core_enums.INTENT_ROLLOUT, core_enums.INTENT_SHIPPED,
      stage_type=core_enums.STAGE_ENT_SHIPPED),
]


DEPRECATION_PROCESS = Process(
    'Feature deprecation',
    'Description of deprecation process',  # Not used yet.
    'When to use it',  # Not used yet.
    DEPRECATION_STAGES)


ENTERPRISE_PROCESS = Process(
    'New Feature or removal affecting enterprises',
    'Description of enterprise process',  # Not used yet.
    'When to use it',  # Not used yet.
    ENTERPRISE_STAGES)


ALL_PROCESSES = {
    core_enums.FEATURE_TYPE_INCUBATE_ID: BLINK_LAUNCH_PROCESS,
    core_enums.FEATURE_TYPE_EXISTING_ID: BLINK_FAST_TRACK_PROCESS,
    core_enums.FEATURE_TYPE_CODE_CHANGE_ID: PSA_ONLY_PROCESS,
    core_enums.FEATURE_TYPE_DEPRECATION_ID: DEPRECATION_PROCESS,
    core_enums.FEATURE_TYPE_ENTERPRISE_ID: ENTERPRISE_PROCESS,
    }


INTENT_EMAIL_SECTIONS = {
    core_enums.INTENT_NONE: [],
    core_enums.INTENT_INCUBATE: [],
    core_enums.INTENT_IMPLEMENT: ['motivation'],
    core_enums.INTENT_EXPERIMENT: ['i2p_thread', 'experiment'],
    core_enums.INTENT_IMPLEMENT_SHIP: [
        'need_api_owners_lgtms', 'motivation', 'tracking_bug', 'sample_links'],
    core_enums.INTENT_EXTEND_TRIAL: [
        'i2p_thread', 'experiment', 'extension_reason'],
    core_enums.INTENT_SHIP: [
        'need_api_owners_lgtms', 'i2p_thread', 'tracking_bug', 'sample_links',
        'anticipated_spec_changes', 'ship'],
    core_enums.INTENT_REMOVED: [],
    core_enums.INTENT_SHIPPED: [],
    core_enums.INTENT_PARKED: [],
    }


def initial_tag_review_status(feature_type):
  """Incubating a new feature requires a TAG review, other types do not."""
  if feature_type == core_enums.FEATURE_TYPE_INCUBATE_ID:
    return core_enums.REVIEW_PENDING
  return core_enums.REVIEW_NA


def review_is_done(status):
  return status in (core_enums.REVIEW_ISSUES_ADDRESSED, core_enums.REVIEW_NA)


# These functions return a true value when the checkmark should be shown.
# If they return a string, and it starts with "http:" or "https:", it will
# be used as a link URL.
PROGRESS_DETECTORS = {
    'Initial public proposal':
    lambda f, _: f.initial_public_proposal_url,

    'Explainer':
    lambda f, _: f.explainer_links and f.explainer_links[0],

    'Security review issues addressed':
    lambda f, _: review_is_done(f.security_review_status),

    'Privacy review issues addressed':
    lambda f, _: review_is_done(f.privacy_review_status),

    'Intent to Prototype email':
    lambda f, stages: (
        core_enums.STAGE_TYPES_PROTOTYPE[f.feature_type] and
        stages[core_enums.STAGE_TYPES_PROTOTYPE[f.feature_type]][0].intent_thread_url),

    'Intent to Ship email':
    lambda f, stages: (core_enums.STAGE_TYPES_SHIPPING[f.feature_type] and
        stages[core_enums.STAGE_TYPES_SHIPPING[f.feature_type]][0].intent_thread_url),

    'Ready for Trial email':
    lambda f, stages: (core_enums.STAGE_TYPES_DEV_TRIAL[f.feature_type] and
        stages[core_enums.STAGE_TYPES_DEV_TRIAL[f.feature_type]][0].announcement_url),

    'Intent to Experiment email':
    lambda f, stages: (core_enums.STAGE_TYPES_ORIGIN_TRIAL[f.feature_type] and
        stages[core_enums.STAGE_TYPES_ORIGIN_TRIAL[f.feature_type]][0].intent_thread_url),

    'Samples':
    lambda f, _: f.sample_links and f.sample_links[0],

    'Doc links':
    lambda f, _: f.doc_links and f.doc_links[0],

    'Spec link':
    lambda f, _: f.spec_link,

    'Draft API spec':
    lambda f, _: f.spec_link,

    'API spec':
    lambda f, _: f.api_spec,

    'Spec mentor':
    lambda f, _: f.spec_mentor_emails,

    'TAG review requested':
    lambda f, _: f.tag_review,

    'TAG review issues addressed':
    lambda f, _: review_is_done(f.tag_review_status),

    'Web developer signals':
    lambda f, _: bool(f.web_dev_views and
        f.web_dev_views != core_enums.DEV_NO_SIGNALS),

    'Vendor signals':
    lambda f, _: bool(
        f.ff_views != core_enums.NO_PUBLIC_SIGNALS or
        f.safari_views != core_enums.NO_PUBLIC_SIGNALS),

    'Updated vendor signals':
    lambda f, _: bool(
        f.ff_views != core_enums.NO_PUBLIC_SIGNALS or
        f.safari_views != core_enums.NO_PUBLIC_SIGNALS),

    'Final vendor signals':
    lambda f, _: bool(
        f.ff_views != core_enums.NO_PUBLIC_SIGNALS or
        f.safari_views != core_enums.NO_PUBLIC_SIGNALS),

    'Estimated target milestone':
    lambda f, stages: bool(core_enums.STAGE_TYPES_SHIPPING[f.feature_type] and
        stages[core_enums.STAGE_TYPES_SHIPPING[f.feature_type]][0].milestones and
        stages[core_enums.STAGE_TYPES_SHIPPING[f.feature_type]][0].milestones.desktop_first),

    'Final target milestone':
    lambda f, stages: bool(core_enums.STAGE_TYPES_SHIPPING[f.feature_type] and
        stages[core_enums.STAGE_TYPES_SHIPPING[f.feature_type]][0].milestones and
        stages[core_enums.STAGE_TYPES_SHIPPING[f.feature_type]][0].milestones.desktop_first),

    'Code in Chromium':
    lambda f, _: f.impl_status_chrome in (
        core_enums.IN_DEVELOPMENT, core_enums.BEHIND_A_FLAG,
        core_enums.ENABLED_BY_DEFAULT,
        core_enums.ORIGIN_TRIAL, core_enums.INTERVENTION),

    'Motivation':
    lambda f, _: bool(f.motivation),

    'Code removed':
    lambda f, _: f.impl_status_chrome == core_enums.REMOVED,

    'Rollout milestone':
    lambda f, stages: stages[core_enums.STAGE_TYPES_ROLLOUT[f.feature_type]] and
        stages[core_enums.STAGE_TYPES_ROLLOUT[f.feature_type]][0].rollout_milestone,

    'Rollout platforms':
    lambda f, stages: stages[core_enums.STAGE_TYPES_ROLLOUT[f.feature_type]] and
        stages[core_enums.STAGE_TYPES_ROLLOUT[f.feature_type]][0].rollout_platforms,

    'Rollout details':
    lambda f, stages: stages[core_enums.STAGE_TYPES_ROLLOUT[f.feature_type]] and
        stages[core_enums.STAGE_TYPES_ROLLOUT[f.feature_type]][0].rollout_details,

    'Enterprise policies':
    lambda f, stages: stages[core_enums.STAGE_TYPES_ROLLOUT[f.feature_type]] and
        stages[core_enums.STAGE_TYPES_ROLLOUT[f.feature_type]][0].enterprise_policies,
}<|MERGE_RESOLUTION|>--- conflicted
+++ resolved
@@ -274,11 +274,7 @@
       [],
       [],
       core_enums.INTENT_SHIP, core_enums.INTENT_SHIPPED,
-<<<<<<< HEAD
-      stage_type=core_enums.STAGE_BLINK_SHIPPING),
-=======
       stage_type=None),
->>>>>>> 4ea96069
   ]
 
 
@@ -361,11 +357,7 @@
       [],
       [],
       core_enums.INTENT_SHIP, core_enums.INTENT_SHIPPED,
-<<<<<<< HEAD
-      stage_type=core_enums.STAGE_FAST_SHIPPING),
-=======
       stage_type=None),
->>>>>>> 4ea96069
   ]
 
 
@@ -425,11 +417,7 @@
       [],
       [],
       core_enums.INTENT_SHIP, core_enums.INTENT_SHIPPED,
-<<<<<<< HEAD
-      stage_type=core_enums.STAGE_PSA_SHIPPING),
-=======
       stage_type=None),
->>>>>>> 4ea96069
   ]
 
 
