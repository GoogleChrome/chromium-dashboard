# -*- coding: utf-8 -*-
# Copyright 2023 Google Inc.
#
# Licensed under the Apache License, Version 2.0 (the "License")
# you may not use this file except in compliance with the License.
# You may obtain a copy of the License at
#
#     http://www.apache.org/licenses/LICENSE-2.0
#
# Unless required by applicable law or agreed to in writing, software
# distributed under the License is distributed on an "AS IS" BASIS,
# WITHOUT WARRANTIES OR CONDITIONS OF ANY KIND, either express or implied.
# See the License for the specific language governing permissions and
# limitations under the License.

import re
import requests
import json
import logging
from typing import Any
<<<<<<< HEAD
from string import punctuation
=======
from ghapi.core import GhApi
from urllib.error import HTTPError
from urllib.parse import urlparse
import base64

github_api_client = GhApi()
>>>>>>> 49acc561

LINK_TYPE_CHROMIUM_BUG = 'chromium_bug'
LINK_TYPE_GITHUB_ISSUE = 'github_issue'
LINK_TYPE_GITHUB_MARKDOWN = 'github_markdown'
LINK_TYPE_WEB = 'web'
LINK_TYPES_REGEX = {
    # https://bugs.chromium.org/p/chromium/issues/detail?id=
    LINK_TYPE_CHROMIUM_BUG: re.compile(r'https://bugs\.chromium\.org/p/chromium/issues/detail\?.*'),
    LINK_TYPE_GITHUB_ISSUE: re.compile(r'https://(www\.)?github\.com/.*issues/\d+'),
    LINK_TYPE_GITHUB_MARKDOWN: re.compile(r'https://(www\.)?github\.com/.*\.md.*'),
    LINK_TYPE_WEB: re.compile(r'https?://.*'),
}

URL_REGEX = re.compile(r'(https?://\S+)')


class Link():

  @classmethod
  def extract_urls_from_value(cls, value: Any) -> list[str]:
    """Extract the urls from the given value."""
    if isinstance(value, str):
      urls = URL_REGEX.findall(value)
      # remove trailing punctuation
      urls = [url.rstrip(punctuation) for url in urls]
      return urls
    elif isinstance(value, list):
      return [url for url in value if isinstance(url, str) and URL_REGEX.match(url)]
    else:
      return []

  @classmethod
  def get_type(cls, link: str) -> str | None:
    """Return Link_Type if the given link is valid. Otherwise, return None."""
    for link_type, regex in LINK_TYPES_REGEX.items():
      if regex.match(link):
        return link_type
    return None

  def __init__(self, url: str):
    self.url = url
    self.type = Link.get_type(url)
    self.is_parsed = False
    self.is_error = False
    self.information = None

  def _parse_github_markdown(self) -> dict[str, object]:
    parsed_url = urlparse(self.url)
    path = parsed_url.path
    owner = path.split('/')[1]
    repo = path.split('/')[2]
    ref = path.split('/')[4]
    file_path = '/'.join(path.split('/')[5:])
    try:
      # try to get the branch information, if it exists, update branch name
      # this handles the case where the branch is renamed
      branch_information = github_api_client.repos.get_branch(
          owner=owner, repo=repo, branch=ref)
      ref = branch_information.name
    except HTTPError as e:
      # if the branch does not exist, then it is probably a commit hash
      if e.code != 404:
        raise e

    information = github_api_client.repos.get_content(
        owner=owner, repo=repo, path=file_path, ref=ref)

    # decode the content from base64
    content_str = information.content
    content_decoded = base64.b64decode(content_str).decode('utf-8')
    # get markdown title, remove beginning and trailing # but keep the rest
    title = content_decoded.split('\n')[0].strip('#').strip()
    information['_parsed_title'] = title

    return information

  def _parse_github_issue(self) -> dict[str, object]:
    """Parse the information from the github issue tracker."""

    parsed_url = urlparse(self.url)
    path = parsed_url.path
    owner = path.split('/')[1]
    repo = path.split('/')[2]
    issue_id = path.split('/')[4]

    information = github_api_client.issues.get(
        owner=owner, repo=repo, issue_number=int(issue_id))

    return information

  def _parse_chromium_bug(self) -> dict[str, object]:
    """Parse the information from the chromium bug tracker."""

    endpoint = 'https://bugs.chromium.org/prpc/monorail.Issues/GetIssue'

    parsed_url = urlparse(self.url)
    issue_id = parsed_url.query.split('id=')[-1].split('&')[0]

    # csrf token is required, its expiration is about 2 hours according to the tokenExpiresSec field
    # technically, we could cache the csrf token and reuse it for 2 hours
    # TODO: consider using a monorail API client with OAuth

    csrf_token = re.findall(
        "'token': '(.*?)'", requests.get("https://bugs.chromium.org/p/chromium/issues/wizard").text)
    csrf_token = csrf_token[0] if csrf_token else None

    if csrf_token is None:
      raise Exception("Could not find bugs.chromium.org CSRF token")

    headers = {
        'accept': 'application/json',
        'x-xsrf-token': str(csrf_token),
        'content-type': 'application/json',
    }
    body = {
        'issueRef': {
            'projectName': 'chromium',
            'localId': int(issue_id)
        },
    }

    json_str = requests.post(endpoint, json=body, headers=headers).text

    # remove )]}' from the beginning of the response
    if json_str.startswith(")]}'"):
      json_str = json_str[5:]

    information: dict[str, Any] = json.loads(json_str)

    return information.get('issue', None)

  def parse(self):
    """Parse the link and store the information."""
    try:
      if self.type == LINK_TYPE_CHROMIUM_BUG:
        self.information = self._parse_chromium_bug()
      elif self.type == LINK_TYPE_GITHUB_ISSUE:
        self.information = self._parse_github_issue()
      elif self.type == LINK_TYPE_GITHUB_MARKDOWN:
        self.information = self._parse_github_markdown()
      elif self.type == LINK_TYPE_WEB:
        # TODO: parse other url title and description, og tags, etc.
        self.information = None
    except Exception as e:
      logging.error(f'Error parsing {self.type} {self.url}: {e}')
      self.error = e
      self.is_error = True
      self.information = None
      # TODO: store error information and show 404/403 error icon for the link
    self.is_parsed = True<|MERGE_RESOLUTION|>--- conflicted
+++ resolved
@@ -18,16 +18,13 @@
 import json
 import logging
 from typing import Any
-<<<<<<< HEAD
 from string import punctuation
-=======
 from ghapi.core import GhApi
 from urllib.error import HTTPError
 from urllib.parse import urlparse
 import base64
 
 github_api_client = GhApi()
->>>>>>> 49acc561
 
 LINK_TYPE_CHROMIUM_BUG = 'chromium_bug'
 LINK_TYPE_GITHUB_ISSUE = 'github_issue'
