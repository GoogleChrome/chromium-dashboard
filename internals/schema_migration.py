--- conflicted
+++ resolved
@@ -496,7 +496,6 @@
     return 'Feature and FeatureEntry view fields updated.'
 
 
-<<<<<<< HEAD
 class WriteMissingGates(FlaskHandler):
 
   def get_template_data(self, **kwargs):
@@ -516,7 +515,9 @@
         gates_created += 1
 
     return f'{gates_created} missing gates created for stages.'
-=======
+
+
+
 class CalcActiveStages(FlaskHandler):
 
   def get_template_data(self, **kwargs):
@@ -560,5 +561,4 @@
       
     
     return (f'{active_stages_set} active stages set for features and '
-        f'{stages_created} stages created for features.')
->>>>>>> 69e5f865
+        f'{stages_created} stages created for features.')