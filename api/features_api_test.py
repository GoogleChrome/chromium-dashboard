# Copyright 2020 Google Inc.
#
# Licensed under the Apache License, Version 2.0 (the "License")
# you may not use this file except in compliance with the License.
# You may obtain a copy of the License at
#
#     http://www.apache.org/licenses/LICENSE-2.0
#
# Unless required by applicable law or agreed to in writing, software
# distributed under the License is distributed on an "AS IS" BASIS,
# WITHOUT WARRANTIES OR CONDITIONS OF ANY KIND, either express or implied.
# See the License for the specific language governing permissions and
# limitations under the License.

from __future__ import division
from __future__ import print_function

import unittest
import testing_config  # Must be imported before the module under test.

import flask
import mock
import werkzeug.exceptions  # Flask HTTP stuff.

from api import features_api
from api import register
from internals import models


class FeaturesAPITest(unittest.TestCase):

  def setUp(self):
    self.feature_1 = models.Feature(
        name='feature one', summary='sum', category=1, visibility=1,
        standardization=1, web_dev_views=1, impl_status_chrome=1,
        intent_stage=models.INTENT_IMPLEMENT)
    self.feature_1.put()
    self.feature_id = self.feature_1.key.integer_id()

    self.request_path = '/api/v0/features/%d' % self.feature_id
    self.handler = features_api.FeaturesAPI()

    self.app_admin = models.AppUser(email='admin@example.com')
    self.app_admin.is_admin = True
    self.app_admin.put()

  def tearDown(self):
<<<<<<< HEAD
    self.feature_1.key.delete()
=======
    self.feature_1.delete()
    self.app_admin.delete()
>>>>>>> e8b4f0e3

  def test_delete__valid(self):
    """Admin wants to soft-delete a feature."""
    testing_config.sign_in('admin@example.com', 123567890)

    with register.app.test_request_context(self.request_path):
      actual_json = self.handler.do_delete(self.feature_id)
    self.assertEqual({'message': 'Done'}, actual_json)

    revised_feature = models.Feature.get_by_id(self.feature_id)
    self.assertTrue(revised_feature.deleted)

  def test_delete__forbidden(self):
    """Regular user cannot soft-delete a feature."""
    testing_config.sign_in('one@example.com', 123567890)

    with register.app.test_request_context(self.request_path):
      with self.assertRaises(werkzeug.exceptions.Forbidden):
        self.handler.do_delete(self.feature_id)

    revised_feature = models.Feature.get_by_id(self.feature_id)
    self.assertFalse(revised_feature.deleted)

  def test_delete__invalid(self):
    """We cannot soft-delete a feature without a feature_id."""
    testing_config.sign_in('admin@example.com', 123567890)

    with register.app.test_request_context(self.request_path):
      with self.assertRaises(werkzeug.exceptions.BadRequest):
        self.handler.do_delete(None)

    revised_feature = models.Feature.get_by_id(self.feature_id)
    self.assertFalse(revised_feature.deleted)

  def test_delete__not_found(self):
    """We cannot soft-delete a feature with the wrong feature_id."""
    testing_config.sign_in('admin@example.com', 123567890)

    with register.app.test_request_context(self.request_path):
      with self.assertRaises(werkzeug.exceptions.NotFound):
        self.handler.do_delete(self.feature_id + 1)

    revised_feature = models.Feature.get_by_id(self.feature_id)
    self.assertFalse(revised_feature.deleted)<|MERGE_RESOLUTION|>--- conflicted
+++ resolved
@@ -45,12 +45,8 @@
     self.app_admin.put()
 
   def tearDown(self):
-<<<<<<< HEAD
     self.feature_1.key.delete()
-=======
-    self.feature_1.delete()
-    self.app_admin.delete()
->>>>>>> e8b4f0e3
+    self.app_admin.key.delete()
 
   def test_delete__valid(self):
     """Admin wants to soft-delete a feature."""
