# -*- coding: utf-8 -*-
# Copyright 2021 Google Inc.
#
# Licensed under the Apache License, Version 2.0 (the "License")
# you may not use this file except in compliance with the License.
# You may obtain a copy of the License at
#
#     http://www.apache.org/licenses/LICENSE-2.0
#
# Unless required by applicable law or agreed to in writing, software
# distributed under the License is distributed on an "AS IS" BASIS,
# WITHOUT WARRANTIES OR CONDITIONS OF ANY KIND, either express or implied.
# See the License for the specific language governing permissions and
# limitations under the License.

from __future__ import division
from __future__ import print_function

import unittest
import testing_config  # Must be imported before the module under test.

import flask
import mock
import werkzeug.exceptions  # Flask HTTP stuff.

from api import accounts_api
from api import register
from internals import models


class AccountsAPITest(unittest.TestCase):

  def setUp(self):
    self.app_admin = models.AppUser(email='admin@example.com')
    self.app_admin.is_admin = True
    self.app_admin.put()
    self.appuser_1 = models.AppUser(email='user@example.com')
    self.appuser_1.put()
    self.appuser_id = self.appuser_1.key.integer_id()

    self.request_path = '/api/v0/accounts/%d' % self.appuser_id
    self.handler = accounts_api.AccountsAPI()

  def tearDown(self):
<<<<<<< HEAD
    self.appuser_1.key.delete()
=======
    self.app_admin.delete()
    self.appuser_1.delete()
>>>>>>> e8b4f0e3

  def test_create__normal_valid(self):
    """Admin wants to register a normal account."""
    testing_config.sign_in('admin@example.com', 123567890)

    json_data = {'email': 'new@example.com', 'isAdmin': False}
    with register.app.test_request_context(self.request_path, json=json_data):
      actual_json = self.handler.do_post()
    self.assertEqual('new@example.com', actual_json['email'])
    self.assertFalse(actual_json['is_admin'])

    new_appuser = (models.AppUser.query(models.AppUser.email == 'new@example.com').get())
    self.assertEqual('new@example.com', new_appuser.email)
    self.assertFalse(new_appuser.is_admin)

  def test_create__admin_valid(self):
    """Admin wants to register a new admin account."""
    testing_config.sign_in('admin@example.com', 123567890)

    json_data = {'email': 'new_admin@example.com', 'isAdmin': True}
    with register.app.test_request_context(self.request_path, json=json_data):
      actual_json = self.handler.do_post()
    self.assertEqual('new_admin@example.com', actual_json['email'])
    self.assertTrue(actual_json['is_admin'])

    new_appuser = (models.AppUser.query(models.AppUser.email == 'new_admin@example.com').get())
    self.assertEqual('new_admin@example.com', new_appuser.email)
    self.assertTrue(new_appuser.is_admin)

  def test_create__forbidden(self):
    """Regular user cannot create an account."""
    testing_config.sign_in('one@example.com', 123567890)

    with register.app.test_request_context(self.request_path):
      with self.assertRaises(werkzeug.exceptions.Forbidden):
        self.handler.do_post(self.appuser_id)

    new_appuser = (models.AppUser.query(models.AppUser.email == 'new@example.com').get())
    self.assertIsNone(new_appuser)

  def test_create__invalid(self):
    """We cannot create an account without an email address."""
    testing_config.sign_in('admin@example.com', 123567890)

    json_data = {'isAdmin': False}  # No email
    with register.app.test_request_context(self.request_path):
      with self.assertRaises(werkzeug.exceptions.BadRequest, json=json_data):
        self.handler.do_post()

    new_appuser = (models.AppUser.query(models.AppUser.email == 'new@example.com').get())
    self.assertIsNone(new_appuser)

  def test_create__duplicate(self):
    """We cannot create an account with a duplicate email."""
    testing_config.sign_in('admin@example.com', 123567890)

    json_data = {'email': 'user@example.com'}
    with register.app.test_request_context(self.request_path, json=json_data):
      with self.assertRaises(werkzeug.exceptions.BadRequest):
        self.handler.do_post()

    unrevised_appuser = models.AppUser.get_by_id(self.appuser_id)
    self.assertEqual('user@example.com', unrevised_appuser.email)

  def test_delete__valid(self):
    """Admin wants to delete an account."""
    testing_config.sign_in('admin@example.com', 123567890)

    with register.app.test_request_context(self.request_path):
      actual_json = self.handler.do_delete(self.appuser_id)
    self.assertEqual({'message': 'Done'}, actual_json)

    revised_appuser = models.AppUser.get_by_id(self.appuser_id)
    self.assertIsNone(revised_appuser)

  def test_delete__forbidden(self):
    """Regular user cannot delete an account."""
    testing_config.sign_in('one@example.com', 123567890)

    with register.app.test_request_context(self.request_path):
      with self.assertRaises(werkzeug.exceptions.Forbidden):
        self.handler.do_delete(self.appuser_id)

    unrevised_appuser = models.AppUser.get_by_id(self.appuser_id)
    self.assertEqual('user@example.com', unrevised_appuser.email)

  def test_delete__invalid(self):
    """We cannot delete an account without an account_id."""
    testing_config.sign_in('admin@example.com', 123567890)

    with register.app.test_request_context(self.request_path):
      with self.assertRaises(werkzeug.exceptions.BadRequest):
        self.handler.do_delete(None)

    unrevised_appuser = models.AppUser.get_by_id(self.appuser_id)
    self.assertEqual('user@example.com', unrevised_appuser.email)


  def test_delete__not_found(self):
    """We cannot delete an account with the wrong account_id."""
    testing_config.sign_in('admin@example.com', 123567890)

    with register.app.test_request_context(self.request_path):
      with self.assertRaises(werkzeug.exceptions.NotFound):
        self.handler.do_delete(self.appuser_id + 1)

    unrevised_appuser = models.AppUser.get_by_id(self.appuser_id)
    self.assertEqual('user@example.com', unrevised_appuser.email)<|MERGE_RESOLUTION|>--- conflicted
+++ resolved
@@ -42,12 +42,8 @@
     self.handler = accounts_api.AccountsAPI()
 
   def tearDown(self):
-<<<<<<< HEAD
     self.appuser_1.key.delete()
-=======
-    self.app_admin.delete()
-    self.appuser_1.delete()
->>>>>>> e8b4f0e3
+    self.app_admin.key.delete()
 
   def test_create__normal_valid(self):
     """Admin wants to register a normal account."""
