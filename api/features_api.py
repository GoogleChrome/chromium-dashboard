# -*- coding: utf-8 -*-
# Copyright 2021 Google Inc.
#
# Licensed under the Apache License, Version 2.0 (the "License")
# you may not use this file except in compliance with the License.
# You may obtain a copy of the License at
#
#     http://www.apache.org/licenses/LICENSE-2.0
#
# Unless required by applicable law or agreed to in writing, software
# distributed under the License is distributed on an "AS IS" BASIS,
# WITHOUT WARRANTIES OR CONDITIONS OF ANY KIND, either express or implied.
# See the License for the specific language governing permissions and
# limitations under the License.

import logging

from framework import basehandlers
from framework import permissions
from framework import ramcache
from framework import users
from internals import models
from internals import search


class FeaturesAPI(basehandlers.APIHandler):
  """Features are the the main records that we track."""

  def get_one_feature(self, feature_id):
    features = models.Feature.get_by_ids([feature_id])
    if not features:
<<<<<<< HEAD
      self.abort(404, msg='Feature not found')
=======
      self.abort(404, msg='Feature %r not found' % feature_id)
>>>>>>> 2d60a480
    return features[0]

  def do_search(self):
    user = users.get_current_user()
    show_unlisted_features = permissions.can_edit_feature(user, None)
    feature_list = None

    # Query-string parameter 'milestone' is provided
    if self.request.args.get('milestone') is not None:
      try:
        milestone = int(self.request.args.get('milestone'))
        feature_list = models.Feature.get_in_milestone(
          show_unlisted=show_unlisted_features,
          milestone=milestone)
      except ValueError:
        self.abort(400, msg='Invalid  Milestone')

    user_query = self.request.args.get('q')
    if user_query:
      feature_list = search.process_query(user_query)

    # No Query-string parameter is provided
    if feature_list is None:
      feature_list = models.Feature.get_chronological(
          version=2,
          show_unlisted=show_unlisted_features)

    return feature_list

  def do_get(self, feature_id=None):
<<<<<<< HEAD
=======
    """Handle GET requests for a single feature or a search."""
>>>>>>> 2d60a480
    if feature_id:
      return self.get_one_feature(feature_id)
    else:
      return self.do_search()

  # TODO(jrobbins): do_post

  # TODO(jrobbins): do_patch

  @permissions.require_admin_site
  def do_delete(self, feature_id):
    """Delete the specified feature."""
    # TODO(jrobbins): implement undelete UI.  For now, use cloud console.
    feature = self.get_specified_feature(feature_id=feature_id)
    feature.deleted = True
    feature.put()
    ramcache.flush_all()

    return {'message': 'Done'}<|MERGE_RESOLUTION|>--- conflicted
+++ resolved
@@ -29,11 +29,7 @@
   def get_one_feature(self, feature_id):
     features = models.Feature.get_by_ids([feature_id])
     if not features:
-<<<<<<< HEAD
-      self.abort(404, msg='Feature not found')
-=======
       self.abort(404, msg='Feature %r not found' % feature_id)
->>>>>>> 2d60a480
     return features[0]
 
   def do_search(self):
@@ -64,10 +60,7 @@
     return feature_list
 
   def do_get(self, feature_id=None):
-<<<<<<< HEAD
-=======
     """Handle GET requests for a single feature or a search."""
->>>>>>> 2d60a480
     if feature_id:
       return self.get_one_feature(feature_id)
     else:
