# -*- coding: utf-8 -*-
# Copyright 2021 Google Inc.
#
# Licensed under the Apache License, Version 2.0 (the "License")
# you may not use this file except in compliance with the License.
# You may obtain a copy of the License at
#
#     http://www.apache.org/licenses/LICENSE-2.0
#
# Unless required by applicable law or agreed to in writing, software
# distributed under the License is distributed on an "AS IS" BASIS,
# WITHOUT WARRANTIES OR CONDITIONS OF ANY KIND, either express or implied.
# See the License for the specific language governing permissions and
# limitations under the License.

import datetime
import logging

from framework import basehandlers
from framework import permissions
from internals import approval_defs
from internals import models


class ApprovalsAPI(basehandlers.APIHandler):
  """Users may see the set of approvals on a feature, and add their own,
  if allowed."""

  def do_get(self, feature_id, field_id=None):
    """Return a list of all approval values on the given feature."""
    # Note: We assume that anyone may view approvals.
    approvals = models.Approval.get_approvals(
        feature_id=feature_id, field_id=field_id)
    dicts = [av.format_for_template(add_id=False) for av in approvals]
    data = {
        'approvals': dicts,
        }
    return data

  def do_post(self, feature_id=None):
    """Set an approval value for the specified feature."""
    field_id = self.get_int_param('fieldId')
    new_state = self.get_int_param(
        'state', validator=models.Approval.is_valid_state)
    feature = self.get_specified_feature(feature_id=feature_id)
    feature_id = feature.key.integer_id()
    user = self.get_current_user(required=True)

    approvers = approval_defs.get_approvers(field_id)
    if not permissions.can_approve_feature(user, feature, approvers):
      self.abort(403, msg='User is not an approver')

    models.Approval.set_approval(
        feature_id, field_id, new_state, user.email())

    all_approval_values = models.Approval.get_approvals(feature_id, field_id)
    if approval_defs.is_resolved(all_approval_values, field_id):
      models.Approval.clear_request(feature_id, field_id)

    # Callers don't use the JSON response for this API call.
    return {'message': 'Done'}


class ApprovalConfigsAPI(basehandlers.APIHandler):
  """Get and set the approval configs for a feature."""

  def do_get(self, feature_id):
    """Return a list of all approval configs on the given feature."""
    # Note: We assume that anyone may view approval configs.
    configs = models.ApprovalConfig.get_configs(feature_id)
    dicts = [ac.format_for_template(add_id=False) for ac in configs]
    data = {
        'configs': dicts,
        }
    return data

  def do_post(self, feature_id):
    """Set an approval config for the specified feature."""
    field_id = self.get_int_param('fieldId')
    owners_str = self.get_param('owners', required=False)
    next_action_str = self.get_param('next_action', required=False)
    additional_review = self.get_param('additional_review', required=False)
    feature = self.get_specified_feature(feature_id=feature_id)
    user = self.get_current_user(required=True)

    # A user can set the config iff they could approve.
    approvers = approval_defs.get_approvers(field_id)
    if not permissions.can_approve_feature(user, feature, approvers):
      self.abort(403, msg='User is not an approver')

    owners = None
    if owners_str:
      owners = self.split_emails('owners')

    next_action = None
    if next_action_str:
<<<<<<< HEAD
      next_action = datetime.date.fromisoformat(next_action_str)
=======
      try:
        next_action = datetime.date.fromisoformat(next_action_str)
      except ValueError:
        self.abort(400, msg='Invalid date formate or value')
>>>>>>> 6d86f9e3

    models.ApprovalConfig.set_config(
        feature_id, field_id, owners, next_action, additional_review)

    # Callers don't use the JSON response for this API call.
    return {'message': 'Done'}<|MERGE_RESOLUTION|>--- conflicted
+++ resolved
@@ -94,14 +94,10 @@
 
     next_action = None
     if next_action_str:
-<<<<<<< HEAD
-      next_action = datetime.date.fromisoformat(next_action_str)
-=======
       try:
         next_action = datetime.date.fromisoformat(next_action_str)
       except ValueError:
         self.abort(400, msg='Invalid date formate or value')
->>>>>>> 6d86f9e3
 
     models.ApprovalConfig.set_config(
         feature_id, field_id, owners, next_action, additional_review)
