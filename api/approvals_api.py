# -*- coding: utf-8 -*-
# Copyright 2021 Google Inc.
#
# Licensed under the Apache License, Version 2.0 (the "License")
# you may not use this file except in compliance with the License.
# You may obtain a copy of the License at
#
#     http://www.apache.org/licenses/LICENSE-2.0
#
# Unless required by applicable law or agreed to in writing, software
# distributed under the License is distributed on an "AS IS" BASIS,
# WITHOUT WARRANTIES OR CONDITIONS OF ANY KIND, either express or implied.
# See the License for the specific language governing permissions and
# limitations under the License.

import datetime
import logging
import re
from typing import Any, Optional

from framework import basehandlers
from framework import permissions
from internals import approval_defs
from internals.review_models import Approval, ApprovalConfig, Gate, Vote


def vote_value_to_json_dict(vote: Vote) -> dict[str, Any]:

  return {
      'feature_id': vote.feature_id,
      'gate_id': vote.gate_id,
      'gate_type': vote.gate_type,
      'state': vote.state,
      'set_on': str(vote.set_on),  # YYYY-MM-DD HH:MM:SS.SSS
      'set_by': vote.set_by,
      }

class ApprovalsAPI(basehandlers.APIHandler):
  """Users may see the set of approvals on a feature, and add their own,
  if allowed."""

  def do_get(self, **kwargs) -> dict[str, list[dict[str, Any]]]:
    """Return a list of all vote values for a given feature."""
    feature_id = kwargs['feature_id']
    gate_type = kwargs.get('gate_type', None)
    # Note: We assume that anyone may view approvals.
    votes = Vote.get_votes(feature_id=feature_id, gate_type=gate_type)
    dicts = [vote_value_to_json_dict(v) for v in votes]
    return {'approvals': dicts}

  def do_post(self, **kwargs) -> dict[str, str]:
    """Set an approval value for the specified feature."""
    ## Handle writing old Approval entity. ##
    feature_id = kwargs.get('feature_id', None)
<<<<<<< HEAD
    # field_id is now called gate_type.
    gate_type = self.get_int_param('gateType')
=======
    if not feature_id:
      self.get_int_param('featureId')
    field_id = self.get_int_param('fieldId')
>>>>>>> 87a7a23d
    new_state = self.get_int_param(
        'state', validator=Approval.is_valid_state)
    feature = self.get_specified_feature(feature_id=feature_id)
    user = self.get_current_user(required=True)

    approvers = approval_defs.get_approvers(gate_type)
    if not permissions.can_approve_feature(user, feature, approvers):
      self.abort(403, msg='User is not an approver')

    Approval.set_approval(
        feature_id, gate_type, new_state, user.email())
    approval_defs.set_vote(feature_id, gate_type, new_state, user.email())

    all_approval_values = Approval.get_approvals(
        feature_id=feature_id, field_id=gate_type)
    logging.info(
        'found approvals %r',
        [appr.key.integer_id() for appr in all_approval_values])
    if approval_defs.is_resolved(all_approval_values, gate_type):
      Approval.clear_request(feature_id, gate_type)

    ## Write to new Vote and Gate entities. ##
    # TODO(danielrsmith): Gate ID should be passed as a POST request param,
    # rather than trying to discern it from the gate type.
    gates: list[Gate] = Gate.query(
        Gate.feature_id == feature_id, Gate.gate_type == gate_type).fetch()
    if len(gates) == 0:
      return {'message': 'No gate found for given feature ID and gate type.'}
    new_state = self.get_int_param('state', validator=Vote.is_valid_state)
    approval_defs.set_vote(feature_id, gate_type, new_state,
        user.email(), gates[0].key.integer_id())

    # Callers don't use the JSON response for this API call.
    return {'message': 'Done'}


def approval_config_to_json_dict(appr_cfg):
  if appr_cfg.next_action:
    next_action = str(appr_cfg.next_action)
  else:
    next_action = None
  return {
      'feature_id': appr_cfg.feature_id,
      'field_id': appr_cfg.field_id,
      'owners': appr_cfg.owners,
      'next_action': next_action,  # YYYY-MM-DD or None
      'additional_review': appr_cfg.additional_review,
      }


class ApprovalConfigsAPI(basehandlers.APIHandler):
  """Get and set the approval configs for a feature."""

  def do_get(self, **kwargs):
    """Return a list of all approval configs on the given feature."""
    feature_id = kwargs.get('feature_id', None)
    # Note: We assume that anyone may view approval configs.
    configs = ApprovalConfig.get_configs(feature_id)
    dicts = [approval_config_to_json_dict(ac) for ac in configs]
    possible_owners_by_field = {
        field_id: approval_defs.get_approvers(field_id)
        for field_id in approval_defs.APPROVAL_FIELDS_BY_ID
    }
    data = {
        'configs': dicts,
        'possible_owners': possible_owners_by_field,
        }
    return data

  def do_post(self, **kwargs):
    """Set an approval config for the specified feature."""
    feature_id = kwargs['feature_id']
    field_id = self.get_int_param('fieldId')
    owners_str = self.get_param('owners')
    next_action_str = self.get_param('nextAction')
    additional_review = self.get_param('additionalReview')
    feature = self.get_specified_feature(feature_id=feature_id)
    user = self.get_current_user(required=True)

    # A user can set the config iff they could approve.
    approvers = approval_defs.get_approvers(field_id)
    if not permissions.can_approve_feature(user, feature, approvers):
      self.abort(403, msg='User is not an approver')

    owners = None
    if owners_str is not None:
      owners = [addr.strip() for addr in re.split(',', owners_str)
                if addr.strip()]

    next_action = None
    if next_action_str:
      try:
        next_action = datetime.date.fromisoformat(next_action_str)
      except ValueError:
        self.abort(400, msg='Invalid date formate or value')

    ApprovalConfig.set_config(
        feature_id, field_id, owners, next_action, additional_review)

    # Callers don't use the JSON response for this API call.
    return {'message': 'Done'}


def gate_value_to_json_dict(gate: Gate) -> dict[str, Any]:
  next_action = str(gate.next_action) if gate.next_action else None
  return {
      'feature_id': gate.feature_id,
      'gate_type': gate.gate_type,
      'owners': gate.owners,
      'next_action': next_action,  # YYYY-MM-DD or None
      'additional_review': gate.additional_review
      }


class GatesAPI(basehandlers.APIHandler):
  """Get gates for a feature."""

  def do_get(self, **kwargs) -> dict[str, Any]:
    """Return a list of all gates associated with the given feature."""
    feature_id = kwargs.get('feature_id', None)
    gates: list[Gate] = Gate.query(Gate.feature_id == feature_id).fetch()

    # No gates associated with this feature.
    if len(gates) == 0:
      return {
          'gates': [],
          'possible_owners': {}
          }

    dicts = [gate_value_to_json_dict(g) for g in gates]
    possible_owners_by_gate_type: dict[int, list[str]] = {
        gate_type: approval_defs.get_approvers(gate_type)
        for gate_type in approval_defs.APPROVAL_FIELDS_BY_ID
        }

    return {
        'gates': dicts,
        'possible_owners': possible_owners_by_gate_type
        }<|MERGE_RESOLUTION|>--- conflicted
+++ resolved
@@ -52,14 +52,10 @@
     """Set an approval value for the specified feature."""
     ## Handle writing old Approval entity. ##
     feature_id = kwargs.get('feature_id', None)
-<<<<<<< HEAD
     # field_id is now called gate_type.
     gate_type = self.get_int_param('gateType')
-=======
     if not feature_id:
       self.get_int_param('featureId')
-    field_id = self.get_int_param('fieldId')
->>>>>>> 87a7a23d
     new_state = self.get_int_param(
         'state', validator=Approval.is_valid_state)
     feature = self.get_specified_feature(feature_id=feature_id)
