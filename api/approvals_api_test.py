# Copyright 2020 Google Inc.
#
# Licensed under the Apache License, Version 2.0 (the "License")
# you may not use this file except in compliance with the License.
# You may obtain a copy of the License at
#
#     http://www.apache.org/licenses/LICENSE-2.0
#
# Unless required by applicable law or agreed to in writing, software
# distributed under the License is distributed on an "AS IS" BASIS,
# WITHOUT WARRANTIES OR CONDITIONS OF ANY KIND, either express or implied.
# See the License for the specific language governing permissions and
# limitations under the License.




import datetime
import testing_config  # Must be imported before the module under test.

import flask
import mock
import werkzeug.exceptions  # Flask HTTP stuff.

from api import approvals_api
from internals import models

test_app = flask.Flask(__name__)

NOW = datetime.datetime.now()


class ApprovalsAPITest(testing_config.CustomTestCase):

  def setUp(self):
    self.feature_1 = models.Feature(
        name='feature one', summary='sum', category=1, visibility=1,
        standardization=1, web_dev_views=1, impl_status_chrome=1)
    self.feature_1.put()
    self.feature_id = self.feature_1.key.integer_id()
    self.handler = approvals_api.ApprovalsAPI()
    self.request_path = '/api/v0/features/%d/approvals' % self.feature_id

    # These are not in the datastore unless a specific test calls put().
    self.appr_1_1 = models.Approval(
        feature_id=self.feature_id, field_id=1,
        set_by='owner1@example.com', set_on=NOW,
        state=models.Approval.APPROVED)
    self.appr_1_2 = models.Approval(
        feature_id=self.feature_id, field_id=2,
        set_by='owner2@example.com', set_on=NOW,
        state=models.Approval.NEED_INFO)

    self.expected1 = {
        'feature_id': self.feature_id,
        'field_id': 1,
        'set_by': 'owner1@example.com',
        'set_on': str(NOW),
        'state': models.Approval.APPROVED,
        }
    self.expected2 = {
        'feature_id': self.feature_id,
        'field_id': 2,
        'set_by': 'owner2@example.com',
        'set_on': str(NOW),
        'state': models.Approval.NEED_INFO,
        }

  def tearDown(self):
    self.feature_1.key.delete()
    for appr in models.Approval.query():
      appr.key.delete()

  def test_get__all_empty(self):
    """We can get all approvals for a given feature, even if there none."""
    testing_config.sign_out()
    with test_app.test_request_context(self.request_path):
      actual_response = self.handler.do_get(self.feature_id)
    self.assertEqual({"approvals": []}, actual_response)

  def test_get__all_some(self):
    """We can get all approvals for a given feature."""
    testing_config.sign_out()
    self.appr_1_1.put()
    self.appr_1_2.put()

    with test_app.test_request_context(self.request_path):
      actual_response = self.handler.do_get(self.feature_id)

    self.assertEqual(
        {"approvals": [self.expected1, self.expected2]},
        actual_response)

  def test_get__field_empty(self):
    """We can get approvals for given feature and field, even if there none."""
    testing_config.sign_out()
    with test_app.test_request_context(self.request_path + '/1'):
      actual_response = self.handler.do_get(self.feature_id, field_id=1)
    self.assertEqual({"approvals": []}, actual_response)

  def test_get__field_some(self):
    """We can get approvals for a given feature and field_id."""
    testing_config.sign_out()
    self.appr_1_1.put()
    self.appr_1_2.put()

    with test_app.test_request_context(self.request_path + '/1'):
      actual_response = self.handler.do_get(self.feature_id, field_id=1)

    self.assertEqual(
        {"approvals": [self.expected1]},
        actual_response)

  def test_post__bad_feature_id(self):
    """Handler rejects requests that don't specify a feature ID correctly."""
    params = {}
    with test_app.test_request_context(self.request_path, json=params):
      with self.assertRaises(werkzeug.exceptions.BadRequest):
        self.handler.do_post()

    params = {'featureId': 'not an int'}
    with test_app.test_request_context(self.request_path, json=params):
      with self.assertRaises(werkzeug.exceptions.BadRequest):
        self.handler.do_post()

  def test_post__bad_field_id(self):
    """Handler rejects requests that don't specify a field ID correctly."""
    params = {'featureId': self.feature_id}
    with test_app.test_request_context(self.request_path, json=params):
      with self.assertRaises(werkzeug.exceptions.BadRequest):
        self.handler.do_post()

    params = {'featureId': self.feature_id, 'fieldId': 'not an int'}
    with test_app.test_request_context(self.request_path, json=params):
      with self.assertRaises(werkzeug.exceptions.BadRequest):
        self.handler.do_post()

    params = {'featureId': self.feature_id, 'fieldId': 999}
    with test_app.test_request_context(self.request_path, json=params):
      with self.assertRaises(werkzeug.exceptions.BadRequest):
        self.handler.do_post()

  def test_post__bad_state(self):
    """Handler rejects requests that don't specify a state correctly."""
    params = {'featureId': self.feature_id, 'fieldId': 1}
    with test_app.test_request_context(self.request_path, json=params):
      with self.assertRaises(werkzeug.exceptions.BadRequest):
        self.handler.do_post()

    params = {'featureId': self.feature_id, 'fieldId': 1,
              'state': 'not an int'}
    with test_app.test_request_context(self.request_path, json=params):
      with self.assertRaises(werkzeug.exceptions.BadRequest):
        self.handler.do_post()

    params = {'featureId': self.feature_id, 'fieldId': 1,
              'state': 999}
    with test_app.test_request_context(self.request_path, json=params):
      with self.assertRaises(werkzeug.exceptions.BadRequest):
        self.handler.do_post()

  def test_post__feature_not_found(self):
    """Handler rejects requests that don't match an existing feature."""
    params = {'featureId': 12345, 'fieldId': 1,
              'state': models.Approval.NEED_INFO }
    with test_app.test_request_context(self.request_path, json=params):
      with self.assertRaises(werkzeug.exceptions.NotFound):
        self.handler.do_post()

  @mock.patch('internals.approval_defs.get_approvers')
  def test_post__forbidden(self, mock_get_approvers):
    """Handler rejects requests from anon users and non-approvers."""
    mock_get_approvers.return_value = ['owner1@example.com']
    params = {'featureId': self.feature_id, 'fieldId': 1,
              'state': models.Approval.NEED_INFO}

    testing_config.sign_out()
    with test_app.test_request_context(self.request_path, json=params):
      with self.assertRaises(werkzeug.exceptions.Forbidden):
        self.handler.do_post()

    testing_config.sign_in('user7@example.com', 123567890)
    with test_app.test_request_context(self.request_path, json=params):
      with self.assertRaises(werkzeug.exceptions.Forbidden):
        self.handler.do_post()

    testing_config.sign_in('user@google.com', 123567890)
    with test_app.test_request_context(self.request_path, json=params):
      with self.assertRaises(werkzeug.exceptions.Forbidden):
        self.handler.do_post()

  @mock.patch('internals.approval_defs.get_approvers')
  def test_post__add_or_update(self, mock_get_approvers):
    """Handler adds approval when one did not exist before."""
    mock_get_approvers.return_value = ['owner1@example.com']
    testing_config.sign_in('owner1@example.com', 123567890)
    params = {'featureId': self.feature_id, 'fieldId': 1,
              'state': models.Approval.NEED_INFO}
    with test_app.test_request_context(self.request_path, json=params):
      actual = self.handler.do_post()

    self.assertEqual(actual, {'message': 'Done'})
    updated_approvals = models.Approval.get_approvals(
        feature_id=self.feature_id)
    self.assertEqual(1, len(updated_approvals))
    appr = updated_approvals[0]
    self.assertEqual(appr.feature_id, self.feature_id)
    self.assertEqual(appr.field_id, 1)
    self.assertEqual(appr.set_by, 'owner1@example.com')
    self.assertEqual(appr.state, models.Approval.NEED_INFO)


class ApprovalConfigsAPITest(testing_config.CustomTestCase):

  def setUp(self):
    self.feature_1 = models.Feature(
        name='feature one', summary='sum', category=1, visibility=1,
        standardization=1, web_dev_views=1, impl_status_chrome=1)
    self.feature_1.put()
    self.feature_1_id = self.feature_1.key.integer_id()
    self.config_1 = models.ApprovalConfig(
        feature_id=self.feature_1_id, field_id=1,
        owners=['one_a@example.com', 'one_b@example.com'])
    self.config_1.put()

    self.feature_2 = models.Feature(
        name='feature two', summary='sum', category=1, visibility=1,
        standardization=1, web_dev_views=1, impl_status_chrome=1)
    self.feature_2.put()
    self.feature_2_id = self.feature_2.key.integer_id()
    self.config_2 = models.ApprovalConfig(
        feature_id=self.feature_2_id, field_id=2,
        owners=['two_a@example.com', 'two_b@example.com'])
    self.config_2.put()

    self.feature_3 = models.Feature(
        name='feature three', summary='sum', category=1, visibility=1,
        standardization=1, web_dev_views=1, impl_status_chrome=1)
    self.feature_3.put()
    self.feature_3_id = self.feature_3.key.integer_id()
    # Feature 3 has no configs

    self.handler = approvals_api.ApprovalConfigsAPI()
    self.request_path = '/api/v0/features/%d/configs' % self.feature_1_id

  def tearDown(self):
    self.feature_1.key.delete()
    self.feature_2.key.delete()
    self.feature_3.key.delete()
    for config in models.ApprovalConfig.query():
      config.key.delete()

  def test_do_get__found(self):
    """Anon or any user can get some configs."""
    testing_config.sign_in('other@example.com', 123567890)
    with test_app.test_request_context(self.request_path):
      actual = self.handler.do_get(self.feature_1_id)
    self.assertEqual(
        {'configs': [{
            'feature_id': self.feature_1_id,
            'field_id': 1,
            'owners': ['one_a@example.com', 'one_b@example.com'],
            'additional_review': False,
            'next_action': None,
            }]},
        actual)

    testing_config.sign_out()
    with test_app.test_request_context(self.request_path):
      actual = self.handler.do_get(self.feature_2_id)
    self.assertEqual(
        {'configs': [{
            'feature_id': self.feature_2_id,
            'field_id': 2,
            'owners': ['two_a@example.com', 'two_b@example.com'],
            'additional_review': False,
            'next_action': None,
            }]},
        actual)

  def test_do_get__no_configs(self):
    """If there are no configs, we return an empty list."""
    with test_app.test_request_context(self.request_path):
      actual = self.handler.do_get(self.feature_3_id)

    self.assertEqual(
        {'configs': []},
        actual)

  @mock.patch('internals.approval_defs.get_approvers')
  def test_do_post__add_a_config(self, mock_get_approvers):
    """If there are already existing configs, we can add new one."""
    mock_get_approvers.return_value = ['owner1@example.com']
    testing_config.sign_in('owner1@example.com', 123567890)

    params = {'fieldId': 3,
              'next_action': '2021-11-30'}
    with test_app.test_request_context(self.request_path, json=params):
      actual = self.handler.do_post(self.feature_1_id)

    self.assertEqual({'message': 'Done'}, actual)
    revised_configs = models.ApprovalConfig.query(
        models.ApprovalConfig.feature_id == self.feature_1_id).fetch(None)
    self.assertEqual(2, len(revised_configs))

  @mock.patch('internals.approval_defs.get_approvers')
  def test_do_post__update(self, mock_get_approvers):
    """We can update an existing config."""
    mock_get_approvers.return_value = ['owner1@example.com']
    testing_config.sign_in('owner1@example.com', 123567890)

    params = {'fieldId': 1,
              'next_action': '2021-11-30'}
    with test_app.test_request_context(self.request_path, json=params):
      actual = self.handler.do_post(self.feature_1_id)

    self.assertEqual({'message': 'Done'}, actual)
    revised_config = models.ApprovalConfig.query(
        models.ApprovalConfig.feature_id == self.feature_1_id).fetch(None)[0]
    self.assertEqual(self.feature_1_id, revised_config.feature_id)
    self.assertEqual(1, revised_config.field_id)
    self.assertEqual(datetime.date.fromisoformat('2021-11-30'),
                     revised_config.next_action)
    self.assertEqual(['one_a@example.com', 'one_b@example.com'],
                     revised_config.owners)
    self.assertEqual(False, revised_config.additional_review)

  @mock.patch('internals.approval_defs.get_approvers')
  def test_do_post__no_configs(self, mock_get_approvers):
    """If there are no existing configs, we create one."""
    mock_get_approvers.return_value = ['owner1@example.com']
    testing_config.sign_in('owner1@example.com', 123567890)

    params = {'fieldId': 3,
              'next_action': '2021-11-30'}
    with test_app.test_request_context(self.request_path, json=params):
      actual = self.handler.do_post(self.feature_3_id)

    self.assertEqual({'message': 'Done'}, actual)
    new_config = models.ApprovalConfig.query(
        models.ApprovalConfig.feature_id == self.feature_3_id).fetch(None)[0]
    self.assertEqual(self.feature_3_id, new_config.feature_id)
    self.assertEqual(3, new_config.field_id)
    self.assertEqual(datetime.date.fromisoformat('2021-11-30'),
                     new_config.next_action)
    self.assertEqual([], new_config.owners)
<<<<<<< HEAD
    self.assertEqual(False, new_config.additional_review)
=======
    self.assertEqual(False, new_config.additional_review)

  @mock.patch('internals.approval_defs.get_approvers')
  def test_do_post__bad_date(self, mock_get_approvers):
    """We reject bad date formats and values."""
    mock_get_approvers.return_value = ['owner1@example.com']
    testing_config.sign_in('owner1@example.com', 123567890)

    params = {'next_action': '11/30/21'}
    with test_app.test_request_context(self.request_path, json=params):
      with self.assertRaises(werkzeug.exceptions.BadRequest):
        self.handler.do_post(self.feature_3_id)

    params = {'next_action': '2021-11-35'}
    with test_app.test_request_context(self.request_path, json=params):
      with self.assertRaises(werkzeug.exceptions.BadRequest):
        self.handler.do_post(self.feature_3_id)
>>>>>>> 6d86f9e3
<|MERGE_RESOLUTION|>--- conflicted
+++ resolved
@@ -344,9 +344,6 @@
     self.assertEqual(datetime.date.fromisoformat('2021-11-30'),
                      new_config.next_action)
     self.assertEqual([], new_config.owners)
-<<<<<<< HEAD
-    self.assertEqual(False, new_config.additional_review)
-=======
     self.assertEqual(False, new_config.additional_review)
 
   @mock.patch('internals.approval_defs.get_approvers')
@@ -363,5 +360,4 @@
     params = {'next_action': '2021-11-35'}
     with test_app.test_request_context(self.request_path, json=params):
       with self.assertRaises(werkzeug.exceptions.BadRequest):
-        self.handler.do_post(self.feature_3_id)
->>>>>>> 6d86f9e3
+        self.handler.do_post(self.feature_3_id)