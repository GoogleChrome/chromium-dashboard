--- conflicted
+++ resolved
@@ -166,8 +166,7 @@
     datapoints.sort(key=lambda x: x.day_percentage, reverse=True)
     return datapoints
 
-<<<<<<< HEAD
-  def get_template_data(self):
+  def get_template_data(self, **kwargs):
     num = self.request.args.get('num')
     if num:
       feature_observer_key = self.get_top_num_cache_key(num)
@@ -184,11 +183,6 @@
       properties = properties[0: min(int(num), len(properties))]
       rediscache.set(feature_observer_key, properties, time=CACHE_AGE)
     return _datapoints_to_json_dicts(properties)
-=======
-  def get_template_data(self, **kwargs):
-    if self.MODEL_CLASS == metrics_models.FeatureObserver:
-      properties = rediscache.get(self.CACHE_KEY)
->>>>>>> 66b459b0
 
   def get_top_num_cache_key(self, num):
     return self.CACHE_KEY + '_' + num
