--- conflicted
+++ resolved
@@ -12,17 +12,13 @@
 # See the License for the specific language governing permissions and
 # limitations under the License.
 
-<<<<<<< HEAD
-import logging
+import concurrent.futures
+import urllib.request
 from base64 import b64decode
 
-=======
-import concurrent.futures
->>>>>>> d4e1056c
 import flask
 import json5
 import requests
-import urllib.request
 import validators
 
 from framework import basehandlers, origin_trials_client, permissions
