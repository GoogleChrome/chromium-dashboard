--- conflicted
+++ resolved
@@ -12,26 +12,14 @@
 # See the License for the specific language governing permissions and
 # limitations under the License.
 
-<<<<<<< HEAD
-import logging
-=======
 import concurrent.futures
 import urllib.request
->>>>>>> d841c893
 from base64 import b64decode
 
 import flask
 import json5
 import requests
 import validators
-<<<<<<< HEAD
-from chromestatus_openapi.models import (
-  CreateOriginTrialRequest,
-  GetOriginTrialsResponse,
-  SuccessMessage,
-)
-=======
->>>>>>> d841c893
 
 from framework import basehandlers, origin_trials_client, permissions
 from internals import notifier_helpers
