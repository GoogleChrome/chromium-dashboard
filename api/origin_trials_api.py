--- conflicted
+++ resolved
@@ -36,10 +36,7 @@
 GRACE_PERIOD_FILE = 'https://chromium.googlesource.com/chromium/src/+/main/third_party/blink/common/origin_trials/manual_completion_origin_trial_features.cc?format=TEXT'
 CHROMIUM_SRC_FILES = [
   {'name': 'webfeature_file', 'url': WEBFEATURE_FILE_URL},
-<<<<<<< HEAD
   {'name': 'webdxfeature_file', 'url': WEBDXFEATURE_FILE_URL},
-=======
->>>>>>> ba2ecd3b
   {'name': 'enabled_features_text', 'url': ENABLED_FEATURES_FILE_URL},
   {'name': 'grace_period_file', 'url': GRACE_PERIOD_FILE}
 ]
@@ -73,17 +70,10 @@
     """Check that all provided OT creation arguments are valid."""
     chromium_files = {}  # Chromium source file contents.
     with concurrent.futures.ThreadPoolExecutor(max_workers=5) as executor:
-<<<<<<< HEAD
-      future_to_url = {executor.submit(get_chromium_file, f['url']): f['name']
-                      for f in CHROMIUM_SRC_FILES}
-      for future in concurrent.futures.as_completed(future_to_url):
-        name = future_to_url[future]
-=======
       future_to_name = {executor.submit(get_chromium_file, f['url']): f['name']
                       for f in CHROMIUM_SRC_FILES}
       for future in concurrent.futures.as_completed(future_to_name):
         name = future_to_name[future]
->>>>>>> ba2ecd3b
         try:
           chromium_files[name] = future.result()
         except Exception as exc:
@@ -121,16 +111,11 @@
       if not webfeature_use_counter and not webdxfeature_use_counter:
         validation_errors['ot_webfeature_use_counter'] = (
             'No UseCounter specified for non-deprecation trial.')
-<<<<<<< HEAD
         validation_errors['ot_webdxfeature_use_counter'] = (
             'No UseCounter specified for non-deprecation trial.')
       elif (webfeature_use_counter and f'{webfeature_use_counter} =' not in
             chromium_files['webfeature_file']):
         validation_errors['ot_webfeature_use_counter'] = (
-=======
-      elif f'{use_counter} =' not in chromium_files['webfeature_file']:
-          validation_errors['ot_webfeature_use_counter'] = (
->>>>>>> ba2ecd3b
               'UseCounter not landed in web_feature.mojom')
       elif (webdxfeature_use_counter and f'{webdxfeature_use_counter} =' not in
             chromium_files['webdxfeature_file']):
