--- conflicted
+++ resolved
@@ -79,14 +79,7 @@
         'announcement_url': None,
         'desktop_first': 100,
         'desktop_last': None,
-<<<<<<< HEAD
-=======
         'display_name': None,
-        'dt_milestone_android_start': None,
-        'dt_milestone_desktop_start': None,
-        'dt_milestone_ios_start': None,
-        'dt_milestone_webview_start': None,
->>>>>>> 888ed87a
         'enterprise_policies': [],
         'origin_trial_feedback_url': None,
         'experiment_extension_reason': None,
