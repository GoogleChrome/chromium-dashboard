--- conflicted
+++ resolved
@@ -18,12 +18,7 @@
 import flask
 
 from api import processes_api
-<<<<<<< HEAD
-from internals import models
-=======
-from framework import ramcache
 from internals import core_models
->>>>>>> ea934980
 from internals import processes
 from internals import core_enums
 
