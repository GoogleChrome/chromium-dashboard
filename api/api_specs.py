--- conflicted
+++ resolved
@@ -105,11 +105,8 @@
   ('origin_trial_feedback_url', 'link'),
   ('origin_trial_id', 'str'),
   ('ot_chromium_trial_name', 'str'),
-<<<<<<< HEAD
   ('ot_display_name', 'str'),
-=======
   ('ot_action_requested', 'bool'),
->>>>>>> 53e9894b
   ('ot_documentation_url', 'link'),
   ('ot_emails', 'emails'),
   ('ot_feedback_submission_url', 'link'),
