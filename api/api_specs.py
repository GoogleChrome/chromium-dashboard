--- conflicted
+++ resolved
@@ -102,16 +102,13 @@
   ('experiment_extension_reason', 'str'),
   ('intent_thread_url', 'link'),
   ('origin_trial_feedback_url', 'link'),
-<<<<<<< HEAD
+  ('origin_trial_id', 'str'),
   ('ot_chromium_trial_name', 'str'),
   ('ot_documentation_url', 'link'),
   ('ot_has_third_party_support', 'bool'),
   ('ot_is_critical_trial', 'bool'),
   ('ot_is_deprecation_trial', 'bool'),
   ('ot_webfeature_use_counter', 'str'),
-=======
-  ('origin_trial_id', 'str'),
->>>>>>> dcb515c3
   ('rollout_impact', 'int'),
   ('rollout_milestone', 'int'),
   ('rollout_platforms', 'split_str'),
