--- conflicted
+++ resolved
@@ -260,14 +260,8 @@
       major_stages['extend'] = s
     elif s.stage_type == ship_type:
       major_stages['ship'] = s
-<<<<<<< HEAD
     elif s.stage_type == rollout_type:
       major_stages['rollout'] = s
-    d['stages'][s.stage_type].append(stage_to_dict(s))
-  for g in gates:
-    d['gates'][g.gate_type].append(g.key.integer_id())
-=======
->>>>>>> a86f0d7f
 
   return major_stages
 
