# -*- coding: utf-8 -*-
# Copyright 2021 Google Inc.
#
# Licensed under the Apache License, Version 2.0 (the "License")
# you may not use this file except in compliance with the License.
# You may obtain a copy of the License at
#
#     http://www.apache.org/licenses/LICENSE-2.0
#
# Unless required by applicable law or agreed to in writing, software
# distributed under the License is distributed on an "AS IS" BASIS,
# WITHOUT WARRANTIES OR CONDITIONS OF ANY KIND, either express or implied.
# See the License for the specific language governing permissions and
# limitations under the License.

from flask import Flask
import logging

from api import accounts_api
from api import approvals_api
from api import channels_api
from api import comments_api
from api import cues_api
from api import features_api
from api import fielddefs_api
from api import login_api
from api import logout_api
from api import metricsdata
<<<<<<< HEAD
from api import permissions_api
=======
>>>>>>> ae669d71
from api import processes_api
from api import stars_api
from api import token_refresh_api
from framework import basehandlers
from framework import csp
from framework import sendemail
from internals import detect_intent
from internals import fetchmetrics
from internals import notifier
from pages import blink_handler
from pages import featuredetail
from pages import featurelist
from pages import newfeaturelist
from pages import guide
from pages import intentpreview
from pages import metrics
from pages import myfeatures
from pages import roadmap
from pages import users
import settings

# Sets up Cloud Logging client library.
if not settings.UNIT_TEST_MODE and not settings.DEV_MODE:
  import google.cloud.logging
  client = google.cloud.logging.Client()
  client.get_default_handler()
  client.setup_logging()

# Sets up Cloud Debugger client library.
if not settings.UNIT_TEST_MODE and not settings.DEV_MODE:
  try:
    import googleclouddebugger
    googleclouddebugger.enable(breakpoint_enable_canary=False)
  except ImportError:
    pass


# Note: In the URLs below, parameters like <int:feature_id> are
# required for the URL to match the route, but we still accecpt
# those parameters as keywords in those handlers where the same
# handler might be used for multiple routes that have the field
# or not.


metrics_chart_routes = [
    ('/data/timeline/cssanimated', metricsdata.AnimatedTimelineHandler),
    ('/data/timeline/csspopularity', metricsdata.PopularityTimelineHandler),
    ('/data/timeline/featurepopularity',
     metricsdata.FeatureObserverTimelineHandler),
    ('/data/csspopularity', metricsdata.CSSPopularityHandler),
    ('/data/cssanimated', metricsdata.CSSAnimatedHandler),
    ('/data/featurepopularity', metricsdata.FeatureObserverPopularityHandler),
    ('/data/blink/<string:prop_type>', metricsdata.FeatureBucketsHandler),
]

# TODO(jrobbins): Advance this to v1 once we have it fleshed out
API_BASE = '/api/v0'
api_routes = [
    (API_BASE + '/features', features_api.FeaturesAPI),
    (API_BASE + '/features/<int:feature_id>', features_api.FeaturesAPI),
    (API_BASE + '/features/<int:feature_id>/approvals',
     approvals_api.ApprovalsAPI),
    (API_BASE + '/features/<int:feature_id>/approvals/<int:field_id>',
     approvals_api.ApprovalsAPI),
    (API_BASE + '/features/<int:feature_id>/configs',
     approvals_api.ApprovalConfigsAPI),
    (API_BASE + '/features/<int:feature_id>/approvals/comments',
     comments_api.CommentsAPI),
    (API_BASE + '/features/<int:feature_id>/approvals/<int:field_id>/comments',
     comments_api.CommentsAPI),
    (API_BASE + '/features/<int:feature_id>/process', processes_api.ProcessesAPI),

    (API_BASE + '/fielddefs', fielddefs_api.FieldDefsAPI),

    (API_BASE + '/fielddefs', fielddefs_api.FieldDefsAPI),

    (API_BASE + '/processes/<int:feature_id>', processes_api.ProcessesAPI),

    (API_BASE + '/login', login_api.LoginAPI),
    (API_BASE + '/logout', logout_api.LogoutAPI),
    (API_BASE + '/currentuser/permissions', permissions_api.PermissionsAPI),
    (API_BASE + '/currentuser/stars', stars_api.StarsAPI),
    (API_BASE + '/currentuser/cues', cues_api.CuesAPI),
    (API_BASE + '/currentuser/token', token_refresh_api.TokenRefreshAPI),
    # (API_BASE + '/currentuser/autosaves', TODO),
    # (API_BASE + '/currentuser/settings', TODO),

    # Admin operations for user accounts
    (API_BASE + '/accounts', accounts_api.AccountsAPI),
    (API_BASE + '/accounts/<int:account_id>', accounts_api.AccountsAPI),

    (API_BASE + '/channels', channels_api.ChannelsAPI),  # omaha data
    # (API_BASE + '/schedule', TODO),  # chromiumdash data
    # (API_BASE + '/metrics/<str:kind>', TODO),  # uma-export data
    # (API_BASE + '/metrics/<str:kind>/<int:bucket_id>', TODO),
]


page_routes = [
    ('/admin/subscribers', blink_handler.SubscribersHandler),
    ('/admin/blink', blink_handler.BlinkHandler),

    ('/feature/<int:feature_id>', featuredetail.FeatureDetailHandler),

    # Note: The only requests being made now hit /features.json and
    # /features_v2.json, but both of those cause version == 2.
    # There was logic to accept another version value, but it it was not used.
    (r'/features.json', featurelist.FeaturesJsonHandler),
    (r'/features_v2.json', featurelist.FeaturesJsonHandler),

    ('/', basehandlers.Redirector,
     {'location': '/features'}),

    ('/newfeatures', newfeaturelist.NewFeatureListHandler),
    ('/features', featurelist.FeatureListHandler),
    ('/features/<int:feature_id>', featurelist.FeatureListHandler),
    ('/features.xml', featurelist.FeatureListXMLHandler),

    ('/guide/new', guide.FeatureNew),
    ('/guide/edit/<int:feature_id>', guide.ProcessOverview),
    ('/guide/stage/<int:feature_id>/<int:stage_id>', guide.FeatureEditStage),
    ('/guide/editall/<int:feature_id>', guide.FeatureEditAllFields),

    ('/admin/features/launch/<int:feature_id>',
     intentpreview.IntentEmailPreviewHandler),
    ('/admin/features/launch/<int:feature_id>/<int:stage_id>',
     intentpreview.IntentEmailPreviewHandler),

    ('/metrics', basehandlers.Redirector,
     {'location': '/metrics/css/popularity'}),
    ('/metrics/css', basehandlers.Redirector,
     {'location': '/metrics/css/popularity'}),

    # TODO(jrobbins): These seem like they belong in metrics.py.
    ('/metrics/css/popularity', basehandlers.ConstHandler,
     {'template_path': 'metrics/css/popularity.html'}),
    ('/metrics/css/animated', basehandlers.ConstHandler,
     {'template_path': 'metrics/css/animated.html'}),
    ('/metrics/css/timeline/popularity', metrics.CssPopularityHandler),
    ('/metrics/css/timeline/popularity/<int:bucket_id>',
     metrics.CssPopularityHandler),
    ('/metrics/css/timeline/animated', metrics.CssAnimatedHandler),
    ('/metrics/css/timeline/animated/<int:bucket_id>',
     metrics.CssAnimatedHandler),
    ('/metrics/feature/popularity', basehandlers.ConstHandler,
     {'template_path': 'metrics/feature/popularity.html'}),
    ('/metrics/feature/timeline/popularity', metrics.FeaturePopularityHandler),
    ('/metrics/feature/timeline/popularity/<int:bucket_id>',
     metrics.FeaturePopularityHandler),
    ('/omaha_data', metrics.OmahaDataHandler),

    ('/myfeatures', myfeatures.MyFeaturesHandler),

    ('/roadmap', roadmap.RoadmapHandler),

    ('/settings', users.SettingsHandler),
    ('/admin/users/new', users.UserListHandler),
]


internals_routes = [
  ('/cron/metrics', fetchmetrics.YesterdayHandler),
  ('/cron/histograms', fetchmetrics.HistogramsHandler),
  ('/cron/update_blink_components', fetchmetrics.BlinkComponentHandler),

  ('/tasks/email-subscribers', notifier.FeatureChangeHandler),

  ('/tasks/detect-intent', detect_intent.IntentEmailHandler),
]


# All requests to the app-py3 GAE service are handled by this Flask app.
app = basehandlers.FlaskApplication(
    __name__,
    (metrics_chart_routes + api_routes + page_routes +
     internals_routes))

# TODO(jrobbins): Make the CSP handler be a class like our others.
app.add_url_rule(
    '/csp', view_func=csp.report_handler,
     methods=['POST'])

sendemail.add_routes(app)

if __name__ == '__main__':
    # This is used when running locally only. When deploying to Google App
    # Engine, a webserver process such as Gunicorn will serve the app. This
    # can be configured by adding an `entrypoint` to app.yaml.
    app.run(host='127.0.0.1', port=8080)<|MERGE_RESOLUTION|>--- conflicted
+++ resolved
@@ -26,10 +26,7 @@
 from api import login_api
 from api import logout_api
 from api import metricsdata
-<<<<<<< HEAD
 from api import permissions_api
-=======
->>>>>>> ae669d71
 from api import processes_api
 from api import stars_api
 from api import token_refresh_api
@@ -104,10 +101,6 @@
 
     (API_BASE + '/fielddefs', fielddefs_api.FieldDefsAPI),
 
-    (API_BASE + '/fielddefs', fielddefs_api.FieldDefsAPI),
-
-    (API_BASE + '/processes/<int:feature_id>', processes_api.ProcessesAPI),
-
     (API_BASE + '/login', login_api.LoginAPI),
     (API_BASE + '/logout', logout_api.LogoutAPI),
     (API_BASE + '/currentuser/permissions', permissions_api.PermissionsAPI),
