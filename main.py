--- conflicted
+++ resolved
@@ -167,13 +167,9 @@
     # (f'{API_BASE}/metrics/<str:kind>', TODO),  # uma-export data
     # (f'{API_BASE}/metrics/<str:kind>/<int:bucket_id>', TODO),
     Route(f'{API_BASE}/origintrials', origin_trials_api.OriginTrialsAPI),
-<<<<<<< HEAD
-    Route(f'{API_BASE}/origintrials/<int:feature_id>/<int:extension_stage_id>/extend',
-=======
     Route(f'{API_BASE}/origintrials/<int:feature_id>/<int:stage_id>/create',
           origin_trials_api.OriginTrialsAPI),
     Route(f'{API_BASE}/origintrials/<int:feature_id>/<int:stage_id>/extend',
->>>>>>> c6b40378
           origin_trials_api.OriginTrialsAPI),
 ]
 
