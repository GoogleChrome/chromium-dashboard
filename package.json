{
  "name": "chromestatus-dashboard",
  "description": "Chrome platform status - chromestatus.com",
  "homepage": "https://www.chromestatus.com",
  "private": true,
  "engines": {
    "node": ">=6.0.0"
  },
  "scripts": {
    "setup": "npm ci; python3.9 -m venv cs-env; npm run deps",
    "clean-setup": "rm -rf node_modules cs-env; npm run setup",
    "deps": "source cs-env/bin/activate; pip install -r requirements.txt --upgrade; pip install -r requirements.dev.txt --upgrade",
    "dev-deps": "echo 'dev-deps is no longer needed'",
    "do-tests": "source cs-env/bin/activate; curl -X POST 'http://localhost:15606/reset' && python3 -m unittest discover -p '*_test.py'  -b",
    "start-emulator-persist": "gcloud beta emulators datastore start --host-port=:15606 --consistency=1.0",
    "start-emulator": "gcloud beta emulators datastore start --host-port=:15606 --no-store-on-disk --consistency=1.0",
    "stop-emulator": "curl -X POST 'http://localhost:15606/shutdown'",
    "build": "gulp",
    "watch": "gulp watch",
    "start-app": "npm run build && ./scripts/start_server.sh",
    "start": "source cs-env/bin/activate; (npm run start-emulator-persist > /dev/null 2>&1 &); sleep 6; curl --retry 4 http://localhost:15606/ --retry-connrefused; npm run start-app; status=$?; npm run stop-emulator; exit $status",
    "stop": "killall cs-env/bin/python3.9",
    "test": "(npm run start-emulator > /dev/null 2>&1 &); sleep 6; curl --retry 4 http://localhost:15606/ --retry-connrefused; npm run do-tests; status=$?; npm run stop-emulator; exit $status",
    "webtest": "web-test-runner \"static/**/*_test.js\" --node-resolve --playwright --browsers chromium firefox",
    "do-coverage": "coverage3 erase && coverage3 run -m unittest discover -p '*_test.py' -b && coverage3 html",
    "coverage": "source cs-env/bin/activate; (npm run start-emulator > /dev/null 2>&1 &); sleep 3; curl --retry 4 http://localhost:15606/ --retry-connrefused; npm run do-coverage;  npm run stop-emulator",
    "view-coverage": "pushd htmlcov/; python3 -m http.server 8080; popd",
    "lint": "gulp lint-fix && lit-analyzer \"static/elements/chromedash-!(featurelist)*.js\"",
    "pylint": "pylint --output-format=parseable *py api/*py customtags/*py framework/*py internals/*py pages/*py",
    "staging": "./scripts/deploy_site.sh `git describe --always --abbrev=7 --match 'NOT A TAG' --dirty='-tainted'` cr-status-staging",
    "staging-rc": "./scripts/deploy_site.sh rc cr-status-staging",
    "deploy": "./scripts/deploy_site.sh `git describe --always --abbrev=7 --match 'NOT A TAG' --dirty='-tainted'`",
    "deploy-rc": "./scripts/deploy_site.sh rc"
  },
  "repository": {
    "type": "git",
    "url": "https://github.com/GoogleChrome/chromium-dashboard"
  },
  "bugs": {
    "url": "https://github.com/GoogleChrome/chromium-dashboard/issues"
  },
  "devDependencies": {
    "@babel/core": "^7.6.2",
    "@babel/plugin-proposal-class-properties": "^7.5.5",
    "@babel/plugin-syntax-dynamic-import": "^7.8.3",
    "@babel/preset-env": "^7.6.2",
    "@babel/register": "^7.18.9",
    "@open-wc/testing": "^3.1.6",
    "@shoelace-style/shoelace": "^2.0.0-beta.81",
    "@web/test-runner": "^0.14.0",
    "@web/test-runner-playwright": "^0.8.10",
    "acorn": ">=8.8.0",
    "babel-eslint": "^10.0.3",
    "color-string": ">=1.9.0",
    "del": "^3.0.0",
    "dot-prop": ">=7.2.0",
    "eslint": "^5.2.0",
    "eslint-config-google": "^0.14.0",
    "glob-parent": ">=6.0.2",
    "gulp": "^4.0.0",
    "gulp-autoprefixer": "^8.0.0",
    "gulp-babel": "^8.0.0",
    "gulp-concat": "^2.6.1",
    "gulp-eslint": "^6.0.0",
    "gulp-eslint-if-fixed": "^1.0.0",
    "gulp-license": "^1.1.0",
    "gulp-load-plugins": "^2.0.7",
    "gulp-minify-html": "^1.0.6",
    "gulp-rename": "^2.0.0",
    "gulp-sass": "^4.0.1",
    "gulp-uglify-es": "^3.0.0",
    "gulp-util": "^3.0.7",
    "http2-push-manifest": "^1.0.0",
    "ini": ">=3.0.1",
    "kind-of": ">=6.0.3",
    "lit-analyzer": "^1.1.9",
    "lodash": ">=4.17.21",
    "lodash.template": ">=4.5.0",
    "minimist": ">=1.2.6",
    "path-parse": ">=1.0.7",
    "regenerator-runtime": "^0.13.9",
    "rollup": "^1.32.1",
    "rollup-plugin-babel": "^4.4.0",
    "rollup-plugin-babel-minify": "^9.1.0",
    "rollup-plugin-lit-css": "^2.0.0",
    "rollup-plugin-node-resolve": "^5.2.0",
    "sinon": "^14.0.0",
    "sw-precache": "^5.2.1",
    "sw-toolbox": "^3.6.0",
    "tar": ">=3.2.3",
    "trim-newlines": ">=3.0.1"
  },
  "dependencies": {
    "@polymer/iron-collapse": "^3.0.1",
    "@polymer/iron-icon": "^3.0.1",
    "@polymer/iron-iconset-svg": "^3.0.1",
<<<<<<< HEAD
=======
    "autolinker": "^3.16.0",
>>>>>>> c1c23739
    "lit": "^2",
    "node-fetch": ">=3.2.10",
    "node-sass": ">=4.13.1",
    "page": "^1.11.6",
    "urijs": ">=1.19.11",
    "yargs-parser": ">=21.1.1"
  }
}<|MERGE_RESOLUTION|>--- conflicted
+++ resolved
@@ -94,10 +94,6 @@
     "@polymer/iron-collapse": "^3.0.1",
     "@polymer/iron-icon": "^3.0.1",
     "@polymer/iron-iconset-svg": "^3.0.1",
-<<<<<<< HEAD
-=======
-    "autolinker": "^3.16.0",
->>>>>>> c1c23739
     "lit": "^2",
     "node-fetch": ">=3.2.10",
     "node-sass": ">=4.13.1",
