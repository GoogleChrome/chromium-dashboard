--- conflicted
+++ resolved
@@ -24,6 +24,7 @@
   "devDependencies": {
     "@babel/core": "^7.6.2",
     "@babel/plugin-proposal-class-properties": "^7.5.5",
+    "@babel/plugin-syntax-dynamic-import": "^7.2.0",
     "@babel/preset-env": "^7.6.2",
     "@babel/register": "^7.6.2",
     "babel-eslint": "^10.0.3",
@@ -53,7 +54,6 @@
     "sw-precache": "^5.2.1",
     "sw-toolbox": "^3.6.0"
   },
-<<<<<<< HEAD
   "dependencies": {
     "@polymer/app-layout": "^3.1.0",
     "@polymer/iron-icon": "^3.0.1",
@@ -64,9 +64,7 @@
     "@polymer/paper-ripple": "^3.0.1",
     "@polymer/paper-styles": "^3.0.1",
     "lit-element": "^2.1.0",
-    "lit-html": "^1.1.2"
+    "lit-html": "^1.1.2",
+    "lit-virtualizer": "^0.4.1"
   }
-=======
-  "dependencies": {}
->>>>>>> cf411b91
 }