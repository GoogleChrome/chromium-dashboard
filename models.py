from __future__ import division
from __future__ import print_function

# -*- coding: utf-8 -*-
# Copyright 2020 Google Inc.
#
# Licensed under the Apache License, Version 2.0 (the "License")
# you may not use this file except in compliance with the License.
# You may obtain a copy of the License at
#
#     http://www.apache.org/licenses/LICENSE-2.0
#
# Unless required by applicable law or agreed to in writing, software
# distributed under the License is distributed on an "AS IS" BASIS,
# WITHOUT WARRANTIES OR CONDITIONS OF ANY KIND, either express or implied.
# See the License for the specific language governing permissions and
# limitations under the License.


import collections
import datetime
import json
import logging
import re
import time

from google.appengine.ext import db
# from google.appengine.ext.db import djangoforms
from google.appengine.api import mail
from google.appengine.api import memcache
from google.appengine.api import urlfetch
from google.appengine.api import taskqueue
from google.appengine.api import users

import settings
import util

import hack_components
import hack_wf_components


#from django.forms import ModelForm
from collections import OrderedDict
from django import forms
# import google.appengine.ext.django as django


SIMPLE_TYPES = (int, long, float, bool, dict, basestring, list)

WEBCOMPONENTS = 1
MISC = 2
SECURITY = 3
MULTIMEDIA = 4
DOM = 5
FILE = 6
OFFLINE = 7
DEVICE = 8
COMMUNICATION = 9
JAVASCRIPT = 10
NETWORKING = 11
INPUT = 12
PERFORMANCE = 13
GRAPHICS = 14
CSS = 15
HOUDINI = 16
SERVICEWORKER = 17
WEBRTC = 18
LAYERED = 19
WEBASSEMBLY = 20
CAPABILITIES = 21

FEATURE_CATEGORIES = {
  CSS: 'CSS',
  WEBCOMPONENTS: 'Web Components',
  MISC: 'Miscellaneous',
  SECURITY: 'Security',
  MULTIMEDIA: 'Multimedia',
  DOM: 'DOM',
  FILE: 'File APIs',
  OFFLINE: 'Offline / Storage',
  DEVICE: 'Device',
  COMMUNICATION: 'Realtime / Communication',
  JAVASCRIPT: 'JavaScript',
  NETWORKING: 'Network / Connectivity',
  INPUT: 'User input',
  PERFORMANCE: 'Performance',
  GRAPHICS: 'Graphics',
  HOUDINI: 'Houdini',
  SERVICEWORKER: 'Service Worker',
  WEBRTC: 'Web RTC',
  LAYERED: 'Layered APIs',
  WEBASSEMBLY: 'WebAssembly',
  CAPABILITIES: 'Capabilities (Fugu)'
  }

FEATURE_TYPE_INCUBATE_ID = 0
FEATURE_TYPE_EXISTING_ID = 1
FEATURE_TYPE_CODE_CHANGE_ID = 2
FEATURE_TYPE_DEPRECATION_ID = 3

FEATURE_TYPES = {
    FEATURE_TYPE_INCUBATE_ID: 'New feature incubation',
    FEATURE_TYPE_EXISTING_ID: 'Existing feature implementation',
    FEATURE_TYPE_CODE_CHANGE_ID: 'Web developer facing change to existing code',
    FEATURE_TYPE_DEPRECATION_ID: 'Feature deprecation',
}


# Intent stages and mapping from stage to stage name.
INTENT_NONE = 0
INTENT_INCUBATE = 7  # Start incubating
INTENT_IMPLEMENT = 1  # Start prototyping
INTENT_EXPERIMENT = 2  # Dev trials
INTENT_IMPLEMENT_SHIP = 4  # Eval readiness to ship
INTENT_EXTEND_TRIAL = 3  # Origin trials
INTENT_SHIP = 5  # Prepare to ship
INTENT_REMOVED = 6
INTENT_SHIPPED = 8
INTENT_PARKED = 9

INTENT_STAGES = collections.OrderedDict([
  (INTENT_NONE, 'None'),
  (INTENT_INCUBATE, 'Start incubating'),
  (INTENT_IMPLEMENT, 'Start prototyping'),
  (INTENT_EXPERIMENT, 'Dev trials'),
  (INTENT_IMPLEMENT_SHIP, 'Evaluate readiness to ship'),
  (INTENT_EXTEND_TRIAL, 'Origin Trial'),
  (INTENT_SHIP, 'Prepare to ship'),
  (INTENT_REMOVED, 'Removed'),
  (INTENT_SHIPPED, 'Shipped'),
  (INTENT_PARKED, 'Parked'),
])


NO_ACTIVE_DEV = 1
PROPOSED = 2
IN_DEVELOPMENT = 3
BEHIND_A_FLAG = 4
ENABLED_BY_DEFAULT = 5
DEPRECATED = 6
REMOVED = 7
ORIGIN_TRIAL = 8
INTERVENTION = 9
ON_HOLD = 10
NO_LONGER_PURSUING = 1000 # insure bottom of list

# Ordered dictionary, make sure the order of this dictionary matches that of
# the sorted list above!
IMPLEMENTATION_STATUS = OrderedDict()
IMPLEMENTATION_STATUS[NO_ACTIVE_DEV] = 'No active development'
IMPLEMENTATION_STATUS[PROPOSED] = 'Proposed'
IMPLEMENTATION_STATUS[IN_DEVELOPMENT] = 'In development'
IMPLEMENTATION_STATUS[BEHIND_A_FLAG] = 'Behind a flag'
IMPLEMENTATION_STATUS[ENABLED_BY_DEFAULT] = 'Enabled by default'
IMPLEMENTATION_STATUS[DEPRECATED] = 'Deprecated'
IMPLEMENTATION_STATUS[REMOVED] = 'Removed'
IMPLEMENTATION_STATUS[ORIGIN_TRIAL] = 'Origin trial'
IMPLEMENTATION_STATUS[INTERVENTION] = 'Browser Intervention'
IMPLEMENTATION_STATUS[ON_HOLD] = 'On hold'
IMPLEMENTATION_STATUS[NO_LONGER_PURSUING] = 'No longer pursuing'

MAJOR_NEW_API = 1
MAJOR_MINOR_NEW_API = 2
SUBSTANTIVE_CHANGES = 3
MINOR_EXISTING_CHANGES = 4
EXTREMELY_SMALL_CHANGE = 5

<<<<<<< HEAD
=======
# Status for security and privacy reviews.
REVIEW_PENDING = 1
REVIEW_ISSUES_OPEN = 2
REVIEW_ISSUES_ADDRESSED = 3
REVIEW_NA = 4

REVIEW_STATUS_CHOICES = {
    REVIEW_PENDING: 'Pending',
    REVIEW_ISSUES_OPEN: 'Issues open',
    REVIEW_ISSUES_ADDRESSED: 'Issues addessed',
    REVIEW_NA: 'Not applicable',
    }

FOOTPRINT_CHOICES = {
  MAJOR_NEW_API: ('A major new independent API (e.g. adding many '
                  'independent concepts with many methods/properties/objects)'),
  MAJOR_MINOR_NEW_API: ('Major changes to an existing API OR a minor new '
                        'independent API (e.g. adding many new '
                        'methods/properties or introducing new concepts to '
                        'augment an existing API)'),
  SUBSTANTIVE_CHANGES: ('Substantive changes to an existing API (e.g. small '
                        'number of new methods/properties)'),
  MINOR_EXISTING_CHANGES: (
      'Minor changes to an existing API (e.g. adding a new keyword/allowed '
      'argument to a property/method)'),
  EXTREMELY_SMALL_CHANGE: ('Extremely small tweaks to an existing API (e.g. '
                           'how existing keywords/arguments are interpreted)'),
  }

>>>>>>> 0f55b991
MAINSTREAM_NEWS = 1
WARRANTS_ARTICLE = 2
IN_LARGER_ARTICLE = 3
SMALL_NUM_DEVS = 4
SUPER_SMALL = 5

# Signals from other implementations in an intent-to-ship
SHIPPED = 1
IN_DEV = 2
PUBLIC_SUPPORT = 3
MIXED_SIGNALS = 4  # Deprecated
NO_PUBLIC_SIGNALS = 5
PUBLIC_SKEPTICISM = 6  # Deprecated
OPPOSED = 7
NEUTRAL = 8
SIGNALS_NA = 9
GECKO_UNDER_CONSIDERATION = 10
GECKO_IMPORTANT = 11
GECKO_WORTH_PROTOTYPING = 12
GECKO_NONHARMFUL = 13
GECKO_DEFER = 14
GECKO_HARMFUL = 15


VENDOR_VIEWS_COMMON = {
  SHIPPED: 'Shipped/Shipping',
  IN_DEV: 'In development',
  PUBLIC_SUPPORT: 'Positive',
  NO_PUBLIC_SIGNALS: 'No signal',
  OPPOSED: 'Negative',
  NEUTRAL: 'Neutral',
  SIGNALS_NA: 'N/A',
  }

VENDOR_VIEWS_GECKO = VENDOR_VIEWS_COMMON.copy()
VENDOR_VIEWS_GECKO.update({
  GECKO_UNDER_CONSIDERATION: 'Under consideration',
  GECKO_IMPORTANT: 'Important',
  GECKO_WORTH_PROTOTYPING: 'Worth prototyping',
  GECKO_NONHARMFUL: 'Non-harmful',
  GECKO_DEFER: 'Defer',
  GECKO_HARMFUL: 'Harmful',
  })

# These vendors have no "custom" views values yet.
VENDOR_VIEWS_EDGE = VENDOR_VIEWS_COMMON
VENDOR_VIEWS_WEBKIT = VENDOR_VIEWS_COMMON

VENDOR_VIEWS = {}
VENDOR_VIEWS.update(VENDOR_VIEWS_GECKO)
VENDOR_VIEWS.update(VENDOR_VIEWS_EDGE)
VENDOR_VIEWS.update(VENDOR_VIEWS_WEBKIT)

DEFACTO_STD = 1
ESTABLISHED_STD = 2
WORKING_DRAFT = 3
EDITORS_DRAFT = 4
PUBLIC_DISCUSSION = 5
NO_STD_OR_DISCUSSION = 6

STANDARDIZATION = {
  DEFACTO_STD: 'De-facto standard',
  ESTABLISHED_STD: 'Established standard',
  WORKING_DRAFT: 'Working draft or equivalent',
  EDITORS_DRAFT: "Editor's draft",
  PUBLIC_DISCUSSION: 'Public discussion',
  NO_STD_OR_DISCUSSION: 'No public standards discussion',
  }

DEV_STRONG_POSITIVE = 1
DEV_POSITIVE = 2
DEV_MIXED_SIGNALS = 3
DEV_NO_SIGNALS = 4
DEV_NEGATIVE = 5
DEV_STRONG_NEGATIVE = 6

WEB_DEV_VIEWS = {
  DEV_STRONG_POSITIVE: 'Strongly positive',
  DEV_POSITIVE: 'Positive',
  DEV_MIXED_SIGNALS: 'Mixed signals',
  DEV_NO_SIGNALS: 'No signals',
  DEV_NEGATIVE: 'Negative',
  DEV_STRONG_NEGATIVE: 'Strongly negative',
  }


PROPERTY_NAMES_TO_ENUM_DICTS = {
    'category': FEATURE_CATEGORIES,
    'intent_stage': INTENT_STAGES,
    'impl_status_chrome': IMPLEMENTATION_STATUS,
<<<<<<< HEAD
=======
    'security_review_status': REVIEW_STATUS_CHOICES,
    'privacy_review_status': REVIEW_STATUS_CHOICES,
    'footprint': FOOTPRINT_CHOICES,
>>>>>>> 0f55b991
    'standardization': STANDARDIZATION,
    'ff_views': VENDOR_VIEWS,
    'ie_views': VENDOR_VIEWS,
    'safari_views': VENDOR_VIEWS,
    'web_dev_views': WEB_DEV_VIEWS,
  }


def convert_enum_int_to_string(property_name, value):
  """If the property is an enum, return human-readable string, else value."""
  if type(value) != int:
    return value
  enum_dict = PROPERTY_NAMES_TO_ENUM_DICTS.get(property_name, {})
  converted_value = enum_dict.get(value, value)
  return converted_value


def del_none(d):
  """
  Delete dict keys with None values, and empty lists, recursively.
  """
  for key, value in d.items():
    if value is None or (isinstance(value, list) and len(value) == 0):
      del d[key]
    elif isinstance(value, dict):
      del_none(value)
  return d

def list_to_chunks(l, n):
  """Yield successive n-sized chunk lists from l."""
  for i in xrange(0, len(l), n):
    yield l[i:i + n]


class DictModel(db.Model):
  # def to_dict(self):
  #   return dict([(p, unicode(getattr(self, p))) for p in self.properties()])

  def format_for_template(self):
    d = self.to_dict()
    d['id'] = self.key().id()
    return d

  def to_dict(self):
    output = {}

    for key, prop in self.properties().iteritems():
      value = getattr(self, key)

      if value is None or isinstance(value, SIMPLE_TYPES):
        output[key] = value
      elif isinstance(value, datetime.date):
        # Convert date/datetime to ms-since-epoch ("new Date()").
        #ms = time.mktime(value.utctimetuple())
        #ms += getattr(value, 'microseconds', 0) / 1000
        #output[key] = int(ms)
        output[key] = unicode(value)
      elif isinstance(value, db.GeoPt):
        output[key] = {'lat': value.lat, 'lon': value.lon}
      elif isinstance(value, db.Model):
        output[key] = to_dict(value)
      elif isinstance(value, users.User):
        output[key] = value.email()
      else:
        raise ValueError('cannot encode ' + repr(prop))

    return output


class BlinkComponent(DictModel):

  DEFAULT_COMPONENT = 'Blink'
  COMPONENTS_URL = 'https://blinkcomponents-b48b5.firebaseapp.com'
  COMPONENTS_ENDPOINT = '%s/blinkcomponents' % COMPONENTS_URL
  WF_CONTENT_ENDPOINT = '%s/wfcomponents' % COMPONENTS_URL

  name = db.StringProperty(required=True, default=DEFAULT_COMPONENT)
  created = db.DateTimeProperty(auto_now_add=True)
  updated = db.DateTimeProperty(auto_now=True)

  @property
  def subscribers(self):
    return FeatureOwner.all().filter('blink_components = ', self.key()).order('name').fetch(None)

  @property
  def owners(self):
    return FeatureOwner.all().filter('primary_blink_components = ', self.key()).order('name').fetch(None)

  @classmethod
  def fetch_all_components(self, update_cache=False):
    """Returns the list of blink components from live endpoint if unavailable in the cache."""
    key = '%s|blinkcomponents' % (settings.MEMCACHE_KEY_PREFIX)

    components = memcache.get(key)
    if components is None or update_cache:
      components = []
      url = self.COMPONENTS_ENDPOINT + '?cache-buster=%s' % time.time()
      result = urlfetch.fetch(url, deadline=60)
      if result.status_code == 200:
        components = sorted(json.loads(result.content))
        memcache.set(key, components)
      else:
        logging.error('Fetching blink components returned: %s' % result.status_code)

    if not components:
      components = sorted(hack_components.HACK_BLINK_COMPONENTS)
      logging.info('using hard-coded blink components')

    return components

  @classmethod
  def fetch_wf_content_for_components(self, update_cache=False):
    """Returns the /web content that use each blink component."""
    key = '%s|wfcomponents' % (settings.MEMCACHE_KEY_PREFIX)

    components = memcache.get(key)
    if components is None or update_cache:
      components = {}
      url = self.WF_CONTENT_ENDPOINT + '?cache-buster=%s' % time.time()
      result = urlfetch.fetch(url, deadline=60)
      if result.status_code == 200:
        components = json.loads(result.content)
        memcache.set(key, components)
      else:
        logging.error('Fetching /web blink components content returned: %s' % result.status_code)

    if not components:
      components = hack_wf_components.HACK_WF_COMPONENTS
      logging.info('using hard-coded WF components')

    return components

  @classmethod
  def update_db(self):
    """Updates the db with new Blink components from the json endpoint"""
    self.fetch_wf_content_for_components(update_cache=True) # store /web content in memcache
    new_components = self.fetch_all_components(update_cache=True)
    existing_comps = self.all().fetch(None)
    for name in new_components:
      if not len([x.name for x in existing_comps if x.name == name]):
        logging.info('Adding new BlinkComponent: ' + name)
        c = BlinkComponent(name=name)
        c.put()

  @classmethod
  def get_by_name(self, component_name):
    """Fetch blink component with given name."""
    q = self.all()
    q.filter('name =', component_name)
    component = q.fetch(1)
    if not component:
      logging.error('%s is an unknown BlinkComponent.' % (component_name))
      return None
    return component[0]


# UMA metrics.
class StableInstance(DictModel):
  created = db.DateTimeProperty(auto_now_add=True)
  updated = db.DateTimeProperty(auto_now=True)

  property_name = db.StringProperty(required=True)
  bucket_id = db.IntegerProperty(required=True)
  date = db.DateProperty(verbose_name='When the data was fetched',
                         required=True)
  #hits = db.IntegerProperty(required=True)
  #total_pages = db.IntegerProperty()
  day_percentage = db.FloatProperty()
  rolling_percentage = db.FloatProperty()


class AnimatedProperty(StableInstance):
  pass


class FeatureObserver(StableInstance):
  pass


# Feature dashboard.
class Feature(DictModel):
  """Container for a feature."""

  DEFAULT_MEMCACHE_KEY = '%s|features' % (settings.MEMCACHE_KEY_PREFIX)
  MAX_CHUNK_SIZE = 300 # max num features to save for each memcache chunk.

  @classmethod
  def get_feature_chunk_memcache_keys(self, key_prefix):
    num_features = len(Feature.all().fetch(limit=None, keys_only=True))
    l = list_to_chunks(range(0, num_features), self.MAX_CHUNK_SIZE)
    return ['%s|chunk%s' % (key_prefix, i) for i,val in enumerate(l)]

  @classmethod
  def set_feature_chunk_memcache_keys(self, key_prefix, feature_list):
    chunks = list_to_chunks(feature_list, self.MAX_CHUNK_SIZE)
    vals = []
    for i, chunk in enumerate(chunks):
      vals.append(('%s|chunk%s' % (key_prefix, i), chunk))
    # d = OrderedDict(sorted(dict(vals).items(), key=lambda t: t[0]))
    d = dict(vals)
    return d

  @classmethod
  def _first_of_milestone(self, feature_list, milestone, start=0):
    for i in xrange(start, len(feature_list)):
      f = feature_list[i]
      if (str(f['shipped_milestone']) == str(milestone) or
          f['impl_status_chrome'] == str(milestone)):
        return i
      elif (f['shipped_milestone'] == None and
            str(f['shipped_android_milestone']) == str(milestone)):
        return i

    return -1

  @classmethod
  def _first_of_milestone_v2(self, feature_list, milestone, start=0):
    for i in xrange(start, len(feature_list)):
      f = feature_list[i]
      desktop_milestone = f['browsers']['chrome'].get('desktop', None)
      android_milestone = f['browsers']['chrome'].get('android', None)
      status = f['browsers']['chrome']['status'].get('text', None)

      if (str(desktop_milestone) == str(milestone) or status == str(milestone)):
        return i
      elif (desktop_milestone == None and str(android_milestone) == str(milestone)):
        return i

    return -1

  @classmethod
  def _annotate_first_of_milestones(self, feature_list, version=None):
    try:
      omaha_data = util.get_omaha_data()

      win_versions = omaha_data[0]['versions']

      # Find the latest canary major version from the list of windows versions.
      canary_versions = [x for x in win_versions if x.get('channel') and x.get('channel').startswith('canary')]
      LATEST_VERSION = int(canary_versions[0].get('version').split('.')[0])

      milestones = range(1, LATEST_VERSION + 1)
      milestones.reverse()
      versions = [
        IMPLEMENTATION_STATUS[NO_ACTIVE_DEV],
        IMPLEMENTATION_STATUS[PROPOSED],
        IMPLEMENTATION_STATUS[IN_DEVELOPMENT],
        IMPLEMENTATION_STATUS[DEPRECATED],
        ]
      versions.extend(milestones)
      versions.append(IMPLEMENTATION_STATUS[NO_LONGER_PURSUING])

      first_of_milestone_func = Feature._first_of_milestone
      if version == 2:
        first_of_milestone_func = Feature._first_of_milestone_v2

      last_good_idx = 0
      for i, ver in enumerate(versions):
        idx = first_of_milestone_func(feature_list, ver, start=last_good_idx)
        if idx != -1:
          feature_list[idx]['first_of_milestone'] = True
          last_good_idx = idx
    except Exception as e:
      logging.error(e)

  def migrate_views(self):
    """Migrate obsolete values for views on first edit."""
    if self.ff_views == MIXED_SIGNALS:
      self.ff_views = NO_PUBLIC_SIGNALS
    if self.ff_views == PUBLIC_SKEPTICISM:
      self.ff_views = OPPOSED

    if self.ie_views == MIXED_SIGNALS:
      self.ie_views = NO_PUBLIC_SIGNALS
    if self.ie_views == PUBLIC_SKEPTICISM:
      self.ie_views = OPPOSED

    if self.safari_views == MIXED_SIGNALS:
      self.safari_views = NO_PUBLIC_SIGNALS
    if self.safari_views == PUBLIC_SKEPTICISM:
      self.safari_views = OPPOSED

  def format_for_template(self, version=None):
    self.migrate_views()
    d = self.to_dict()

    if version == 2:
      if self.is_saved():
        d['id'] = self.key().id()
      else:
        d['id'] = None
      d['category'] = FEATURE_CATEGORIES[self.category]
      if self.feature_type is not None:
        d['feature_type'] = FEATURE_TYPES[self.feature_type]
        d['feature_type_int'] = self.feature_type
      if self.intent_stage is not None:
        d['intent_stage'] = INTENT_STAGES[self.intent_stage]
        d['intent_stage_int'] = self.intent_stage
      d['created'] = {
        'by': d.pop('created_by', None),
        'when': d.pop('created', None),
      }
      d['updated'] = {
        'by': d.pop('updated_by', None),
        'when': d.pop('updated', None),
      }
      d['standards'] = {
        'spec': d.pop('spec_link', None),
        'status': {
          'text': STANDARDIZATION[self.standardization],
          'val': d.pop('standardization', None),
        },
      }
      d['resources'] = {
        'samples': d.pop('sample_links', []),
        'docs': d.pop('doc_links', []),
      }
      d['tags'] = d.pop('search_tags', [])
      d['browsers'] = {
        'chrome': {
          'bug': d.pop('bug_url', None),
          'blink_components': d.pop('blink_components', []),
          'devrel': d.pop('devrel', []),
          'owners': d.pop('owner', []),
          'origintrial': self.impl_status_chrome == ORIGIN_TRIAL,
          'intervention': self.impl_status_chrome == INTERVENTION,
          'prefixed': d.pop('prefixed', False),
          'flag': self.impl_status_chrome == BEHIND_A_FLAG,
          'status': {
            'text': IMPLEMENTATION_STATUS[self.impl_status_chrome],
            'val': d.pop('impl_status_chrome', None)
          },
          'desktop': d.pop('shipped_milestone', None),
          'android': d.pop('shipped_android_milestone', None),
          'webview': d.pop('shipped_webview_milestone', None),
          'ios': d.pop('shipped_ios_milestone', None),
        },
        'ff': {
          'view': {
            'text': VENDOR_VIEWS[self.ff_views],
            'val': d.pop('ff_views', None),
            'url': d.pop('ff_views_link', None),
            'notes': d.pop('ff_views_notes', None),
          }
        },
        'edge': {
          'view': {
            'text': VENDOR_VIEWS[self.ie_views],
            'val': d.pop('ie_views', None),
            'url': d.pop('ie_views_link', None),
            'notes': d.pop('ie_views_notes', None),
          }
        },
        'safari': {
          'view': {
            'text': VENDOR_VIEWS[self.safari_views],
            'val': d.pop('safari_views', None),
            'url': d.pop('safari_views_link', None),
            'notes': d.pop('safari_views_notes', None),
          }
        },
        'webdev': {
          'view': {
            'text': WEB_DEV_VIEWS[self.web_dev_views],
            'val': d.pop('web_dev_views', None),
            'url': d.pop('web_dev_views_link', None),
            'notes': d.pop('web_dev_views_notes', None),
          }
        }
      }

      if self.shipped_milestone:
        d['browsers']['chrome']['status']['milestone_str'] = self.shipped_milestone
      elif self.shipped_milestone is None and self.shipped_android_milestone:
        d['browsers']['chrome']['status']['milestone_str'] = self.shipped_android_milestone
      else:
        d['browsers']['chrome']['status']['milestone_str'] = d['browsers']['chrome']['status']['text']

      del d['created']

      del_none(d) # Further prune response by removing null/[] values.

    else:
      if self.is_saved():
        d['id'] = self.key().id()
      else:
        d['id'] = None
      d['category'] = FEATURE_CATEGORIES[self.category]
      if self.feature_type is not None:
        d['feature_type'] = FEATURE_TYPES[self.feature_type]
        d['feature_type_int'] = self.feature_type
      if self.intent_stage is not None:
        d['intent_stage'] = INTENT_STAGES[self.intent_stage]
        d['intent_stage_int'] = self.intent_stage
      d['impl_status_chrome'] = IMPLEMENTATION_STATUS[self.impl_status_chrome]
      d['meta'] = {
        'origintrial': self.impl_status_chrome == ORIGIN_TRIAL,
        'intervention': self.impl_status_chrome == INTERVENTION,
        'needsflag': self.impl_status_chrome == BEHIND_A_FLAG,
        }
      if self.shipped_milestone:
        d['meta']['milestone_str'] = self.shipped_milestone
      elif self.shipped_milestone is None and self.shipped_android_milestone:
        d['meta']['milestone_str'] = self.shipped_android_milestone
      else:
        d['meta']['milestone_str'] = d['impl_status_chrome']
      d['ff_views'] = {'value': self.ff_views,
                       'text': VENDOR_VIEWS[self.ff_views]}
      d['ie_views'] = {'value': self.ie_views,
                       'text': VENDOR_VIEWS[self.ie_views]}
      d['safari_views'] = {'value': self.safari_views,
                           'text': VENDOR_VIEWS[self.safari_views]}
      d['standardization'] = {'value': self.standardization,
                              'text': STANDARDIZATION[self.standardization]}
      d['web_dev_views'] = {'value': self.web_dev_views,
                            'text': WEB_DEV_VIEWS[self.web_dev_views]}

    return d

  def format_for_edit(self):
    self.migrate_views()
    d = self.to_dict()
    #d['id'] = self.key().id
    d['owner'] = ', '.join(self.owner)
    d['explainer_links'] = '\r\n'.join(self.explainer_links)
    d['doc_links'] = '\r\n'.join(self.doc_links)
    d['sample_links'] = '\r\n'.join(self.sample_links)
    d['search_tags'] = ', '.join(self.search_tags)
    d['blink_components'] = self.blink_components[0] #TODO: support more than one component.
    d['devrel'] = ', '.join(self.devrel)
    return d

  @classmethod
  def get_all(self, limit=None, order='-updated', filterby=None,
              update_cache=False):
    KEY = '%s|%s|%s' % (Feature.DEFAULT_MEMCACHE_KEY, order, limit)

    # TODO(ericbidelman): Support more than one filter.
    if filterby is not None:
      s = ('%s%s' % (filterby[0], filterby[1])).replace(' ', '')
      KEY += '|%s' % s

    feature_list = memcache.get(KEY)

    if feature_list is None or update_cache:
      query = Feature.all().order(order) #.order('name')

      # TODO(ericbidelman): Support more than one filter.
      if filterby:
        query.filter(filterby[0], filterby[1])

      features = query.fetch(limit)

      feature_list = [f.format_for_template() for f in features]

      memcache.set(KEY, feature_list)

    return feature_list

  @classmethod
  def get_all_with_statuses(self, statuses, update_cache=False):
    if not statuses:
      return []

    KEY = '%s|%s' % (Feature.DEFAULT_MEMCACHE_KEY, sorted(statuses))

    feature_list = memcache.get(KEY)

    if feature_list is None or update_cache:
      # There's no way to do an OR in a single datastore query, and there's a
      # very good chance that the self.get_all() results will already be in
      # memcache, so use an array comprehension to grab the features we
      # want from the array of everything.
      feature_list = [feature for feature in self.get_all(update_cache=update_cache)
                      if feature['impl_status_chrome'] in statuses]
      memcache.set(KEY, feature_list)

    return feature_list

  @classmethod
  def get_feature(self, feature_id, update_cache=False):
    KEY = '%s|%s' % (Feature.DEFAULT_MEMCACHE_KEY, feature_id)
    feature = memcache.get(KEY)

    if feature is None or update_cache:
      unformatted_feature = Feature.get_by_id(feature_id)
      if unformatted_feature:
        feature = unformatted_feature.format_for_template()
        feature['updated_display'] = unformatted_feature.updated.strftime("%Y-%m-%d")
        feature['new_crbug_url'] = unformatted_feature.new_crbug_url()
        memcache.set(KEY, feature)

    return feature

  @classmethod
  def get_chronological(
      self, limit=None, update_cache=False, version=None, show_unlisted=False):
    KEY = '%s|%s|%s|%s' % (Feature.DEFAULT_MEMCACHE_KEY,
                           'cronorder', limit, version)

    keys = Feature.get_feature_chunk_memcache_keys(KEY)
    feature_list = memcache.get_multi(keys)

    # If we didn't get the expected number of chunks back (or a cache update
    # was requested), do a db query.
    if len(feature_list.keys()) != len(keys) or update_cache:
      # Features with no active, in dev, proposed features.
      q = Feature.all()
      q.order('impl_status_chrome')
      q.order('name')
      q.filter('impl_status_chrome <=', IN_DEVELOPMENT)
      pre_release = q.fetch(None)

      # Shipping features. Exclude features that do not have a desktop
      # shipping milestone.
      q = Feature.all()
      q.order('-shipped_milestone')
      q.order('name')
      q.filter('shipped_milestone !=', None)
      shipping_features = q.fetch(None)

      # Features with an android shipping milestone but no desktop milestone.
      q = Feature.all()
      q.order('-shipped_android_milestone')
      q.order('name')
      q.filter('shipped_milestone =', None)
      android_only_shipping_features = q.fetch(None)

      # No longer pursuing features.
      q = Feature.all()
      q.order('impl_status_chrome')
      q.order('name')
      q.filter('impl_status_chrome =', NO_LONGER_PURSUING)
      no_longer_pursuing_features = q.fetch(None)

      shipping_features.extend(android_only_shipping_features)

      shipping_features = [f for f in shipping_features if (IN_DEVELOPMENT < f.impl_status_chrome < NO_LONGER_PURSUING)]

      def getSortingMilestone(feature):
        feature._sort_by_milestone = (feature.shipped_milestone or
                                      feature.shipped_android_milestone)
        return feature

      # Sort the feature list on either Android shipping milestone or desktop
      # shipping milestone, depending on which is specified. If a desktop
      # milestone is defined, that will take default.
      shipping_features = map(getSortingMilestone, shipping_features)

      # First sort by name, then sort by feature milestone (latest first).
      shipping_features.sort(key=lambda f: f.name, reverse=False)
      shipping_features.sort(key=lambda f: f._sort_by_milestone, reverse=True)

      # Constructor the proper ordering.
      pre_release.extend(shipping_features)
      pre_release.extend(no_longer_pursuing_features)

      feature_list = [f.format_for_template(version) for f in pre_release]

      self._annotate_first_of_milestones(feature_list, version=version)

      # Memcache doesn't support saving values > 1MB. Break up features list into
      # chunks so we don't hit the limit.
      memcache.set_multi(Feature.set_feature_chunk_memcache_keys(KEY, feature_list))
    else:
      temp_feature_list = []
      # Reconstruct feature list by ordering chunks.
      for key in sorted(feature_list.keys()):
        temp_feature_list.extend(feature_list[key])
      feature_list = temp_feature_list

    allowed_feature_list = [
        f for f in feature_list
        if show_unlisted or not f['unlisted']]

    return allowed_feature_list

  @classmethod
  def get_shipping_samples(self, limit=None, update_cache=False):
    KEY = '%s|%s|%s' % (Feature.DEFAULT_MEMCACHE_KEY, 'samples', limit)

    feature_list = memcache.get(KEY)

    if feature_list is None or update_cache:
      # Get all shipping features. Ordered by shipping milestone (latest first).
      q = Feature.all()
      q.filter('impl_status_chrome IN', [ENABLED_BY_DEFAULT, ORIGIN_TRIAL, INTERVENTION])
      q.order('-impl_status_chrome')
      q.order('-shipped_milestone')
      q.order('name')
      features = q.fetch(None)

      # Get non-shipping features (sans removed or deprecated ones) and
      # append to bottom of list.
      q = Feature.all()
      q.filter('impl_status_chrome <', ENABLED_BY_DEFAULT)
      q.order('-impl_status_chrome')
      q.order('-shipped_milestone')
      q.order('name')
      others = q.fetch(None)
      features.extend(others)

      # Filter out features without sample links.
      feature_list = [f.format_for_template() for f in features
                      if len(f.sample_links)]

      memcache.set(KEY, feature_list)

    return feature_list

  def crbug_number(self):
    if not self.bug_url:
      return
    m = re.search(r'[\/|?id=]([0-9]+)$', self.bug_url)
    if m:
      return m.group(1)

  def new_crbug_url(self):
    url = 'https://bugs.chromium.org/p/chromium/issues/entry'
    params = ['components=' + self.blink_components[0] or BlinkComponent.DEFAULT_COMPONENT]
    crbug_number = self.crbug_number()
    if crbug_number and self.impl_status_chrome in (
        NO_ACTIVE_DEV,
        PROPOSED,
        IN_DEVELOPMENT,
        BEHIND_A_FLAG,
        ORIGIN_TRIAL,
        INTERVENTION):
      params.append('blocking=' + crbug_number)
    if self.owner:
      params.append('cc=' + ','.join(self.owner))
    return url + '?' + '&'.join(params)

  def __init__(self, *args, **kwargs):
    super(Feature, self).__init__(*args, **kwargs)

    # Stash existing values when entity is created so we can diff property
    # values later in put() to know what's changed. https://stackoverflow.com/a/41344898
    for prop_name, prop in self.properties().iteritems():
      old_val = getattr(self, prop_name, None)
      setattr(self, '_old_' + prop_name, old_val)

  def __notify_feature_subscribers_of_changes(self, is_update):
    """Async notifies subscribers of new features and property changes to features by
       posting to a task queue."""
    # Diff values to see what properties have changed.
    changed_props = []
    for prop_name, prop in self.properties().iteritems():
      new_val = getattr(self, prop_name, None)
      old_val = getattr(self, '_old_' + prop_name, None)
      if new_val != old_val:
        new_val = convert_enum_int_to_string(prop_name, new_val)
        old_val = convert_enum_int_to_string(prop_name, old_val)
        changed_props.append({
            'prop_name': prop_name, 'old_val': old_val, 'new_val': new_val})

    payload = json.dumps({
      'changes': changed_props,
      'is_update': is_update,
      'feature': self.format_for_template(version=2)
    })

    # Create task to email subscribers.
    queue = taskqueue.Queue()#name='emailer')
    task = taskqueue.Task(method="POST", url='/tasks/email-subscribers',
        target='notifier', payload=payload)
    queue.add(task)

    # Create task to send push notifications
    queue = taskqueue.Queue()
    task = taskqueue.Task(method="POST", url='/tasks/send_notifications',
        target='notifier', payload=payload)
    queue.add(task)


  def put(self, notify=True, **kwargs):
    is_update = self.is_saved()
    key = super(Feature, self).put(**kwargs)
    if notify:
      self.__notify_feature_subscribers_of_changes(is_update)

    # Invalidate memcache for the individual feature view.
    memcache_key = '%s|%s' % (Feature.DEFAULT_MEMCACHE_KEY, self.key().id())
    memcache.delete(memcache_key)

    return key

  # Metadata.
  created = db.DateTimeProperty(auto_now_add=True)
  updated = db.DateTimeProperty(auto_now=True)
  updated_by = db.UserProperty(auto_current_user=True)
  created_by = db.UserProperty(auto_current_user_add=True)

  intent_template_use_count = db.IntegerProperty(default = 0)

  # General info.
  category = db.IntegerProperty(required=True)
  name = db.StringProperty(required=True)
  feature_type = db.IntegerProperty(default=FEATURE_TYPE_INCUBATE_ID)
  intent_stage = db.IntegerProperty(default=0)
  summary = db.StringProperty(required=True, multiline=True)
  origin_trial_feedback_url = db.LinkProperty()
  unlisted = db.BooleanProperty(default=False)
  motivation = db.StringProperty(multiline=True)

  # Tracability to intent discussion threads
  intent_to_implement_url = db.LinkProperty()
  intent_to_ship_url = db.LinkProperty()
  ready_for_trial_url = db.LinkProperty()
  intent_to_experiment_url = db.LinkProperty()

  # Chromium details.
  bug_url = db.LinkProperty()
  launch_bug_url = db.LinkProperty()
  initial_public_proposal_url = db.LinkProperty()
  blink_components = db.StringListProperty(required=True, default=[BlinkComponent.DEFAULT_COMPONENT])
  devrel = db.ListProperty(db.Email)

  impl_status_chrome = db.IntegerProperty(required=True)
  shipped_milestone = db.IntegerProperty()
  shipped_android_milestone = db.IntegerProperty()
  shipped_ios_milestone = db.IntegerProperty()
  shipped_webview_milestone = db.IntegerProperty()

  owner = db.ListProperty(db.Email)
  footprint = db.IntegerProperty()  # Deprecated
  interop_compat_risks = db.StringProperty(multiline=True)
  ergonomics_risks = db.StringProperty(multiline=True)
  activation_risks = db.StringProperty(multiline=True)
  security_risks = db.StringProperty(multiline=True)
  debuggability = db.StringProperty(multiline=True)
  all_platforms = db.BooleanProperty()
  all_platforms_descr = db.StringProperty(multiline=True)
  wpt = db.BooleanProperty()
  wpt_descr = db.StringProperty(multiline=True)

  visibility = db.IntegerProperty(required=False)  # Deprecated

  #webbiness = db.IntegerProperty() # TODO: figure out what this is

  # Standards details.
  standardization = db.IntegerProperty(required=True)
  spec_link = db.LinkProperty()
  security_review_status = db.IntegerProperty(default=REVIEW_PENDING)
  privacy_review_status = db.IntegerProperty(default=REVIEW_PENDING)

  tag_review = db.StringProperty(multiline=True)
  tag_review_status = db.IntegerProperty(default=REVIEW_PENDING)

  prefixed = db.BooleanProperty()

  explainer_links = db.StringListProperty()

  ff_views = db.IntegerProperty(required=True, default=NO_PUBLIC_SIGNALS)
  ie_views = db.IntegerProperty(required=True, default=NO_PUBLIC_SIGNALS)
  safari_views = db.IntegerProperty(required=True, default=NO_PUBLIC_SIGNALS)
  web_dev_views = db.IntegerProperty(required=True)

  ff_views_link = db.LinkProperty()
  ie_views_link = db.LinkProperty()
  safari_views_link = db.LinkProperty()
  web_dev_views_link = db.LinkProperty()

  ff_views_notes = db.StringProperty(multiline=True)
  ie_views_notes = db.StringProperty(multiline=True)
  safari_views_notes = db.StringProperty(multiline=True)
  web_dev_views_notes = db.StringProperty(multiline=True)

  doc_links = db.StringListProperty()
  sample_links = db.StringListProperty()
  #tests = db.StringProperty()

  search_tags = db.StringListProperty()

  comments = db.StringProperty(multiline=True)

  experiment_goals = db.StringProperty(multiline=True)
  experiment_timeline = db.StringProperty(multiline=True)
  experiment_risks = db.StringProperty(multiline=True)
  experiment_extension_reason = db.StringProperty(multiline=True)
  ongoing_constraints = db.StringProperty(multiline=True)

  star_count = db.IntegerProperty(default=0)


class PlaceholderCharField(forms.CharField):

  def __init__(self, *args, **kwargs):
    #super(forms.CharField, self).__init__(*args, **kwargs)

    attrs = {}
    if kwargs.get('placeholder'):
      attrs['placeholder'] = kwargs.get('placeholder')
      del kwargs['placeholder']

    label = kwargs.get('label') or ''
    if label:
      del kwargs['label']

    self.max_length = kwargs.get('max_length') or None

    super(forms.CharField, self).__init__(label=label,
        widget=forms.TextInput(attrs=attrs), *args, **kwargs)


# class PlaceholderForm(forms.Form):
#   def __init__(self, *args, **kwargs):
#     super(PlaceholderForm, self).__init__(*args, **kwargs)

#     for field_name in self.fields:
#      field = self.fields.get(field_name)
#      if field:
#        if type(field.widget) in (forms.TextInput, forms.DateInput):
#          field.widget = forms.TextInput(attrs={'placeholder': field.label})


class FeatureForm(forms.Form):

  SHIPPED_HELP_TXT = ('First milestone to ship with this '
                      'status. Applies to: Enabled by default, Behind a flag, '
                      'Origin trial, Browser Intervention, and Deprecated. If '
                      'the flag is \'test\' rather than \'experimental\' set '
                      'status to In development.')

  SHIPPED_WEBVIEW_HELP_TXT = ('First milestone to ship with this status. '
                              'Applies to Enabled by default, Browser '
                              'Intervention, and Deprecated.\n\n NOTE: for '
                              'statuses Behind a flag and Origin trial this '
                              'MUST be blank.')

  # Note that the "required" argument in the following field definitions only
  # mean so much in practice. There's various code in js/admin/feature_form.js,
  # including intentStageChanged(), that adjusts what fields are required (as
  # well as visible at all). IOW, when making changes to what form fields are or
  # are not required, look both in the definitions here as well as in
  # js/admin/feature_form.js and make sure the code works as intended.

  #name = PlaceholderCharField(required=True, placeholder='Feature name')
  name = forms.CharField(
      required=True, label='Feature name',
      # Use a specific autocomplete value to avoid "name" autofill.
      # https://bugs.chromium.org/p/chromium/issues/detail?id=468153#c164
      widget=forms.TextInput(attrs={'autocomplete': 'feature-name'}),
      help_text='Capitalize only the first letter and the beginnings of proper nouns.')

  summary = forms.CharField(label='Summary', required=True,
      widget=forms.Textarea(attrs={'cols': 50, 'maxlength': 500}),
      help_text='Provide a one sentence description followed by one or two lines explaining how this feature helps web developers.')

  summary = forms.CharField(label='Feature summary', required=True, max_length=500,
      widget=forms.Textarea(attrs={'cols': 50, 'maxlength': 500}),
      help_text='Summarize the feature using complete sentences as you would to an external developer using the feature.')

  unlisted = forms.BooleanField(
      required=False, initial=False,
      help_text=('Check this box for draft features that should not appear '
                 'on the public feature list. Anyone with the link will be able to '
                 'view the feature on the detail page.'))

  owner = forms.EmailField(
      required=True, label='Contact emails',
      widget=forms.EmailInput(
          attrs={'multiple': True, 'placeholder': 'email, email'}),
      help_text='Comma separated list of full email addresses. Prefer @chromium.org.')

  blink_components = forms.ChoiceField(
      required=False,
      label='Blink component',
      help_text='Select the most specific component. If unsure, leave as "%s".' % BlinkComponent.DEFAULT_COMPONENT,
      choices=[(x, x) for x in BlinkComponent.fetch_all_components()],
      initial=[BlinkComponent.DEFAULT_COMPONENT])

  category = forms.ChoiceField(
      required=False,
      help_text='Select the most specific category. If unsure, leave as "%s".' % FEATURE_CATEGORIES[MISC],
      initial=MISC,
      choices=sorted(FEATURE_CATEGORIES.items(), key=lambda x: x[1]))

  intent_stage = forms.ChoiceField(
      required=False,
      label='Intent stage', help_text='Select the appropriate intent stage.',
      initial=INTENT_IMPLEMENT,
      choices=INTENT_STAGES.items())

  motivation = forms.CharField(label='Motivation', required=True,
      widget=forms.Textarea(attrs={'cols': 50, 'maxlength': 1480}),
      help_text='Explain why the web needs this change. It may be useful to describe what web developers are forced to do without it. When possible, include links to back up your claims in the explainer.')

  explainer_links = forms.CharField(label='Explainer link(s)', required=False,
      widget=forms.Textarea(
          attrs={'rows': 4, 'cols': 50, 'maxlength': 500,
                 'placeholder': 'https://\nhttps://'}),
      help_text='Link to explainer(s) (one URL per line). You should have at least an explainer in hand and have shared it on a public forum before sending an Intent to Prototype in order to enable discussion with other browser vendors, standards bodies, or other interested parties.')

  intent_to_implement_url = forms.URLField(
      required=False, label='Intent to Prototype link',
      widget=forms.URLInput(attrs={'placeholder': 'https://'}),
      help_text=('After you have started the "Intent to Prototype" discussion '
                 'thread, link to it here.'))

  intent_to_ship_url = forms.URLField(
      required=False, label='Intent to Ship link',
      widget=forms.URLInput(attrs={'placeholder': 'https://'}),
      help_text=('After you have started the "Intent to Ship" discussion '
                 'thread, link to it here.'))

  ready_for_trial_url = forms.URLField(
      required=False, label='Ready for Trial link',
      widget=forms.URLInput(attrs={'placeholder': 'https://'}),
      help_text=('After you have started the "Ready for Trial" discussion '
                 'thread, link to it here.'))

  intent_to_experiment_url = forms.URLField(
      required=False, label='Intent to Experiment link',
      widget=forms.URLInput(attrs={'placeholder': 'https://'}),
      help_text=('After you have started the "Intent to Experiment" discussion '
                   'thread, link to it here.'))


  origin_trial_feedback_url = forms.URLField(
      required=False, label='Origin Trial feedback summary',
      widget=forms.URLInput(attrs={'placeholder': 'https://'}),
      help_text='If your feature was available as an Origin Trial, link to a summary of usage and developer feedback. If not, leave this empty.')

  doc_links = forms.CharField(label='Doc link(s)', required=False,
      widget=forms.Textarea(
          attrs={'rows': 4, 'cols': 50, 'maxlength': 500,
                 'placeholder': 'https://\nhttps://'}),
      help_text='Links to design doc(s) (one URL per line), if and when available. [This is not required to send out an Intent to Prototype. Please update the intent thread with the design doc when ready]. An explainer and/or design doc is sufficient to start this process. [Note: Please include links and data, where possible, to support any claims.]')

  standardization = forms.ChoiceField(
      required=False,
      label='Standardization', choices=STANDARDIZATION.items(),
      initial=EDITORS_DRAFT,
      help_text=("The standardization status of the API. In bodies that don't "
                 "use this nomenclature, use the closest equivalent."))

  spec_link = forms.URLField(
      required=False, label='Spec link',
      widget=forms.URLInput(attrs={'placeholder': 'https://'}),
      help_text="Link to spec, if and when available. Please update the chromestatus.com entry and the intent thread(s) with the spec link when available.")

  security_review_status = forms.ChoiceField(
      required=False,
      choices=REVIEW_STATUS_CHOICES.items(),
      initial=REVIEW_PENDING,
      help_text=('Status of the security review.'))

  privacy_review_status = forms.ChoiceField(
      required=False,
      choices=REVIEW_STATUS_CHOICES.items(),
      initial=REVIEW_PENDING,
      help_text=('Status of the privacy review.'))

  tag_review = forms.CharField(label='TAG Review', required=True,
      widget=forms.Textarea(attrs={'rows': 2, 'cols': 50, 'maxlength': 1480}),
      help_text='Link(s) to TAG review(s), or explanation why this is not needed.')

  tag_review_status = forms.ChoiceField(
      required=False,
      choices=REVIEW_STATUS_CHOICES.items(),
      initial=REVIEW_PENDING,
      help_text=('Status of the tag review.'))

  interop_compat_risks = forms.CharField(label='Interoperability and Compatibility Risks', required=True,
      widget=forms.Textarea(attrs={'cols': 50, 'maxlength': 1480}),
      help_text='Describe the degree of <a target="_blank" href="https://sites.google.com/a/chromium.org/dev/blink?pli=1#TOC-Policy-for-shipping-and-removing-web-platform-API-features">interoperability risk</a>. For a new feature, the main risk is that it fails to become an interoperable part of the web platform if other browsers do not implement it. For a removal, please review our <a target="_blank" href="https://docs.google.com/document/d/1RC-pBBvsazYfCNNUSkPqAVpSpNJ96U8trhNkfV0v9fk/edit">principles of web compatibility</a>.<br><br>Please include citation links below where possible. Examples include resolutions from relevant standards bodies (e.g. W3C working group), tracking bugs, or links to online conversations.')

  safari_views = forms.ChoiceField(
      required=False, label='Safari views',
      choices=VENDOR_VIEWS_WEBKIT.items(),
      initial=NO_PUBLIC_SIGNALS)
  safari_views_link = forms.URLField(
      required=False, label='',
      widget=forms.URLInput(attrs={'placeholder': 'https://'}),
      help_text='Citation link.')
  safari_views_notes = forms.CharField(required=False, label='',
      widget=forms.Textarea(attrs={'rows': 2, 'cols': 50, 'placeholder': 'Notes', 'maxlength': 1480}))

  ff_views = forms.ChoiceField(
      required=False, label='Firefox views',
      choices=VENDOR_VIEWS_GECKO.items(),
      initial=NO_PUBLIC_SIGNALS)
  ff_views_link = forms.URLField(
      required=False, label='',
      widget=forms.URLInput(attrs={'placeholder': 'https://'}),
      help_text='Citation link.')
  ff_views_notes = forms.CharField(required=False, label='',
      widget=forms.Textarea(attrs={'rows': 2, 'cols': 50, 'placeholder': 'Notes', 'maxlength': 1480}))

  ie_views = forms.ChoiceField(
      required=False, label='Edge views',
      choices=VENDOR_VIEWS_EDGE.items(),
      initial=NO_PUBLIC_SIGNALS)
  ie_views_link = forms.URLField(
      required=False, label='',
      widget=forms.URLInput(attrs={'placeholder': 'https://'}),
      help_text='Citation link.')
  ie_views_notes = forms.CharField(required=False, label='',
      widget=forms.Textarea(attrs={'rows': 2, 'cols': 50, 'placeholder': 'Notes', 'maxlength': 1480}))

  web_dev_views = forms.ChoiceField(
      required=False, label='Web / Framework developer views',
      choices=WEB_DEV_VIEWS.items(),
      initial=DEV_NO_SIGNALS,
      help_text='If unsure, default to "No signals".')

  web_dev_views_link = forms.URLField(
      required=False, label='',
      widget=forms.URLInput(attrs={'placeholder': 'https://'}),
      help_text='Citation link.')
  web_dev_views_notes = forms.CharField(required=False, label='',
      widget=forms.Textarea(attrs={'rows': 2, 'cols': 50, 'placeholder': 'Notes', 'maxlength': 1480}),
      help_text='Reference known representative examples of opinion, both positive and negative.')

  ergonomics_risks = forms.CharField(label='Ergonomics Risks', required=False,
      widget=forms.Textarea(attrs={'cols': 50, 'maxlength': 1480}),
      help_text='Are there any other platform APIs this feature will frequently be used in tandem with? Could the default usage of this API make it hard for Chrome to maintain good performance (i.e. synchronous return, must run on a certain thread, guaranteed return timing)?')

  activation_risks = forms.CharField(label='Activation Risks', required=False,
      widget=forms.Textarea(attrs={'cols': 50, 'maxlength': 1480}),
      help_text='Will it be challenging for developers to take advantage of this feature immediately, as-is? Would this feature benefit from having polyfills, significant documentation and outreach, and/or libraries built on top of it to make it easier to use?')

  security_risks = forms.CharField(label='Security Risks', required=False,
      widget=forms.Textarea(attrs={'cols': 50, 'maxlength': 1480}),
      help_text='List any security considerations that were taken into account when deigning this feature.')

  experiment_goals = forms.CharField(label='Experiment Goals', required=False,
      widget=forms.Textarea(attrs={'cols': 50, 'maxlength': 1480}),
      help_text='Which pieces of the API surface are you looking to gain insight on? What metrics/measurement/feedback will you be using to validate designs? Double check that your experiment makes sense given that a large developer (e.g. a Google product or Facebook) likely can\'t use it in production due to the limits enforced by origin trials.\n\nIf Intent to Extend Origin Trial, highlight new/different areas for experimentation. Should not be an exact copy of goals from the first Intent to Experiment.')

  experiment_timeline = forms.CharField(label='Experiment Timeline', required=False,
      widget=forms.Textarea(attrs={'rows': 2, 'cols': 50, 'maxlength': 1480}),
      help_text='When does the experiment start and expire?')

  experiment_risks = forms.CharField(label='Experiment Risks', required=False,
      widget=forms.Textarea(attrs={'cols': 50, 'maxlength': 1480}),
      help_text='When this experiment comes to an end are there any risks to the sites that were using it, for example losing access to important storage due to an experimental storage API?')

  experiment_extension_reason = forms.CharField(label='Experiment Extension Reason', required=False,
      widget=forms.Textarea(attrs={'cols': 50, 'maxlength': 1480}),
      help_text='If this is a repeat experiment, link to the previous Intent to Experiment thread and explain why you want to extend this experiment.')

  ongoing_constraints = forms.CharField(label='Ongoing Constraints', required=False,
      widget=forms.Textarea(attrs={'cols': 50, 'maxlength': 1480}),
      help_text='Do you anticipate adding any ongoing technical constraints to the codebase while implementing this feature? We prefer to avoid features which require or assume a specific architecture. For most features, the answer here is "None."')

  debuggability = forms.CharField(label='Debuggability', required=False,
      widget=forms.Textarea(attrs={'cols': 50, 'maxlength': 1480}),
      help_text='Description of the desired DevTools debugging support for your feature. Consider emailing the <a href="https://groups.google.com/forum/?fromgroups#!forum/google-chrome-developer-tools">google-chrome-developer-tools</a> list for additional help. For new language features in V8 specifically, refer to the debugger support checklist. If your feature doesn\'t require changes to DevTools in order to provide a good debugging experience, feel free to leave this section empty.')

  all_platforms = forms.BooleanField(required=False, initial=False, label='Supported on all platforms?',
      help_text='Will this feature be supported on all six Blink platforms (Windows, Mac, Linux, Chrome OS, Android, and Android WebView)?')

  all_platforms_descr = forms.CharField(label='Platform Support Explanation', required=False,
      widget=forms.Textarea(attrs={'rows': 2, 'cols': 50, 'maxlength': 2000}),
      help_text='Explanation for why this feature is, or is not, supported on all platforms.')

  wpt = forms.BooleanField(required=False, initial=False, label='Web Platform Tests', help_text='Is this feature fully tested in Web Platform Tests?')

  wpt_descr = forms.CharField(label='Web Platform Tests Description', required=True,
      widget=forms.Textarea(attrs={'cols': 50, 'maxlength': 1480}),
      help_text='Please link to the <a href="https://wpt.fyi/results">results on wpt.fyi</a>. If any part of the feature is not tested by web-platform-tests, please include links to issues, e.g. a web-platform-tests issue with the "infra" label explaining why a certain thing cannot be tested (<a href="https://github.com/w3c/web-platform-tests/issues/3867">example</a>), a spec issue for some change that would make it possible to test. (<a href="https://github.com/whatwg/fullscreen/issues/70">example</a>), or a Chromium issue to upstream some existing tests (<a href="https://bugs.chromium.org/p/chromium/issues/detail?id=695486">example</a>).')

  sample_links = forms.CharField(label='Samples links', required=False,
      widget=forms.Textarea(
          attrs={'cols': 50, 'maxlength': 500,
                 'placeholder': 'https://\nhttps://'}),
      help_text='Links to samples (one URL per line).')

  bug_url = forms.URLField(
      required=False, label='Tracking bug URL',
      widget=forms.URLInput(attrs={'placeholder': 'https://'}),
      help_text='Tracking bug url (https://bugs.chromium.org/...). This bug should have "Type=Feature" set and be world readable.')

  launch_bug_url = forms.URLField(
      required=False, label='Launch bug URL',
      widget=forms.URLInput(attrs={'placeholder': 'https://'}),
      help_text=(
          'Launch bug url (https://bugs.chromium.org/...) to track launch '
          'aprpovals. '
          '<a href="https://bugs.chromium.org/p/chromium/issues/entry?template=Chrome+Launch+Feature" '
          'target="_blank" '
          '>Create launch bug<a>'))

  initial_public_proposal_url = forms.URLField(
      required=False, label='Initial public proposal URL',
      widget=forms.URLInput(attrs={'placeholder': 'https://'}),
      help_text=(
          'Link to the first public proposal to create this feature, e.g., '
          'a WICG discourse post.'))

  devrel = forms.EmailField(
      required=False, label='Developer relations emails',
      widget=forms.EmailInput(
          attrs={'multiple': True, 'placeholder': 'email, email'}),
      help_text='Comma separated list of full email addresses.')

  impl_status_chrome = forms.ChoiceField(
      required=False,
      label='Status in Chromium', choices=IMPLEMENTATION_STATUS.items())

  #shipped_milestone = PlaceholderCharField(required=False,
  #                                         placeholder='First milestone the feature shipped with this status (either enabled by default or experimental)')
  shipped_milestone = forms.IntegerField(
      required=False, label='',
      widget=forms.NumberInput(attrs={'placeholder': 'Milestone #'}),
      help_text='Desktop:<br/>' + SHIPPED_HELP_TXT)

  shipped_android_milestone = forms.IntegerField(
      required=False, label='',
      widget=forms.NumberInput(attrs={'placeholder': 'Milestone #'}),
      help_text='Chrome for Android:</br/>' + SHIPPED_HELP_TXT)

  shipped_ios_milestone = forms.IntegerField(
      required=False, label='',
      widget=forms.NumberInput(attrs={'placeholder': 'Milestone #'}),
      help_text='Chrome for iOS (RARE):<br/>' + SHIPPED_HELP_TXT)

  shipped_webview_milestone = forms.IntegerField(
      required=False, label='',
      widget=forms.NumberInput(attrs={'placeholder': 'Milestone #'}),
      help_text='Android WebView:<br/>' + SHIPPED_WEBVIEW_HELP_TXT)

  prefixed = forms.BooleanField(required=False, initial=False, label='Prefixed?')

  search_tags = forms.CharField(label='Search tags', required=False,
      help_text='Comma separated keywords used only in search')

  comments = forms.CharField(label='Comments', required=False,
      widget=forms.Textarea(attrs={
          'cols': 50, 'rows': 4, 'maxlength': 1480}),
      help_text='Additional comments, caveats, info...')

  class Meta:
    model = Feature
    #exclude = ('shipped_webview_milestone',)

  def __init__(self, *args, **keyargs):
    super(FeatureForm, self).__init__(*args, **keyargs)

    meta = getattr(self, 'Meta', None)
    exclude = getattr(meta, 'exclude', [])

    for field_name in exclude:
     if field_name in self.fields:
       del self.fields[field_name]

    for field, val in self.fields.iteritems():
      if val.required:
       self.fields[field].widget.attrs['required'] = 'required'


class UserPref(DictModel):
  """Describes a user's application preferences."""

  email = db.EmailProperty(required=True)

  # True means that user should be sent a notification email after each change
  # to each feature that the user starred.
  notify_as_starrer = db.BooleanProperty(default=True)

  # True means that we sent an email message to this user in the past
  # and it bounced.  We will not send to that address again.
  bounced = db.BooleanProperty(default=False)

  @classmethod
  def get_signed_in_user_pref(cls):
    """Return a UserPref for the signed in user or None if anon."""
    signed_in_user = users.get_current_user()
    if not signed_in_user:
      return None

    user_pref_list = UserPref.all().filter(
        'email =', signed_in_user.email()).fetch(1)
    if user_pref_list:
      user_pref = user_pref_list[0]
    else:
      user_pref = UserPref(email=signed_in_user.email())
    return user_pref

  @classmethod
  def get_prefs_for_emails(cls, emails):
    """Return a list of UserPrefs for each of the given emails."""
    result = []
    CHUNK_SIZE = 25  # Query 25 at a time because IN operator is limited to 30.
    chunks = [emails[i : i + CHUNK_SIZE]
              for i in range(0, len(emails), CHUNK_SIZE)]
    for chunk_emails in chunks:
      q = UserPref.all()
      q.filter('email IN', chunk_emails)
      chunk_prefs = q.fetch(None)
      result.extend(chunk_prefs)
      found_set = set(up.email for up in chunk_prefs)

      # Make default prefs for any user that does not already have an entity.
      new_prefs = [UserPref(email=e) for e in chunk_emails
                   if e not in found_set]
      for np in new_prefs:
        np.put()
        result.append(np)

    return result


class UserPrefForm(forms.Form):
  notify_as_starrer = forms.BooleanField(
      required=False,
      label='Notify as starrer',
      help_text='Send you notification emails for features that you starred?')


class AppUser(DictModel):
  """Describes a user for permission checking."""

  #user = db.UserProperty(required=True, verbose_name='Google Account')
  email = db.EmailProperty(required=True)
  #is_admin = db.BooleanProperty(default=False)
  created = db.DateTimeProperty(auto_now_add=True)
  updated = db.DateTimeProperty(auto_now=True)


def list_with_component(l, component):
  return [x for x in l if x.id() == component.key().id()]

def list_without_component(l, component):
  return [x for x in l if x.id() != component.key().id()]


class FeatureOwner(DictModel):
  """Describes subscribers of a web platform feature."""
  created = db.DateTimeProperty(auto_now_add=True)
  updated = db.DateTimeProperty(auto_now=True)
  name = db.StringProperty(required=True)
  email = db.EmailProperty(required=True)
  twitter = db.StringProperty()
  blink_components = db.ListProperty(db.Key)
  primary_blink_components = db.ListProperty(db.Key)
  watching_all_features = db.BooleanProperty(default=False)

  # def __eq__(self, other):
  #   return self.key().id() == other.key().id()

  def add_to_component_subscribers(self, component_name):
    """Adds the user to the list of Blink component subscribers."""
    c = BlinkComponent.get_by_name(component_name)
    if c:
      # Add the user if they're not already in the list.
      if not len(list_with_component(self.blink_components, c)):
        self.blink_components.append(c.key())
        return self.put()
    return None

  def remove_from_component_subscribers(self, component_name, remove_as_owner=False):
    """Removes the user from the list of Blink component subscribers or as the owner
       of the component."""
    c = BlinkComponent.get_by_name(component_name)
    if c:
      if remove_as_owner:
        self.primary_blink_components = list_without_component(self.primary_blink_components, c)
      else:
        self.blink_components = list_without_component(self.blink_components, c)
        self.primary_blink_components = list_without_component(self.primary_blink_components, c)
      return self.put()
    return None

  def add_as_component_owner(self, component_name):
    """Adds the user as the Blink component owner."""
    c = BlinkComponent.get_by_name(component_name)
    if c:
      # Update both the primary list and blink components subscribers if the
      # user is not already in them.
      self.add_to_component_subscribers(component_name)
      if not len(list_with_component(self.primary_blink_components, c)):
        self.primary_blink_components.append(c.key())
      return self.put()
    return None

  def remove_as_component_owner(self, component_name):
    return self.remove_from_component_subscribers(component_name, remove_as_owner=True)


class HistogramModel(db.Model):
  """Container for a histogram."""

  bucket_id = db.IntegerProperty(required=True)
  property_name = db.StringProperty(required=True)

  MAX_CHUNK_SIZE = 500 # max num features to save for each memcache chunk.

  @classmethod
  def get_property_chunk_memcache_keys(self, property_class, key_prefix):
    num_props = len(property_class.all().fetch(limit=None, keys_only=True))
    l = list_to_chunks(range(0, num_props), self.MAX_CHUNK_SIZE)
    return ['%s|chunk%s' % (key_prefix, i) for i,val in enumerate(l)]

  @classmethod
  def set_property_chunk_memcache_keys(self, key_prefix, pop_list):
    chunks = list_to_chunks(pop_list, self.MAX_CHUNK_SIZE)
    vals = []
    for i, chunk in enumerate(chunks):
      vals.append(('%s|chunk%s' % (key_prefix, i), chunk))
    d = dict(vals)
    return d

  @classmethod
  def get_all(self):
    output = {}
    buckets = self.all().fetch(None)
    for bucket in buckets:
      output[bucket.bucket_id] = bucket.property_name
    return output

class CssPropertyHistogram(HistogramModel):
  pass

class FeatureObserverHistogram(HistogramModel):
  pass<|MERGE_RESOLUTION|>--- conflicted
+++ resolved
@@ -165,8 +165,6 @@
 MINOR_EXISTING_CHANGES = 4
 EXTREMELY_SMALL_CHANGE = 5
 
-<<<<<<< HEAD
-=======
 # Status for security and privacy reviews.
 REVIEW_PENDING = 1
 REVIEW_ISSUES_OPEN = 2
@@ -196,7 +194,6 @@
                            'how existing keywords/arguments are interpreted)'),
   }
 
->>>>>>> 0f55b991
 MAINSTREAM_NEWS = 1
 WARRANTS_ARTICLE = 2
 IN_LARGER_ARTICLE = 3
@@ -287,12 +284,8 @@
     'category': FEATURE_CATEGORIES,
     'intent_stage': INTENT_STAGES,
     'impl_status_chrome': IMPLEMENTATION_STATUS,
-<<<<<<< HEAD
-=======
     'security_review_status': REVIEW_STATUS_CHOICES,
     'privacy_review_status': REVIEW_STATUS_CHOICES,
-    'footprint': FOOTPRINT_CHOICES,
->>>>>>> 0f55b991
     'standardization': STANDARDIZATION,
     'ff_views': VENDOR_VIEWS,
     'ie_views': VENDOR_VIEWS,
