--- conflicted
+++ resolved
@@ -1479,7 +1479,6 @@
             - progress-checkmarks
       required:
         - cue
-<<<<<<< HEAD
     GetSettingsResponse:
       type: object
       properties:
@@ -1494,7 +1493,6 @@
           type: boolean
       required:
         - notify
-=======
     TokenRefreshResponse:
       type: object
       properties:
@@ -1502,7 +1500,6 @@
           type: string
         token_expires_sec:
           type: integer
->>>>>>> e8f4661d
     SuccessMessage:
       type: object
       properties:
