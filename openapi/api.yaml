openapi: 3.0.0
info:
  description: >-
    The API for chromestatus.com. chromestatus.com is the official tool used
    for tracking feature launches in Blink (the browser engine that powers
    Chrome and many other web browsers). This tool guides feature owners
    through our launch process and serves as a primary source for developer
    information that then ripples throughout the web developer ecosystem.
    More details at: https://github.com/GoogleChrome/chromium-dashboard
  version: 1.0.0
  title: chomestatus API
  license:
    name: Apache-2.0
    url: 'https://www.apache.org/licenses/LICENSE-2.0.html'
servers:
  - url: /api/v0
paths:
  /accounts:
    post:
      summary: Create a new account
      operationId: createAccount
      requestBody:
        content:
          application/json:
            schema:
              $ref: '#/components/schemas/CreateAccountRequest'
      responses:
        '200':
          description: Account created successfully
          content:
            application/json:
              schema:
                $ref: '#/components/schemas/AccountResponse'
        '400':
          description: Bad request or user already exists
  /accounts/{account_id}:
    delete:
      summary: Delete an account
      operationId: deleteAccount
      parameters:
        - in: path
          name: account_id
          schema:
            type: integer
          required: true
          description: ID of the account to delete
      responses:
        '200':
          description: Account deleted successfully
          content:
            application/json:
              schema:
                type: object
                properties:
                  message:
                    type: string
                    example: Done
        '400':
          description: Bad request
        '404':
          description: Account not found
  /componentsusers:
    get:
      summary: List all components and possible users
      operationId: listComponentUsers
      security:
        - XsrfToken: []
      responses:
        '200':
          description: List of all the potential users and components with existing subscribers and owners.
          content:
            application/json:
              schema:
                $ref: '#/components/schemas/ComponentsUsersResponse'
  /components/{componentId}/users/{userId}:
    put:
      summary: Add a user to a component
      operationId: addUserToComponent
      security:
        - XsrfToken: []
      parameters:
        - in: path
          name: componentId
          schema:
            type: integer
          required: true
          description: Component ID
        - in: path
          name: userId
          schema:
            type: integer
          required: true
          description: User ID
      requestBody:
        content:
          application/json:
            schema:
              $ref: '#/components/schemas/ComponentUsersRequest'
      responses:
        '200':
          description: Success
    delete:
      summary: Remove a user from a component
      operationId: removeUserFromComponent
      security:
        - XsrfToken: []
      parameters:
        - in: path
          name: componentId
          schema:
            type: integer
          required: true
          description: Component ID
        - in: path
          name: userId
          schema:
            type: integer
          required: true
          description: User ID
      responses:
        '200':
          description: Success
      requestBody:
        content:
          application/json:
            schema:
              $ref: '#/components/schemas/ComponentUsersRequest'
  /review-latency:
    get:
      summary: List recently reviewed features and their review latency
      operationId: listReviewsWithLatency
      responses:
        '200':
          description: >-
            List of recent reviews and their latency.
          content:
            application/json:
              schema:
                type: array
                items:
                  $ref: '#/components/schemas/ReviewLatency'
  /currentuser/permissions:
    get:
      summary: Get the permissions and email of the user
      operationId: getUserPermissions
      parameters:
        - in: query
          name: returnPairedUser
          schema:
            type: boolean
          required: false
          description: If true, return the permissions of the paired user.
      responses:
        '200':
          description: The permissions and email of the user.
          content:
            application/json:
              schema:
                $ref: '#/components/schemas/PermissionsResponse'
  /currentuser/cues:
    get:
      summary: Get dismissed cues for the current user
      operationId: getDismissedCues
      responses:
        '200':
          description: List of dismissed cue cards
          content:
            application/json:
              schema:
                type: array
                items:
                  type: string
        '400':
          description: Invalid cue provided
          content:
            application/json:
              schema:
                type: object
                properties:
                  error:
                    type: string
    post:
      summary: Dismiss a cue card for the signed-in user
      operationId: dismissCue
      requestBody:
        required: true
        content:
          application/json:
            schema:
              $ref: '#/components/schemas/DismissCueRequest'
      responses:
        '200':
          description: Cue dismissed successfully
          content:
            application/json:
              schema:
                $ref: '#/components/schemas/SuccessMessage'
  /external_reviews/{review_group}:
    get:
      summary: List features whose external reviews are incomplete
      operationId: listExternalReviews
      parameters:
        - in: path
          name: review_group
          required: true
          schema:
            type: string
            enum:
              - tag
              - gecko
              - webkit
          description: >
            Which review group to focus on:
             * `tag` - The W3C TAG
             * `gecko` - The rendering engine that powers Mozilla Firefox
             * `webkit` - The rendering engine that powers Apple Safari
      responses:
        '200':
          description: >-
            List of all the outstanding reviews, ordered by urgency.
          content:
            application/json:
              schema:
                $ref: '#/components/schemas/ExternalReviewsResponse'
        '404':
          description: The review group wasn't recognized.
  /spec_mentors:
    get:
      summary: List spec mentors and their activity
      operationId: listSpecMentors
      parameters:
        - in: query
          name: after
          schema:
            type: string
            format: date
      responses:
        '200':
          description: >-
            List of all the matching spec mentors.
          content:
            application/json:
              schema:
                type: array
                items:
                  $ref: '#/components/schemas/SpecMentor'
        '400':
          description: The ?after query parameter isn't a valid date in ISO YYYY-MM-DD format.
  /features/{feature_id}/{stage_id}/{gate_id}/intent:
    parameters:
      - name: feature_id
        in: path
        description: Feature ID
        required: true
        schema:
          type: integer
      - name: stage_id
        in: path
        description: Stage ID
        required: true
        schema:
          type: integer
      - name: gate_id
        in: path
        description: Gate ID
        required: true
        schema:
          type: integer
    get:
      summary: Get the HTML body of an intent draft
      operationId: getIntentBody
      responses:
        '200':
          description: Intent draft body.
          content:
            application/json::
              schema:
                $ref: '#/components/schemas/GetIntentResponse'
        '400':
          description: No feature or stage ID specified.
        '404':
          description: Feature or stage not found based on given ID.
    post:
      summary: Submit an intent to be posted on blink-dev
      operationId: postIntentToBlinkDev
      requestBody:
        description: Gate ID and additional users to CC email to.
        content:
          application/json:
            schema:
              $ref: '#/components/schemas/PostIntentRequest'
      responses:
        '200':
          description: Intent draft body.
          content:
            application/json:
              schema:
                $ref: '#/components/schemas/MessageResponse'
        '400':
          description: No feature or stage ID specified.
        '404':
          description: Feature or stage not found based on given ID.
  /feature-latency:
    get:
      summary: List how long each feature took to launch
      operationId: listFeatureLatency
      parameters:
        - $ref: '#/components/parameters/startAtParam'
        - $ref: '#/components/parameters/endAtParam'
      responses:
        '200':
          description: >-
            List the latency of features that launched in date range.
          content:
            application/json:
              schema:
                type: array
                items:
                  $ref: '#/components/schemas/FeatureLatency'
        '400':
          description: One of the query parameters isn't a valid date in ISO YYYY-MM-DD format.
  /feature_links:
    get:
      summary: Get feature links by feature_id
      operationId: getFeatureLinks
      parameters:
        - name: feature_id
          in: query
          required: false
          schema:
            type: integer
        - name: update_stale_links
          in: query
          required: false
          schema:
            type: boolean
            default: true
      responses:
        '200':
          description: return the links and its information to the client
          content:
            application/json:
              schema:
                $ref: '#/components/schemas/FeatureLinksResponse'
        '400':
          description: missing feature_id
          content:
            application/json:
              schema:
                $ref: '#/components/schemas/ErrorMessage'
        '404':
          description: feature not found
          content:
            application/json:
              schema:
                $ref: '#/components/schemas/ErrorMessage'
  /feature_links_summary:
    get:
      summary: Get feature links summary
      operationId: getFeatureLinksSummary
      responses:
        '200':
          description: return the links and its information to the client
          content:
            application/json:
              schema:
                $ref: '#/components/schemas/FeatureLinksSummaryResponse'
  /feature_links_samples:
    get:
      summary: Get feature links samples
      operationId: getFeatureLinksSamples
      parameters:
        - name: domain
          in: query
          required: false
          schema:
            type: string
        - name: type
          in: query
          required: false
          schema:
            type: string
        - name: is_error
          in: query
          required: false
          schema:
            type: boolean
      responses:
        '200':
          description: return the sample links to the client
          content:
            application/json:
              schema:
                $ref: '#/components/schemas/FeatureLinksSample'
components:
  parameters:
    startAtParam:
      in: query
      name: startAt
      schema:
        type: string
        format: date
      description: Start date (RFC 3339, section 5.6, for example, 2017-07-21). The date is inclusive.
      required: true
    endAtParam:
      in: query
      name: endAt
      schema:
        type: string
        format: date
      description: End date (RFC 3339, section 5.6, for example, 2017-07-21). The date is exclusive.
      required: true
  securitySchemes:
    XsrfToken:
      type: apiKey
      in: header
      name: X-Xsrf-Token
  schemas:
    CreateAccountRequest:
      type: object
      properties:
        email:
          type: string
        isAdmin:
          type: boolean
        isSiteEditor:
          type: boolean
      required:
        - email
    AccountResponse:
      type: object
      properties:
        is_admin:
          type: boolean
        is_site_editor:
          type: boolean
        email:
          type: string
        id:
          type: integer
    GetIntentResponse:
      properties:
        subject:
          type: string
        email_body:
          type: string
      required:
      - subject
      - email_body
    PostIntentRequest:
      properties:
        gate_id:
          type: integer
        intent_cc_emails:
          type: array
          items:
            type: string
      required:
      - gate_id
      - intent_cc_emails
    MessageResponse:
      properties:
        message:
          type: string
      required:
      - message
    ComponentsUsersResponse:
      properties:
        users:
          type: array
          items:
            $ref: '#/components/schemas/ComponentsUser'
        components:
          type: array
          items:
            $ref: '#/components/schemas/OwnersAndSubscribersOfComponent'
    ComponentsUser:
      type: object
      properties:
        id:
          type: integer
        name:
          type: string
        email:
          type: string
      required:
        - id
        - name
        - email
    OwnersAndSubscribersOfComponent:
      type: object
      properties:
        id:
          type: string
        name:
          type: string
        subscriber_ids:
          type: array
          items:
            type: integer
        owner_ids:
          type: array
          items:
            type: integer
      required:
        - id
        - name
    ComponentUsersRequest:
      description: Traits about the user in relation to the component
      properties:
        owner:
          type: boolean
          description: Impacts this user's ownership. For PUT, add ownership. For DELETE, remove ownership.
    ReviewLatency:
      type: object
      properties:
        feature:
          $ref: '#/components/schemas/FeatureLink'
        gate_reviews:
          type: array
          items:
            $ref: '#/components/schemas/GateLatency'
      required:
        - feature
        - gate_reviews
    GateLatency:
      type: object
      required:
        - gate_type
        - latency_days
      properties:
        gate_type:
          type: integer
        latency_days:
          type: integer
    SpecMentor:
      type: object
      properties:
        email:
          type: string
          format: email
        mentored_features:
          type: array
          items:
            $ref: '#/components/schemas/FeatureLink'
      required:
        - email
        - mentored_features
    FeatureLatency:
      type: object
      properties:
        feature:
          $ref: '#/components/schemas/FeatureLink'
        entry_created_date:
          type: string
          format: date
        shipped_milestone:
          type: integer
        shipped_date:
          type: string
          format: date
        owner_emails:
          type: array
          items:
            type: string
            format: email
      required:
        - feature
        - entry_created_date
        - shipped_milestone
        - shipped_date
        - owner_emails
    ExternalReviewsResponse:
      type: object
      required:
        - reviews
        - link_previews
      properties:
        reviews:
          type: array
          items:
            $ref: '#/components/schemas/OutstandingReview'
        link_previews:
          type: array
          items:
            $ref: '#/components/schemas/LinkPreview'
    OutstandingReview:
      type: object
      required:
        - review_link
        - feature
        - current_stage
      properties:
        review_link:
          type: string
          format: url
        feature:
          $ref: '#/components/schemas/FeatureLink'
        current_stage:
          type: string
          enum:
            - incubating
            - prototyping
            - dev-trial
            - wide-review
            - origin-trial
            - shipping
            - shipped
          description: >
            The development stage that the feature has reached:
              - [`incubating`](https://www.chromium.org/blink/launching-features/#start-incubating)
              - [`prototyping`](https://www.chromium.org/blink/launching-features/#prototyping)
              - [`dev-trial`](https://www.chromium.org/blink/launching-features/#dev-trials)
              - [`wide-review`](https://www.chromium.org/blink/launching-features/#widen-review)
              - [`origin-trial`](https://www.chromium.org/blink/launching-features/#origin-trials)
              - [`shipping`](https://www.chromium.org/blink/launching-features/#new-feature-prepare-to-ship)
              - `shipped` - The feature is enabled by default in Chromium.
        estimated_start_milestone:
          type: integer
        estimated_end_milestone:
          type: integer
    FeatureLink:
      type: object
      required:
        - id
        - name
      properties:
        id:
          type: integer
          example: 5703707724349440
        name:
          type: string
          example: WebGPU
    LinkPreviewBase:
      type: object
      required:
        - url
        - type
        - information
        - http_error_code
      properties:
        url:
          type: string
          format: url
        type:
          type: string
        information:
          type: object
        http_error_code:
          type: integer
    LinkPreview:
      allOf:
        - $ref: '#/components/schemas/LinkPreviewBase'
        - discriminator:
            propertyName: type
            mapping:
              github_issue: LinkPreviewGithubIssue
              github_markdown: LinkPreviewGithubMarkdown
              github_pull_request: LinkPreviewGithubPullRequest
              mdn_docs: LinkPreviewMdnDocs
              google_docs: LinkPreviewGoogleDocs
              mozilla_bug: LinkPreviewMozillaBug
              webkit_bug: LinkPreviewWebkitBug
              specs: LinkPreviewSpecs
    LinkPreviewGithubIssue:
      allOf:
        - $ref: '#/components/schemas/LinkPreviewBase'
        - type: object
          required: [information]
          properties:
            information:
              type: object
              properties:
                url:
                  type: string
                  format: url
                number:
                  type: integer
                title:
                  type: string
                user_login:
                  type: string
                state:
                  type: string
                  enum:
                    - open
                    - closed
                state_reason:
                  type: string
                  enum:
                    - completed
                    - reopened
                    - not_planned
                assignee_login:
                  type: string
                created_at:
                  type: string
                  format: date
                updated_at:
                  type: string
                  format: date
                closed_at:
                  type: string
                  format: date
                labels:
                  type: array
                  items:
                    type: string
    LinkPreviewGithubPullRequest:
      allOf:
        - $ref: '#/components/schemas/LinkPreviewGithubIssue'
    LinkPreviewGithubMarkdown:
      allOf:
        - $ref: '#/components/schemas/LinkPreviewBase'
        - type: object
          required: [information]
          properties:
            information:
              type: object
              properties:
                _parsed_title:
                  type: string
                content:
                  type: string
    LinkPreviewOpenGraph:
      allOf:
        - $ref: '#/components/schemas/LinkPreviewBase'
        - type: object
          required: [information]
          properties:
            information:
              type: object
              properties:
                title:
                  type: string
                description:
                  type: string
    LinkPreviewMdnDocs:
      allOf:
        - $ref: '#/components/schemas/LinkPreviewOpenGraph'
    LinkPreviewGoogleDocs:
      allOf:
        - $ref: '#/components/schemas/LinkPreviewOpenGraph'
    LinkPreviewMozillaBug:
      allOf:
        - $ref: '#/components/schemas/LinkPreviewOpenGraph'
    LinkPreviewWebkitBug:
      allOf:
        - $ref: '#/components/schemas/LinkPreviewOpenGraph'
    LinkPreviewSpecs:
      allOf:
        - $ref: '#/components/schemas/LinkPreviewOpenGraph'
<<<<<<< HEAD
    FeatureLinksResponse:
      type: object
      properties:
        data:
          type: array
          items:
            $ref: '#/components/schemas/LinkPreviewBase'
        has_stale_links:
          type: boolean
    FeatureLinksSummaryResponse:
      type: object
      properties:
        total_count:
          type: integer
        covered_count:
          type: integer
        uncovered_count:
          type: integer
        error_count:
          type: integer
        http_error_count:
          type: integer
        link_types:
          type: array
          items:
            $ref: '#/components/schemas/CounterEntry'
        uncovered_link_domains:
          type: array
          items:
            $ref: '#/components/schemas/CounterEntry'
        error_link_domains:
          type: array
          items:
            $ref: '#/components/schemas/CounterEntry'
    FeatureLinksSample:
        allOf:
          - $ref: '#/components/schemas/LinkPreviewBase'
          - type: object
            properties:
              feature_ids:
                type: array
                items:
                  type: integer
    CounterEntry:
      type: object
      properties:
        key:
          type: string
        count:
          type: integer
=======
    PermissionsResponse:
      type: object
      properties:
        user:
          $ref: '#/components/schemas/UserPermissions'
      required:
        - user
    UserPermissions:
      type: object
      properties:
        can_create_feature:
          type: boolean
        approvable_gate_types:
          type: array
          items:
            type: integer
          description: each element should be unique as OAS does not support set
        can_comment:
          type: boolean
        can_edit_all:
          type: boolean
        is_admin:
          type: boolean
        email:
          type: string
          format: email
        editable_features:
          type: array
          items:
            type: integer
      required:
        - can_create_feature
        - approvable_gate_types
        - can_comment
        - can_edit_all
        - is_admin
        - email
        - editable_features
    DismissCueRequest:
      type: object
      properties:
        cue:
          type: string
          enum:
            - progress-checkmarks
      required:
        - cue
    SuccessMessage:
      type: object
      properties:
        message:
          type: string
          example: "Done"
>>>>>>> 70b3eba8
    ErrorMessage:
      type: object
      properties:
        error:
          type: string
          example: "Error"<|MERGE_RESOLUTION|>--- conflicted
+++ resolved
@@ -750,7 +750,6 @@
     LinkPreviewSpecs:
       allOf:
         - $ref: '#/components/schemas/LinkPreviewOpenGraph'
-<<<<<<< HEAD
     FeatureLinksResponse:
       type: object
       properties:
@@ -801,7 +800,6 @@
           type: string
         count:
           type: integer
-=======
     PermissionsResponse:
       type: object
       properties:
@@ -855,7 +853,6 @@
         message:
           type: string
           example: "Done"
->>>>>>> 70b3eba8
     ErrorMessage:
       type: object
       properties:
