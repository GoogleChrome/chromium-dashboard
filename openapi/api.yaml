openapi: 3.0.0
info:
  description: >-
    The API for chromestatus.com. chromestatus.com is the official tool used
    for tracking feature launches in Blink (the browser engine that powers
    Chrome and many other web browsers). This tool guides feature owners
    through our launch process and serves as a primary source for developer
    information that then ripples throughout the web developer ecosystem.
    More details at: https://github.com/GoogleChrome/chromium-dashboard
  version: 1.0.0
  title: chomestatus API
  license:
    name: Apache-2.0
    url: 'https://www.apache.org/licenses/LICENSE-2.0.html'
servers:
  - url: /api/v0
paths:
<<<<<<< HEAD
  /features/{feature_id}/votes:
    parameters:
      - name: feature_id
        in: path
        description: Feature ID
        required: true
        schema:
          type: integer
    get:
      summary: Get votes for a feature
      operationId: getVotesForFeature
      responses:
        '200':
          description: A list of votes for the specified feature.
          content:
            application/json:
              schema:
                $ref: '#/components/schemas/GetVotesResponse'
        '404':
          description: Feature not found
          content:
            application/json:
              schema:
                $ref: '#/components/schemas/ErrorMessage'
  /features/{feature_id}/votes/{gate_id}:
    parameters:
        - in: path
          name: feature_id
          required: true
          schema:
            type: integer
          description: The ID of the feature to retrieve votes for.
        - in: path
          name: gate_id
          required: true
          schema:
            type: integer
          description: The ID of the gate associated with the votes.
    get:
      summary: Get votes for a feature and gate
      operationId: getVotesForFeatureAndGate
      responses:
        '200':
          description: A list of votes for the specified feature and gate.
          content:
            application/json:
              schema:
                $ref: '#/components/schemas/GetVotesResponse'
        '404':
          description: Feature or gate not found.
=======
  /features/<int:feature_id>/approvals/comments:
    parameters:
          - name: feature_id
            in: path
            required: true
            schema:
              type: integer
    get:
      summary: Get all comments for a given feature
      operationId: getFeatureComments
      responses:
        '200':
          description: List of comments for the feature.
          content:
            application/json:
              schema:
                $ref: '#/components/schemas/GetCommentsResponse'
    post:
      summary: Add a comment to a feature
      operationId: addFeatureComment
      requestBody:
        description: Add a review commend and possible set a approval value
        content:
          application/json:
            schema:
              $ref: '#/components/schemas/CommentsRequest'
      responses:
        '200':
          description: Comment added successfully
          content:
            application/json:
              schema:
                $ref: '#/components/schemas/SuccessMessage'
        '403':
          description: User is not allowed to comment on this feature
>>>>>>> dd4a0a4d
          content:
            application/json:
              schema:
                $ref: '#/components/schemas/ErrorMessage'
<<<<<<< HEAD
    post:
      summary: Set a user's vote value for the specific feature and gate.
      operationId: setVoteForFeatureAndGate
=======
    patch:
      summary: Update a comment on a feature
      operationId: updateFeatureComment
>>>>>>> dd4a0a4d
      requestBody:
        required: true
        content:
          application/json:
            schema:
<<<<<<< HEAD
              $ref: '#/components/schemas/PostVoteRequest'
      responses:
        '200':
          description: Vote set successfully
=======
              $ref: '#/components/schemas/PatchCommentRequest'
      responses:
        '200':
          description: Comment updated successfully
>>>>>>> dd4a0a4d
          content:
            application/json:
              schema:
                $ref: '#/components/schemas/SuccessMessage'
<<<<<<< HEAD
        '400':
          description: Feature or gate not found.
          content:
            application/json:
              schema:
                $ref: '#/components/schemas/ErrorMessage'
        '403':
          description: User does not have permission.
=======
        '403':
          description: User is not allowed to update this comment
>>>>>>> dd4a0a4d
          content:
            application/json:
              schema:
                $ref: '#/components/schemas/ErrorMessage'
<<<<<<< HEAD
  /features/{feature_id}/gates:
    parameters:
          - in: path
            name: feature_id
            required: true
            schema:
              type: integer
            description: The ID of the feature to retrieve votes for.
    get:
      summary: Get all gates for a feature
      operationId: getGatesForFeature
      responses:
        '200':
          description: A list of gates for the specified feature. List can be empty.
          content:
            application/json:
              schema:
                $ref: '#/components/schemas/GetGateResponse'
  /features/{feature_id}/gates/{gate_id}:
    parameters:
      - in: path
        name: feature_id
        required: true
        schema:
          type: integer
        description: The ID of the feature to retrieve votes for.
      - in: path
        name: gate_id
        required: true
        schema:
          type: integer
        description: The ID of the gate to retrieve votes for.
    post:
      summary: Set the assignees for a gate.
      operationId: setAssigneesForGate
      requestBody:
        required: true
        content:
          application/json:
            schema:
              $ref: '#/components/schemas/PostGateRequest'
      responses:
        '200':
          description: Assignees set successfully
          content:
            application/json:
              schema:
                $ref: '#/components/schemas/SuccessMessage'
        '400':
          description: Assignee is not a reviewer
          content:
            application/json:
              schema:
                $ref: '#/components/schemas/ErrorMessage'
        '403':
          description: User does not have permission.
          content:
            application/json:
              schema:
                $ref: '#/components/schemas/ErrorMessage'
  /gates/pending:
    get:
      summary: Get all pending gates
      operationId: getPendingGates
      responses:
        '200':
          description: A list of all pending gates.
          content:
            application/json:
              schema:
                $ref: '#/components/schemas/GetGateResponse'
  /features/{feature_id}/stages/{stage_id}/addXfnGates:
    parameters:
      - in: path
        name: feature_id
        required: true
        schema:
          type: integer
      - in: path
        name: stage_id
        required: true
        schema:
          type: integer
    post:
      summary: Add a full set of cross-functional gates to a stage.
      operationId: addXfnGatesToStage
      responses:
        '200':
          description: Vote set successfully
=======
  /features/<int:feature_id>/approvals/<int:gate_id>/comments:
    parameters:
          - name: feature_id
            in: path
            required: true
            schema:
              type: integer
          - name: gate_id
            in: path
            required: true
            schema:
              type: integer
    get:
      summary: Get all comments for a given gate
      operationId: getGateComments
      responses:
        '200':
          description: List of comments for the gate.
          content:
            application/json:
              schema:
                type: array
                items:
                  $ref: '#/components/schemas/Activity'
    post:
      summary: Add a comment to a specific gate
      operationId: addGateComment
      requestBody:
        content:
          application/json:
            schema:
              $ref: '#/components/schemas/CommentsRequest'
      responses:
        '200':
          description: Comment added successfully
>>>>>>> dd4a0a4d
          content:
            application/json:
              schema:
                $ref: '#/components/schemas/SuccessMessage'
        '403':
<<<<<<< HEAD
          description: User does not have permission.
=======
          description: User is not allowed to comment on this gate
>>>>>>> dd4a0a4d
          content:
            application/json:
              schema:
                $ref: '#/components/schemas/ErrorMessage'
        '404':
<<<<<<< HEAD
          description: Feature or Stage not found.
=======
          description: Gate not found
>>>>>>> dd4a0a4d
          content:
            application/json:
              schema:
                $ref: '#/components/schemas/ErrorMessage'
  /accounts:
    post:
      summary: Create a new account
      operationId: createAccount
      requestBody:
        content:
          application/json:
            schema:
              $ref: '#/components/schemas/CreateAccountRequest'
      responses:
        '200':
          description: Account created successfully
          content:
            application/json:
              schema:
                $ref: '#/components/schemas/AccountResponse'
        '400':
          description: Bad request or user already exists
  /accounts/{account_id}:
    delete:
      summary: Delete an account
      operationId: deleteAccount
      parameters:
        - in: path
          name: account_id
          schema:
            type: integer
          required: true
          description: ID of the account to delete
      responses:
        '200':
          description: Account deleted successfully
          content:
            application/json:
              schema:
                type: object
                properties:
                  message:
                    type: string
                    example: Done
        '400':
          description: Bad request
        '404':
          description: Account not found
  /componentsusers:
    get:
      summary: List all components and possible users
      operationId: listComponentUsers
      security:
        - XsrfToken: []
      responses:
        '200':
          description: List of all the potential users and components with existing subscribers and owners.
          content:
            application/json:
              schema:
                $ref: '#/components/schemas/ComponentsUsersResponse'
  /components/{componentId}/users/{userId}:
    put:
      summary: Add a user to a component
      operationId: addUserToComponent
      security:
        - XsrfToken: []
      parameters:
        - in: path
          name: componentId
          schema:
            type: integer
          required: true
          description: Component ID
        - in: path
          name: userId
          schema:
            type: integer
          required: true
          description: User ID
      requestBody:
        content:
          application/json:
            schema:
              $ref: '#/components/schemas/ComponentUsersRequest'
      responses:
        '200':
          description: Success
    delete:
      summary: Remove a user from a component
      operationId: removeUserFromComponent
      security:
        - XsrfToken: []
      parameters:
        - in: path
          name: componentId
          schema:
            type: integer
          required: true
          description: Component ID
        - in: path
          name: userId
          schema:
            type: integer
          required: true
          description: User ID
      responses:
        '200':
          description: Success
      requestBody:
        content:
          application/json:
            schema:
              $ref: '#/components/schemas/ComponentUsersRequest'
  /review-latency:
    get:
      summary: List recently reviewed features and their review latency
      operationId: listReviewsWithLatency
      responses:
        '200':
          description: >-
            List of recent reviews and their latency.
          content:
            application/json:
              schema:
                type: array
                items:
                  $ref: '#/components/schemas/ReviewLatency'
  /currentuser/permissions:
    get:
      summary: Get the permissions and email of the user
      operationId: getUserPermissions
      parameters:
        - in: query
          name: returnPairedUser
          schema:
            type: boolean
          required: false
          description: If true, return the permissions of the paired user.
      responses:
        '200':
          description: The permissions and email of the user.
          content:
            application/json:
              schema:
                $ref: '#/components/schemas/PermissionsResponse'
  /currentuser/cues:
    get:
      summary: Get dismissed cues for the current user
      operationId: getDismissedCues
      responses:
        '200':
          description: List of dismissed cue cards
          content:
            application/json:
              schema:
                type: array
                items:
                  type: string
        '400':
          description: Invalid cue provided
          content:
            application/json:
              schema:
                type: object
                properties:
                  error:
                    type: string
    post:
      summary: Dismiss a cue card for the signed-in user
      operationId: dismissCue
      requestBody:
        required: true
        content:
          application/json:
            schema:
              $ref: '#/components/schemas/DismissCueRequest'
      responses:
        '200':
          description: Cue dismissed successfully
          content:
            application/json:
              schema:
                $ref: '#/components/schemas/SuccessMessage'
  /currentuser/token:
    post:
      summary: Refresh the XSRF token
      operationId: refreshToken
      responses:
        '200':
          description: Successfully refreshed the token.
          content:
            application/json:
              schema:
                $ref: '#/components/schemas/TokenRefreshResponse'
  /external_reviews/{review_group}:
    get:
      summary: List features whose external reviews are incomplete
      operationId: listExternalReviews
      parameters:
        - in: path
          name: review_group
          required: true
          schema:
            type: string
            enum:
              - tag
              - gecko
              - webkit
          description: >
            Which review group to focus on:
             * `tag` - The W3C TAG
             * `gecko` - The rendering engine that powers Mozilla Firefox
             * `webkit` - The rendering engine that powers Apple Safari
      responses:
        '200':
          description: >-
            List of all the outstanding reviews, ordered by urgency.
          content:
            application/json:
              schema:
                $ref: '#/components/schemas/ExternalReviewsResponse'
        '404':
          description: The review group wasn't recognized.
  /spec_mentors:
    get:
      summary: List spec mentors and their activity
      operationId: listSpecMentors
      parameters:
        - in: query
          name: after
          schema:
            type: string
            format: date
      responses:
        '200':
          description: >-
            List of all the matching spec mentors.
          content:
            application/json:
              schema:
                type: array
                items:
                  $ref: '#/components/schemas/SpecMentor'
        '400':
          description: The ?after query parameter isn't a valid date in ISO YYYY-MM-DD format.
  /features/{feature_id}/process:
    parameters:
      - name: feature_id
        in: path
        description: Feature ID
        required: true
        schema:
          type: integer
    get:
      summary: Get the process for a feature
      operationId: getProcess
      responses:
        '200':
          description: The process for the feature
          content:
            application/json:
              schema:
                $ref: '#/components/schemas/Process'
        '404':
          description: Feature not found based on given ID.
  /features/{feature_id}/progress:
    parameters:
      - name: feature_id
        in: path
        description: Feature ID
        required: true
        schema:
          type: integer
    get:
      summary: Get the progress for a feature
      operationId: getProgress
      responses:
        '200':
          description: The progress for the feature. Since there's no fixed data structure for progress, it's defined as a free-form object.
          content:
            application/json:
              schema:
                type: object
                additionalProperties: true
        '404':
          description: Feature not found based on given ID.
  /features/{feature_id}/{stage_id}/{gate_id}/intent:
    parameters:
      - name: feature_id
        in: path
        description: Feature ID
        required: true
        schema:
          type: integer
      - name: stage_id
        in: path
        description: Stage ID
        required: true
        schema:
          type: integer
      - name: gate_id
        in: path
        description: Gate ID
        required: true
        schema:
          type: integer
    get:
      summary: Get the HTML body of an intent draft
      operationId: getIntentBody
      responses:
        '200':
          description: Intent draft body.
          content:
            application/json::
              schema:
                $ref: '#/components/schemas/GetIntentResponse'
        '400':
          description: No feature or stage ID specified.
        '404':
          description: Feature or stage not found based on given ID.
    post:
      summary: Submit an intent to be posted on blink-dev
      operationId: postIntentToBlinkDev
      requestBody:
        description: Gate ID and additional users to CC email to.
        content:
          application/json:
            schema:
              $ref: '#/components/schemas/PostIntentRequest'
      responses:
        '200':
          description: Intent draft body.
          content:
            application/json:
              schema:
                $ref: '#/components/schemas/MessageResponse'
        '400':
          description: No feature or stage ID specified.
        '404':
          description: Feature or stage not found based on given ID.
  /feature-latency:
    get:
      summary: List how long each feature took to launch
      operationId: listFeatureLatency
      parameters:
        - $ref: '#/components/parameters/startAtParam'
        - $ref: '#/components/parameters/endAtParam'
      responses:
        '200':
          description: >-
            List the latency of features that launched in date range.
          content:
            application/json:
              schema:
                type: array
                items:
                  $ref: '#/components/schemas/FeatureLatency'
        '400':
          description: One of the query parameters isn't a valid date in ISO YYYY-MM-DD format.
  /feature_links:
    get:
      summary: Get feature links by feature_id
      operationId: getFeatureLinks
      parameters:
        - name: feature_id
          in: query
          required: false
          schema:
            type: integer
        - name: update_stale_links
          in: query
          required: false
          schema:
            type: boolean
            default: true
      responses:
        '200':
          description: return the links and its information to the client
          content:
            application/json:
              schema:
                $ref: '#/components/schemas/FeatureLinksResponse'
        '400':
          description: missing feature_id
          content:
            application/json:
              schema:
                $ref: '#/components/schemas/ErrorMessage'
        '404':
          description: feature not found
          content:
            application/json:
              schema:
                $ref: '#/components/schemas/ErrorMessage'
  /feature_links_summary:
    get:
      summary: Get feature links summary
      operationId: getFeatureLinksSummary
      responses:
        '200':
          description: return the links and its information to the client
          content:
            application/json:
              schema:
                $ref: '#/components/schemas/FeatureLinksSummaryResponse'
  /feature_links_samples:
    get:
      summary: Get feature links samples
      operationId: getFeatureLinksSamples
      parameters:
        - name: domain
          in: query
          required: false
          schema:
            type: string
        - name: type
          in: query
          required: false
          schema:
            type: string
        - name: is_error
          in: query
          required: false
          schema:
            type: boolean
      responses:
        '200':
          description: return the sample links to the client
          content:
            application/json:
              schema:
                $ref: '#/components/schemas/FeatureLinksSample'
components:
  parameters:
    startAtParam:
      in: query
      name: startAt
      schema:
        type: string
        format: date
      description: Start date (RFC 3339, section 5.6, for example, 2017-07-21). The date is inclusive.
      required: true
    endAtParam:
      in: query
      name: endAt
      schema:
        type: string
        format: date
      description: End date (RFC 3339, section 5.6, for example, 2017-07-21). The date is exclusive.
      required: true
  securitySchemes:
    XsrfToken:
      type: apiKey
      in: header
      name: X-Xsrf-Token
  schemas:
<<<<<<< HEAD
    Vote:
      type: object
      properties:
        feature_id:
          type: integer
        gate_id:
          type: integer
        gate_type:
          type: integer
        set_by:
          type: string
          format: email
        set_on:
          type: string
        state:
          type: integer
      required:
        - feature_id
        - gate_id
        - set_by
        - set_on
        - state
    GetVotesResponse:
      type: object
      properties:
        votes:
          type: array
          items:
            $ref: '#/components/schemas/Vote'
    PostVoteRequest:
      type: object
      properties:
        state:
          type: integer
          description: The vote value to set. 0 for abstain, 1 for approve, 2 for abstain.
      required:
        - state
    Gate:
      type: object
      properties:
        id:
          type: integer
        feature_id:
          type: integer
        stage_id:
          type: integer
        gate_type:
          type: integer
        team_name:
          type: string
        gate_name:
          type: string
        escalation_email:
          type: string
          nullable: true
        state:
          type: integer
        requested_on:
          type: string
          format: date
        responded_on:
          type: string
          format: date
        assignee_emails:
          type: array
          items:
            type: string
            format: email
        next_action:
          type: string
          format: data
        additional_review:
          type: boolean
        slo_initial_response:
          type: integer
          default: 5
          description: DEFAULT_SLO_LIMIT is 5 in approval_defs.py
        slo_initial_response_took:
          type: integer
        slo_initial_response_remaining:
          type: integer
        possible_assignee_emails:
          type: array
          items:
            type: string
            format: email
    GetGateResponse:
      type: object
      properties:
        gates:
          type: array
          items:
            $ref: '#/components/schemas/Gate'
    PostGateRequest:
      type: object
      properties:
        assignees:
          type: array
          items:
            type: string
            format: email
    Process:
      type: object
      properties:
        name:
          type: string
        description:
          type: string
        applicability:
          type: string
        stages:
          type: array
          items:
            $ref: '#/components/schemas/ProcessStage'
    ProcessStage:
      type: object
      properties:
        name:
          type: string
        description:
          type: string
        progress_items:
          type: array
          items:
            $ref: '#/components/schemas/ProgressItem'
        actions:
          type: array
          items:
            $ref: '#/components/schemas/Action'
        approvals:
          type: array
          items:
            $ref: '#/components/schemas/GateInfo'
        incoming_stage:
          type: integer
        outgoing_stage:
          type: integer
        stage_type:
          type: integer
          nullable: true
    ProgressItem:
      type: object
      properties:
        name:
          type: string
        field:
          type: string
    Action:
      type: object
      properties:
        name:
          type: string
        url:
          type: string
        prerequisites:
          type: array
          items:
            type: string
    GateInfo:
      type: object
      properties:
        name:
          type: string
        description:
          type: string
        gate_type:
          type: integer
        rule:
          type: string
        approvers:
          type: string
          description: A list of approvers. A single string can also be accepted and will be treated as a list containing that string.
        team_name:
          type: string
        escalation_email:
          type: string
          nullable: true
        slo_initial_response:
          type: integer
          default: 5
          description: DEFAULT_SLO_LIMIT is 5 in approval_defs.py
=======
    Amendment:
      type: object
      properties:
        field_name:
          type: string
        old_value:
          type: string
        new_value:
          type: string
      required:
        - field_name
        - old_value
        - new_value
    Activity:
      type: object
      properties:
        comment_id:
          type: integer
        feature_id:
          type: integer
        gate_id:
          type: integer
          nullable: true
        created:
          type: string
        author:
          type: string
        content:
          type: string
        deleted_by:
          type: string
          nullable: true
        amendments:
          type: array
          items:
            $ref: '#/components/schemas/Amendment'
      required:
        - comment_id
        - feature_id
        - created
        - author
        - content
    CommentsRequest:
      type: object
      properties:
        comment:
          type: string
        postToThreadType:
          type: string
          nullable: true
    GetCommentsResponse:
      type: object
      properties:
        comments:
          type: array
          items:
            $ref: '#/components/schemas/Activity'
    PatchCommentRequest:
      type: object
      properties:
        commentId:
          type: integer
          description: The ID of the comment to be updated
        isUndelete:
          type: boolean
          description: Indicates whether to undelete (true) or delete (false) the comment
      required:
        - commentId
        - isUndelete
>>>>>>> dd4a0a4d
    CreateAccountRequest:
      type: object
      properties:
        email:
          type: string
        isAdmin:
          type: boolean
        isSiteEditor:
          type: boolean
      required:
        - email
    AccountResponse:
      type: object
      properties:
        is_admin:
          type: boolean
        is_site_editor:
          type: boolean
        email:
          type: string
        id:
          type: integer
    GetIntentResponse:
      properties:
        subject:
          type: string
        email_body:
          type: string
      required:
      - subject
      - email_body
    PostIntentRequest:
      properties:
        gate_id:
          type: integer
        intent_cc_emails:
          type: array
          items:
            type: string
      required:
      - gate_id
      - intent_cc_emails
    MessageResponse:
      properties:
        message:
          type: string
      required:
      - message
    ComponentsUsersResponse:
      properties:
        users:
          type: array
          items:
            $ref: '#/components/schemas/ComponentsUser'
        components:
          type: array
          items:
            $ref: '#/components/schemas/OwnersAndSubscribersOfComponent'
    ComponentsUser:
      type: object
      properties:
        id:
          type: integer
        name:
          type: string
        email:
          type: string
      required:
        - id
        - name
        - email
    OwnersAndSubscribersOfComponent:
      type: object
      properties:
        id:
          type: string
        name:
          type: string
        subscriber_ids:
          type: array
          items:
            type: integer
        owner_ids:
          type: array
          items:
            type: integer
      required:
        - id
        - name
    ComponentUsersRequest:
      description: Traits about the user in relation to the component
      properties:
        owner:
          type: boolean
          description: Impacts this user's ownership. For PUT, add ownership. For DELETE, remove ownership.
    ReviewLatency:
      type: object
      properties:
        feature:
          $ref: '#/components/schemas/FeatureLink'
        gate_reviews:
          type: array
          items:
            $ref: '#/components/schemas/GateLatency'
      required:
        - feature
        - gate_reviews
    GateLatency:
      type: object
      required:
        - gate_type
        - latency_days
      properties:
        gate_type:
          type: integer
        latency_days:
          type: integer
    SpecMentor:
      type: object
      properties:
        email:
          type: string
          format: email
        mentored_features:
          type: array
          items:
            $ref: '#/components/schemas/FeatureLink'
      required:
        - email
        - mentored_features
    FeatureLatency:
      type: object
      properties:
        feature:
          $ref: '#/components/schemas/FeatureLink'
        entry_created_date:
          type: string
          format: date
        shipped_milestone:
          type: integer
        shipped_date:
          type: string
          format: date
        owner_emails:
          type: array
          items:
            type: string
            format: email
      required:
        - feature
        - entry_created_date
        - shipped_milestone
        - shipped_date
        - owner_emails
    ExternalReviewsResponse:
      type: object
      required:
        - reviews
        - link_previews
      properties:
        reviews:
          type: array
          items:
            $ref: '#/components/schemas/OutstandingReview'
        link_previews:
          type: array
          items:
            $ref: '#/components/schemas/LinkPreview'
    OutstandingReview:
      type: object
      required:
        - review_link
        - feature
        - current_stage
      properties:
        review_link:
          type: string
          format: url
        feature:
          $ref: '#/components/schemas/FeatureLink'
        current_stage:
          type: string
          enum:
            - incubating
            - prototyping
            - dev-trial
            - wide-review
            - origin-trial
            - shipping
            - shipped
          description: >
            The development stage that the feature has reached:
              - [`incubating`](https://www.chromium.org/blink/launching-features/#start-incubating)
              - [`prototyping`](https://www.chromium.org/blink/launching-features/#prototyping)
              - [`dev-trial`](https://www.chromium.org/blink/launching-features/#dev-trials)
              - [`wide-review`](https://www.chromium.org/blink/launching-features/#widen-review)
              - [`origin-trial`](https://www.chromium.org/blink/launching-features/#origin-trials)
              - [`shipping`](https://www.chromium.org/blink/launching-features/#new-feature-prepare-to-ship)
              - `shipped` - The feature is enabled by default in Chromium.
        estimated_start_milestone:
          type: integer
        estimated_end_milestone:
          type: integer
    FeatureLink:
      type: object
      required:
        - id
        - name
      properties:
        id:
          type: integer
          example: 5703707724349440
        name:
          type: string
          example: WebGPU
    LinkPreviewBase:
      type: object
      required:
        - url
        - type
        - information
        - http_error_code
      properties:
        url:
          type: string
          format: url
        type:
          type: string
        information:
          type: object
        http_error_code:
          type: integer
    LinkPreview:
      allOf:
        - $ref: '#/components/schemas/LinkPreviewBase'
        - discriminator:
            propertyName: type
            mapping:
              github_issue: LinkPreviewGithubIssue
              github_markdown: LinkPreviewGithubMarkdown
              github_pull_request: LinkPreviewGithubPullRequest
              mdn_docs: LinkPreviewMdnDocs
              google_docs: LinkPreviewGoogleDocs
              mozilla_bug: LinkPreviewMozillaBug
              webkit_bug: LinkPreviewWebkitBug
              specs: LinkPreviewSpecs
    LinkPreviewGithubIssue:
      allOf:
        - $ref: '#/components/schemas/LinkPreviewBase'
        - type: object
          required: [information]
          properties:
            information:
              type: object
              properties:
                url:
                  type: string
                  format: url
                number:
                  type: integer
                title:
                  type: string
                user_login:
                  type: string
                state:
                  type: string
                  enum:
                    - open
                    - closed
                state_reason:
                  type: string
                  enum:
                    - completed
                    - reopened
                    - not_planned
                assignee_login:
                  type: string
                created_at:
                  type: string
                  format: date
                updated_at:
                  type: string
                  format: date
                closed_at:
                  type: string
                  format: date
                labels:
                  type: array
                  items:
                    type: string
    LinkPreviewGithubPullRequest:
      allOf:
        - $ref: '#/components/schemas/LinkPreviewGithubIssue'
    LinkPreviewGithubMarkdown:
      allOf:
        - $ref: '#/components/schemas/LinkPreviewBase'
        - type: object
          required: [information]
          properties:
            information:
              type: object
              properties:
                _parsed_title:
                  type: string
                content:
                  type: string
    LinkPreviewOpenGraph:
      allOf:
        - $ref: '#/components/schemas/LinkPreviewBase'
        - type: object
          required: [information]
          properties:
            information:
              type: object
              properties:
                title:
                  type: string
                description:
                  type: string
    LinkPreviewMdnDocs:
      allOf:
        - $ref: '#/components/schemas/LinkPreviewOpenGraph'
    LinkPreviewGoogleDocs:
      allOf:
        - $ref: '#/components/schemas/LinkPreviewOpenGraph'
    LinkPreviewMozillaBug:
      allOf:
        - $ref: '#/components/schemas/LinkPreviewOpenGraph'
    LinkPreviewWebkitBug:
      allOf:
        - $ref: '#/components/schemas/LinkPreviewOpenGraph'
    LinkPreviewSpecs:
      allOf:
        - $ref: '#/components/schemas/LinkPreviewOpenGraph'
    FeatureLinksResponse:
      type: object
      properties:
        data:
          type: array
          items:
            $ref: '#/components/schemas/LinkPreviewBase'
        has_stale_links:
          type: boolean
    FeatureLinksSummaryResponse:
      type: object
      properties:
        total_count:
          type: integer
        covered_count:
          type: integer
        uncovered_count:
          type: integer
        error_count:
          type: integer
        http_error_count:
          type: integer
        link_types:
          type: array
          items:
            $ref: '#/components/schemas/CounterEntry'
        uncovered_link_domains:
          type: array
          items:
            $ref: '#/components/schemas/CounterEntry'
        error_link_domains:
          type: array
          items:
            $ref: '#/components/schemas/CounterEntry'
    FeatureLinksSample:
        allOf:
          - $ref: '#/components/schemas/LinkPreviewBase'
          - type: object
            properties:
              feature_ids:
                type: array
                items:
                  type: integer
    CounterEntry:
      type: object
      properties:
        key:
          type: string
        count:
          type: integer
    PermissionsResponse:
      type: object
      properties:
        user:
          $ref: '#/components/schemas/UserPermissions'
      required:
        - user
    UserPermissions:
      type: object
      properties:
        can_create_feature:
          type: boolean
        approvable_gate_types:
          type: array
          items:
            type: integer
          description: each element should be unique as OAS does not support set
        can_comment:
          type: boolean
        can_edit_all:
          type: boolean
        is_admin:
          type: boolean
        email:
          type: string
          format: email
        editable_features:
          type: array
          items:
            type: integer
      required:
        - can_create_feature
        - approvable_gate_types
        - can_comment
        - can_edit_all
        - is_admin
        - email
        - editable_features
    DismissCueRequest:
      type: object
      properties:
        cue:
          type: string
          enum:
            - progress-checkmarks
      required:
        - cue
    TokenRefreshResponse:
      type: object
      properties:
        token:
          type: string
        token_expires_sec:
          type: integer
    SuccessMessage:
      type: object
      properties:
        message:
          type: string
          example: "Done"
    ErrorMessage:
      type: object
      properties:
        error:
          type: string
          example: "Error"<|MERGE_RESOLUTION|>--- conflicted
+++ resolved
@@ -15,7 +15,6 @@
 servers:
   - url: /api/v0
 paths:
-<<<<<<< HEAD
   /features/{feature_id}/votes:
     parameters:
       - name: feature_id
@@ -66,7 +65,143 @@
                 $ref: '#/components/schemas/GetVotesResponse'
         '404':
           description: Feature or gate not found.
-=======
+          content:
+            application/json:
+              schema:
+                $ref: '#/components/schemas/ErrorMessage'
+    post:
+      summary: Set a user's vote value for the specific feature and gate.
+      operationId: setVoteForFeatureAndGate
+      requestBody:
+        required: true
+        content:
+          application/json:
+            schema:
+              $ref: '#/components/schemas/PostVoteRequest'
+      responses:
+        '200':
+          description: Vote set successfully
+          content:
+            application/json:
+              schema:
+                $ref: '#/components/schemas/SuccessMessage'
+        '400':
+          description: Feature or gate not found.
+          content:
+            application/json:
+              schema:
+                $ref: '#/components/schemas/ErrorMessage'
+        '403':
+          description: User does not have permission.
+          content:
+            application/json:
+              schema:
+                $ref: '#/components/schemas/ErrorMessage'
+  /features/{feature_id}/gates:
+    parameters:
+          - in: path
+            name: feature_id
+            required: true
+            schema:
+              type: integer
+            description: The ID of the feature to retrieve votes for.
+    get:
+      summary: Get all gates for a feature
+      operationId: getGatesForFeature
+      responses:
+        '200':
+          description: A list of gates for the specified feature. List can be empty.
+          content:
+            application/json:
+              schema:
+                $ref: '#/components/schemas/GetGateResponse'
+  /features/{feature_id}/gates/{gate_id}:
+    parameters:
+      - in: path
+        name: feature_id
+        required: true
+        schema:
+          type: integer
+        description: The ID of the feature to retrieve votes for.
+      - in: path
+        name: gate_id
+        required: true
+        schema:
+          type: integer
+        description: The ID of the gate to retrieve votes for.
+    post:
+      summary: Set the assignees for a gate.
+      operationId: setAssigneesForGate
+      requestBody:
+        required: true
+        content:
+          application/json:
+            schema:
+              $ref: '#/components/schemas/PostGateRequest'
+      responses:
+        '200':
+          description: Assignees set successfully
+          content:
+            application/json:
+              schema:
+                $ref: '#/components/schemas/SuccessMessage'
+        '400':
+          description: Assignee is not a reviewer
+          content:
+            application/json:
+              schema:
+                $ref: '#/components/schemas/ErrorMessage'
+        '403':
+          description: User does not have permission.
+          content:
+            application/json:
+              schema:
+                $ref: '#/components/schemas/ErrorMessage'
+  /gates/pending:
+    get:
+      summary: Get all pending gates
+      operationId: getPendingGates
+      responses:
+        '200':
+          description: A list of all pending gates.
+          content:
+            application/json:
+              schema:
+                $ref: '#/components/schemas/GetGateResponse'
+  /features/{feature_id}/stages/{stage_id}/addXfnGates:
+    parameters:
+      - in: path
+        name: feature_id
+        required: true
+        schema:
+          type: integer
+      - in: path
+        name: stage_id
+        required: true
+        schema:
+          type: integer
+    post:
+      summary: Add a full set of cross-functional gates to a stage.
+      operationId: addXfnGatesToStage
+      responses:
+        '200':
+          description: Vote set successfully
+          content:
+            application/json:
+              schema:
+                $ref: '#/components/schemas/SuccessMessage'
+        '403':
+          description: User does not have permission.
+          content:
+            application/json:
+              schema:
+                $ref: '#/components/schemas/ErrorMessage'
+        '404':
+          description: Feature or Stage not found.
+          content:
+            application/json:
+              schema:
+                $ref: '#/components/schemas/ErrorMessage'
   /features/<int:feature_id>/approvals/comments:
     parameters:
           - name: feature_id
@@ -102,148 +237,32 @@
                 $ref: '#/components/schemas/SuccessMessage'
         '403':
           description: User is not allowed to comment on this feature
->>>>>>> dd4a0a4d
           content:
             application/json:
               schema:
                 $ref: '#/components/schemas/ErrorMessage'
-<<<<<<< HEAD
-    post:
-      summary: Set a user's vote value for the specific feature and gate.
-      operationId: setVoteForFeatureAndGate
-=======
     patch:
       summary: Update a comment on a feature
       operationId: updateFeatureComment
->>>>>>> dd4a0a4d
       requestBody:
         required: true
         content:
           application/json:
             schema:
-<<<<<<< HEAD
-              $ref: '#/components/schemas/PostVoteRequest'
-      responses:
-        '200':
-          description: Vote set successfully
-=======
               $ref: '#/components/schemas/PatchCommentRequest'
       responses:
         '200':
           description: Comment updated successfully
->>>>>>> dd4a0a4d
           content:
             application/json:
               schema:
                 $ref: '#/components/schemas/SuccessMessage'
-<<<<<<< HEAD
-        '400':
-          description: Feature or gate not found.
-          content:
-            application/json:
-              schema:
-                $ref: '#/components/schemas/ErrorMessage'
-        '403':
-          description: User does not have permission.
-=======
         '403':
           description: User is not allowed to update this comment
->>>>>>> dd4a0a4d
           content:
             application/json:
               schema:
                 $ref: '#/components/schemas/ErrorMessage'
-<<<<<<< HEAD
-  /features/{feature_id}/gates:
-    parameters:
-          - in: path
-            name: feature_id
-            required: true
-            schema:
-              type: integer
-            description: The ID of the feature to retrieve votes for.
-    get:
-      summary: Get all gates for a feature
-      operationId: getGatesForFeature
-      responses:
-        '200':
-          description: A list of gates for the specified feature. List can be empty.
-          content:
-            application/json:
-              schema:
-                $ref: '#/components/schemas/GetGateResponse'
-  /features/{feature_id}/gates/{gate_id}:
-    parameters:
-      - in: path
-        name: feature_id
-        required: true
-        schema:
-          type: integer
-        description: The ID of the feature to retrieve votes for.
-      - in: path
-        name: gate_id
-        required: true
-        schema:
-          type: integer
-        description: The ID of the gate to retrieve votes for.
-    post:
-      summary: Set the assignees for a gate.
-      operationId: setAssigneesForGate
-      requestBody:
-        required: true
-        content:
-          application/json:
-            schema:
-              $ref: '#/components/schemas/PostGateRequest'
-      responses:
-        '200':
-          description: Assignees set successfully
-          content:
-            application/json:
-              schema:
-                $ref: '#/components/schemas/SuccessMessage'
-        '400':
-          description: Assignee is not a reviewer
-          content:
-            application/json:
-              schema:
-                $ref: '#/components/schemas/ErrorMessage'
-        '403':
-          description: User does not have permission.
-          content:
-            application/json:
-              schema:
-                $ref: '#/components/schemas/ErrorMessage'
-  /gates/pending:
-    get:
-      summary: Get all pending gates
-      operationId: getPendingGates
-      responses:
-        '200':
-          description: A list of all pending gates.
-          content:
-            application/json:
-              schema:
-                $ref: '#/components/schemas/GetGateResponse'
-  /features/{feature_id}/stages/{stage_id}/addXfnGates:
-    parameters:
-      - in: path
-        name: feature_id
-        required: true
-        schema:
-          type: integer
-      - in: path
-        name: stage_id
-        required: true
-        schema:
-          type: integer
-    post:
-      summary: Add a full set of cross-functional gates to a stage.
-      operationId: addXfnGatesToStage
-      responses:
-        '200':
-          description: Vote set successfully
-=======
   /features/<int:feature_id>/approvals/<int:gate_id>/comments:
     parameters:
           - name: feature_id
@@ -279,27 +298,18 @@
       responses:
         '200':
           description: Comment added successfully
->>>>>>> dd4a0a4d
           content:
             application/json:
               schema:
                 $ref: '#/components/schemas/SuccessMessage'
         '403':
-<<<<<<< HEAD
-          description: User does not have permission.
-=======
           description: User is not allowed to comment on this gate
->>>>>>> dd4a0a4d
           content:
             application/json:
               schema:
                 $ref: '#/components/schemas/ErrorMessage'
         '404':
-<<<<<<< HEAD
-          description: Feature or Stage not found.
-=======
           description: Gate not found
->>>>>>> dd4a0a4d
           content:
             application/json:
               schema:
@@ -757,7 +767,6 @@
       in: header
       name: X-Xsrf-Token
   schemas:
-<<<<<<< HEAD
     Vote:
       type: object
       properties:
@@ -939,7 +948,6 @@
           type: integer
           default: 5
           description: DEFAULT_SLO_LIMIT is 5 in approval_defs.py
-=======
     Amendment:
       type: object
       properties:
@@ -1009,7 +1017,6 @@
       required:
         - commentId
         - isUndelete
->>>>>>> dd4a0a4d
     CreateAccountRequest:
       type: object
       properties:
