import unittest

from flask import json

from chromestatus_openapi.models.account_response import AccountResponse  # noqa: E501
from chromestatus_openapi.models.component_users_request import ComponentUsersRequest  # noqa: E501
from chromestatus_openapi.models.components_users_response import ComponentsUsersResponse  # noqa: E501
from chromestatus_openapi.models.create_account_request import CreateAccountRequest  # noqa: E501
from chromestatus_openapi.models.delete_account200_response import DeleteAccount200Response  # noqa: E501
from chromestatus_openapi.models.external_reviews_response import ExternalReviewsResponse  # noqa: E501
from chromestatus_openapi.models.feature_latency import FeatureLatency  # noqa: E501
from chromestatus_openapi.models.get_intent_response import GetIntentResponse  # noqa: E501
from chromestatus_openapi.models.message_response import MessageResponse  # noqa: E501
from chromestatus_openapi.models.post_intent_request import PostIntentRequest  # noqa: E501
from chromestatus_openapi.models.review_latency import ReviewLatency  # noqa: E501
from chromestatus_openapi.models.spec_mentor import SpecMentor  # noqa: E501
from chromestatus_openapi.test import BaseTestCase


class TestDefaultController(BaseTestCase):
    """DefaultController integration test stubs"""

    def test_add_user_to_component(self):
        """Test case for add_user_to_component

        Add a user to a component
        """
        component_users_request = {"owner":True}
        headers = {
            'Content-Type': 'application/json',
            'XsrfToken': 'special-key',
        }
        response = self.client.open(
            '/api/v0/components/{component_id}/users/{user_id}'.format(component_id=56, user_id=56),
            method='PUT',
            headers=headers,
            data=json.dumps(component_users_request),
            content_type='application/json')
        self.assert200(response,
                       'Response body is : ' + response.data.decode('utf-8'))

    def test_create_account(self):
        """Test case for create_account

        Create a new account
        """
        create_account_request = {"isSiteEditor":True,"isAdmin":True,"email":"email"}
<<<<<<< HEAD
        headers = {
=======
        headers = { 
>>>>>>> 8f720df9
            'Accept': 'application/json',
            'Content-Type': 'application/json',
        }
        response = self.client.open(
            '/api/v0/accounts',
            method='POST',
            headers=headers,
            data=json.dumps(create_account_request),
            content_type='application/json')
        self.assert200(response,
                       'Response body is : ' + response.data.decode('utf-8'))

    def test_delete_account(self):
        """Test case for delete_account

        Delete an account
        """
<<<<<<< HEAD
        headers = {
=======
        headers = { 
>>>>>>> 8f720df9
            'Accept': 'application/json',
        }
        response = self.client.open(
            '/api/v0/accounts/{account_id}'.format(account_id=56),
            method='DELETE',
            headers=headers)
        self.assert200(response,
                       'Response body is : ' + response.data.decode('utf-8'))

<<<<<<< HEAD
    def test_get_intent_body(self):
        """Test case for get_intent_body

        Get the HTML body of an intent draft
        """
        headers = {
            'Accept': 'application/json:',
        }
        response = self.client.open(
            '/api/v0/features/{feature_id}/{stage_id}/{gate_id}/intent'.format(feature_id=56, stage_id=56, gate_id=56),
            method='GET',
            headers=headers)
        self.assert200(response,
                       'Response body is : ' + response.data.decode('utf-8'))

=======
>>>>>>> 8f720df9
    def test_list_component_users(self):
        """Test case for list_component_users

        List all components and possible users
        """
        headers = {
            'Accept': 'application/json',
            'XsrfToken': 'special-key',
        }
        response = self.client.open(
            '/api/v0/componentsusers',
            method='GET',
            headers=headers)
        self.assert200(response,
                       'Response body is : ' + response.data.decode('utf-8'))

    def test_list_external_reviews(self):
        """Test case for list_external_reviews

        List features whose external reviews are incomplete
        """
        headers = {
            'Accept': 'application/json',
        }
        response = self.client.open(
            '/api/v0/external_reviews/{review_group}'.format(review_group='review_group_example'),
            method='GET',
            headers=headers)
        self.assert200(response,
                       'Response body is : ' + response.data.decode('utf-8'))

    def test_list_feature_latency(self):
        """Test case for list_feature_latency

        List how long each feature took to launch
        """
        query_string = [('startAt', '2013-10-20'),
                        ('endAt', '2013-10-20')]
        headers = {
            'Accept': 'application/json',
        }
        response = self.client.open(
            '/api/v0/feature-latency',
            method='GET',
            headers=headers,
            query_string=query_string)
        self.assert200(response,
                       'Response body is : ' + response.data.decode('utf-8'))

    def test_list_reviews_with_latency(self):
        """Test case for list_reviews_with_latency

        List recently reviewed features and their review latency
        """
        headers = {
            'Accept': 'application/json',
        }
        response = self.client.open(
            '/api/v0/review-latency',
            method='GET',
            headers=headers)
        self.assert200(response,
                       'Response body is : ' + response.data.decode('utf-8'))

    def test_list_spec_mentors(self):
        """Test case for list_spec_mentors

        List spec mentors and their activity
        """
        query_string = [('after', '2013-10-20')]
        headers = {
            'Accept': 'application/json',
        }
        response = self.client.open(
            '/api/v0/spec_mentors',
            method='GET',
            headers=headers,
            query_string=query_string)
        self.assert200(response,
                       'Response body is : ' + response.data.decode('utf-8'))

    def test_post_intent_to_blink_dev(self):
        """Test case for post_intent_to_blink_dev

        Submit an intent to be posted on blink-dev
        """
        post_intent_request = {"intent_cc_emails":["intent_cc_emails","intent_cc_emails"],"gate_id":0}
        headers = {
            'Accept': 'application/json',
            'Content-Type': 'application/json',
        }
        response = self.client.open(
            '/api/v0/features/{feature_id}/{stage_id}/{gate_id}/intent'.format(feature_id=56, stage_id=56, gate_id=56),
            method='POST',
            headers=headers,
            data=json.dumps(post_intent_request),
            content_type='application/json')
        self.assert200(response,
                       'Response body is : ' + response.data.decode('utf-8'))

    def test_remove_user_from_component(self):
        """Test case for remove_user_from_component

        Remove a user from a component
        """
        component_users_request = {"owner":True}
        headers = {
            'Content-Type': 'application/json',
            'XsrfToken': 'special-key',
        }
        response = self.client.open(
            '/api/v0/components/{component_id}/users/{user_id}'.format(component_id=56, user_id=56),
            method='DELETE',
            headers=headers,
            data=json.dumps(component_users_request),
            content_type='application/json')
        self.assert200(response,
                       'Response body is : ' + response.data.decode('utf-8'))


if __name__ == '__main__':
    unittest.main()<|MERGE_RESOLUTION|>--- conflicted
+++ resolved
@@ -26,7 +26,7 @@
         Add a user to a component
         """
         component_users_request = {"owner":True}
-        headers = {
+        headers = { 
             'Content-Type': 'application/json',
             'XsrfToken': 'special-key',
         }
@@ -45,11 +45,7 @@
         Create a new account
         """
         create_account_request = {"isSiteEditor":True,"isAdmin":True,"email":"email"}
-<<<<<<< HEAD
-        headers = {
-=======
-        headers = { 
->>>>>>> 8f720df9
+        headers = { 
             'Accept': 'application/json',
             'Content-Type': 'application/json',
         }
@@ -67,11 +63,7 @@
 
         Delete an account
         """
-<<<<<<< HEAD
-        headers = {
-=======
-        headers = { 
->>>>>>> 8f720df9
+        headers = { 
             'Accept': 'application/json',
         }
         response = self.client.open(
@@ -81,13 +73,12 @@
         self.assert200(response,
                        'Response body is : ' + response.data.decode('utf-8'))
 
-<<<<<<< HEAD
     def test_get_intent_body(self):
         """Test case for get_intent_body
 
         Get the HTML body of an intent draft
         """
-        headers = {
+        headers = { 
             'Accept': 'application/json:',
         }
         response = self.client.open(
@@ -97,14 +88,12 @@
         self.assert200(response,
                        'Response body is : ' + response.data.decode('utf-8'))
 
-=======
->>>>>>> 8f720df9
     def test_list_component_users(self):
         """Test case for list_component_users
 
         List all components and possible users
         """
-        headers = {
+        headers = { 
             'Accept': 'application/json',
             'XsrfToken': 'special-key',
         }
@@ -120,7 +109,7 @@
 
         List features whose external reviews are incomplete
         """
-        headers = {
+        headers = { 
             'Accept': 'application/json',
         }
         response = self.client.open(
@@ -137,7 +126,7 @@
         """
         query_string = [('startAt', '2013-10-20'),
                         ('endAt', '2013-10-20')]
-        headers = {
+        headers = { 
             'Accept': 'application/json',
         }
         response = self.client.open(
@@ -153,7 +142,7 @@
 
         List recently reviewed features and their review latency
         """
-        headers = {
+        headers = { 
             'Accept': 'application/json',
         }
         response = self.client.open(
@@ -169,7 +158,7 @@
         List spec mentors and their activity
         """
         query_string = [('after', '2013-10-20')]
-        headers = {
+        headers = { 
             'Accept': 'application/json',
         }
         response = self.client.open(
@@ -186,7 +175,7 @@
         Submit an intent to be posted on blink-dev
         """
         post_intent_request = {"intent_cc_emails":["intent_cc_emails","intent_cc_emails"],"gate_id":0}
-        headers = {
+        headers = { 
             'Accept': 'application/json',
             'Content-Type': 'application/json',
         }
@@ -205,7 +194,7 @@
         Remove a user from a component
         """
         component_users_request = {"owner":True}
-        headers = {
+        headers = { 
             'Content-Type': 'application/json',
             'XsrfToken': 'special-key',
         }
