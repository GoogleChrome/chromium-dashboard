--- conflicted
+++ resolved
@@ -41,7 +41,7 @@
         Add a comment to a feature
         """
         comments_request = {"postToThreadType":"postToThreadType","comment":"comment"}
-        headers = { 
+        headers = {
             'Accept': 'application/json',
             'Content-Type': 'application/json',
         }
@@ -60,7 +60,7 @@
         Add a comment to a specific gate
         """
         comments_request = {"postToThreadType":"postToThreadType","comment":"comment"}
-        headers = { 
+        headers = {
             'Accept': 'application/json',
             'Content-Type': 'application/json',
         }
@@ -79,7 +79,7 @@
         Add a user to a component
         """
         component_users_request = {"owner":True}
-        headers = { 
+        headers = {
             'Content-Type': 'application/json',
             'XsrfToken': 'special-key',
         }
@@ -98,7 +98,7 @@
         Authenticate user with Google Sign-In
         """
         sign_in_request = {"credential":"credential"}
-        headers = { 
+        headers = {
             'Accept': 'application/json',
             'Content-Type': 'application/json',
         }
@@ -117,7 +117,7 @@
         Create a new account
         """
         create_account_request = {"isSiteEditor":True,"isAdmin":True,"email":"email"}
-        headers = { 
+        headers = {
             'Accept': 'application/json',
             'Content-Type': 'application/json',
         }
@@ -135,7 +135,7 @@
 
         Delete an account
         """
-        headers = { 
+        headers = {
             'Accept': 'application/json',
         }
         response = self.client.open(
@@ -151,7 +151,7 @@
         Dismiss a cue card for the signed-in user
         """
         dismiss_cue_request = {"cue":"progress-checkmarks"}
-        headers = { 
+        headers = {
             'Accept': 'application/json',
             'Content-Type': 'application/json',
         }
@@ -169,7 +169,7 @@
 
         Get dismissed cues for the current user
         """
-        headers = { 
+        headers = {
             'Accept': 'application/json',
         }
         response = self.client.open(
@@ -184,7 +184,7 @@
 
         Get all comments for a given feature
         """
-        headers = { 
+        headers = {
             'Accept': 'application/json',
         }
         response = self.client.open(
@@ -201,7 +201,7 @@
         """
         query_string = [('feature_id', 56),
                         ('update_stale_links', True)]
-        headers = { 
+        headers = {
             'Accept': 'application/json',
         }
         response = self.client.open(
@@ -220,7 +220,7 @@
         query_string = [('domain', 'domain_example'),
                         ('type', 'type_example'),
                         ('is_error', True)]
-        headers = { 
+        headers = {
             'Accept': 'application/json',
         }
         response = self.client.open(
@@ -236,7 +236,7 @@
 
         Get feature links summary
         """
-        headers = { 
+        headers = {
             'Accept': 'application/json',
         }
         response = self.client.open(
@@ -251,7 +251,7 @@
 
         Get all comments for a given gate
         """
-        headers = { 
+        headers = {
             'Accept': 'application/json',
         }
         response = self.client.open(
@@ -266,7 +266,7 @@
 
         Get the HTML body of an intent draft
         """
-        headers = { 
+        headers = {
             'Accept': 'application/json:',
         }
         response = self.client.open(
@@ -282,7 +282,7 @@
         Get the permissions and email of the user
         """
         query_string = [('returnPairedUser', True)]
-        headers = { 
+        headers = {
             'Accept': 'application/json',
         }
         response = self.client.open(
@@ -298,7 +298,7 @@
 
         List all components and possible users
         """
-        headers = { 
+        headers = {
             'Accept': 'application/json',
             'XsrfToken': 'special-key',
         }
@@ -314,7 +314,7 @@
 
         List features whose external reviews are incomplete
         """
-        headers = { 
+        headers = {
             'Accept': 'application/json',
         }
         response = self.client.open(
@@ -331,7 +331,7 @@
         """
         query_string = [('startAt', '2013-10-20'),
                         ('endAt', '2013-10-20')]
-        headers = { 
+        headers = {
             'Accept': 'application/json',
         }
         response = self.client.open(
@@ -347,7 +347,7 @@
 
         List recently reviewed features and their review latency
         """
-        headers = { 
+        headers = {
             'Accept': 'application/json',
         }
         response = self.client.open(
@@ -363,7 +363,7 @@
         List spec mentors and their activity
         """
         query_string = [('after', '2013-10-20')]
-        headers = { 
+        headers = {
             'Accept': 'application/json',
         }
         response = self.client.open(
@@ -379,7 +379,7 @@
 
         Log out the current user
         """
-        headers = { 
+        headers = {
             'Accept': 'application/json',
         }
         response = self.client.open(
@@ -395,7 +395,7 @@
         Submit an intent to be posted on blink-dev
         """
         post_intent_request = {"intent_cc_emails":["intent_cc_emails","intent_cc_emails"],"gate_id":0}
-        headers = { 
+        headers = {
             'Accept': 'application/json',
             'Content-Type': 'application/json',
         }
@@ -408,23 +408,30 @@
         self.assert200(response,
                        'Response body is : ' + response.data.decode('utf-8'))
 
-<<<<<<< HEAD
+    def test_refresh_token(self):
+        """Test case for refresh_token
+
+        Refresh the XSRF token
+        """
+        headers = {
+            'Accept': 'application/json',
+        }
+        response = self.client.open(
+            '/api/v0/currentuser/token',
+            method='POST',
+            headers=headers)
+        self.assert200(response,
+                       'Response body is : ' + response.data.decode('utf-8'))
+
     def test_reject_get_requests_login(self):
         """Test case for reject_get_requests_login
 
         reject unneeded GET request without triggering Error Reporting
-=======
-    def test_refresh_token(self):
-        """Test case for refresh_token
-
-        Refresh the XSRF token
->>>>>>> dd4a0a4d
-        """
-        headers = { 
-            'Accept': 'application/json',
-        }
-        response = self.client.open(
-<<<<<<< HEAD
+        """
+        headers = {
+            'Accept': 'application/json',
+        }
+        response = self.client.open(
             '/api/v0/login',
             method='GET',
             headers=headers)
@@ -436,16 +443,12 @@
 
         reject unneeded GET request without triggering Error Reporting
         """
-        headers = { 
+        headers = {
             'Accept': 'application/json',
         }
         response = self.client.open(
             '/api/v0/logout',
             method='GET',
-=======
-            '/api/v0/currentuser/token',
-            method='POST',
->>>>>>> dd4a0a4d
             headers=headers)
         self.assert200(response,
                        'Response body is : ' + response.data.decode('utf-8'))
@@ -456,7 +459,7 @@
         Remove a user from a component
         """
         component_users_request = {"owner":True}
-        headers = { 
+        headers = {
             'Content-Type': 'application/json',
             'XsrfToken': 'special-key',
         }
@@ -475,7 +478,7 @@
         Update a comment on a feature
         """
         patch_comment_request = {"commentId":0,"isUndelete":True}
-        headers = { 
+        headers = {
             'Accept': 'application/json',
             'Content-Type': 'application/json',
         }
