import unittest

from flask import json

from chromestatus_openapi.models.account_response import AccountResponse  # noqa: E501
from chromestatus_openapi.models.component_users_request import ComponentUsersRequest  # noqa: E501
from chromestatus_openapi.models.components_users_response import ComponentsUsersResponse  # noqa: E501
<<<<<<< HEAD
from chromestatus_openapi.models.error_message import ErrorMessage  # noqa: E501
from chromestatus_openapi.models.external_reviews_response import ExternalReviewsResponse  # noqa: E501
from chromestatus_openapi.models.feature_latency import FeatureLatency  # noqa: E501
from chromestatus_openapi.models.feature_links_response import FeatureLinksResponse  # noqa: E501
from chromestatus_openapi.models.feature_links_sample import FeatureLinksSample  # noqa: E501
from chromestatus_openapi.models.feature_links_summary_response import FeatureLinksSummaryResponse  # noqa: E501
=======
from chromestatus_openapi.models.create_account_request import CreateAccountRequest  # noqa: E501
from chromestatus_openapi.models.delete_account200_response import DeleteAccount200Response  # noqa: E501
from chromestatus_openapi.models.dismiss_cue_request import DismissCueRequest  # noqa: E501
from chromestatus_openapi.models.external_reviews_response import ExternalReviewsResponse  # noqa: E501
from chromestatus_openapi.models.feature_latency import FeatureLatency  # noqa: E501
from chromestatus_openapi.models.get_dismissed_cues400_response import GetDismissedCues400Response  # noqa: E501
>>>>>>> 70b3eba8
from chromestatus_openapi.models.get_intent_response import GetIntentResponse  # noqa: E501
from chromestatus_openapi.models.message_response import MessageResponse  # noqa: E501
from chromestatus_openapi.models.permissions_response import PermissionsResponse  # noqa: E501
from chromestatus_openapi.models.post_intent_request import PostIntentRequest  # noqa: E501
from chromestatus_openapi.models.review_latency import ReviewLatency  # noqa: E501
from chromestatus_openapi.models.spec_mentor import SpecMentor  # noqa: E501
from chromestatus_openapi.models.success_message import SuccessMessage  # noqa: E501
from chromestatus_openapi.test import BaseTestCase


class TestDefaultController(BaseTestCase):
    """DefaultController integration test stubs"""

    def test_add_user_to_component(self):
        """Test case for add_user_to_component

        Add a user to a component
        """
        component_users_request = {"owner":True}
        headers = { 
            'Content-Type': 'application/json',
            'XsrfToken': 'special-key',
        }
        response = self.client.open(
            '/api/v0/components/{component_id}/users/{user_id}'.format(component_id=56, user_id=56),
            method='PUT',
            headers=headers,
            data=json.dumps(component_users_request),
            content_type='application/json')
        self.assert200(response,
                       'Response body is : ' + response.data.decode('utf-8'))

<<<<<<< HEAD
    def test_get_feature_links(self):
        """Test case for get_feature_links

        Get feature links by feature_id
        """
        query_string = [('feature_id', 56),
                        ('update_stale_links', True)]
        headers = { 
            'Accept': 'application/json',
        }
        response = self.client.open(
            '/api/v0/feature_links',
            method='GET',
            headers=headers,
            query_string=query_string)
        self.assert200(response,
                       'Response body is : ' + response.data.decode('utf-8'))

    def test_get_feature_links_samples(self):
        """Test case for get_feature_links_samples

        Get feature links samples
        """
        query_string = [('domain', 'domain_example'),
                        ('type', 'type_example'),
                        ('is_error', True)]
=======
    def test_create_account(self):
        """Test case for create_account

        Create a new account
        """
        create_account_request = {"isSiteEditor":True,"isAdmin":True,"email":"email"}
        headers = { 
            'Accept': 'application/json',
            'Content-Type': 'application/json',
        }
        response = self.client.open(
            '/api/v0/accounts',
            method='POST',
            headers=headers,
            data=json.dumps(create_account_request),
            content_type='application/json')
        self.assert200(response,
                       'Response body is : ' + response.data.decode('utf-8'))

    def test_delete_account(self):
        """Test case for delete_account

        Delete an account
        """
>>>>>>> 70b3eba8
        headers = { 
            'Accept': 'application/json',
        }
        response = self.client.open(
<<<<<<< HEAD
            '/api/v0/feature_links_samples',
            method='GET',
            headers=headers,
            query_string=query_string)
        self.assert200(response,
                       'Response body is : ' + response.data.decode('utf-8'))

    def test_get_feature_links_summary(self):
        """Test case for get_feature_links_summary

        Get feature links summary
=======
            '/api/v0/accounts/{account_id}'.format(account_id=56),
            method='DELETE',
            headers=headers)
        self.assert200(response,
                       'Response body is : ' + response.data.decode('utf-8'))

    def test_dismiss_cue(self):
        """Test case for dismiss_cue

        Dismiss a cue card for the signed-in user
        """
        dismiss_cue_request = {"cue":"progress-checkmarks"}
        headers = { 
            'Accept': 'application/json',
            'Content-Type': 'application/json',
        }
        response = self.client.open(
            '/api/v0/currentuser/cues',
            method='POST',
            headers=headers,
            data=json.dumps(dismiss_cue_request),
            content_type='application/json')
        self.assert200(response,
                       'Response body is : ' + response.data.decode('utf-8'))

    def test_get_dismissed_cues(self):
        """Test case for get_dismissed_cues

        Get dismissed cues for the current user
>>>>>>> 70b3eba8
        """
        headers = { 
            'Accept': 'application/json',
        }
        response = self.client.open(
<<<<<<< HEAD
            '/api/v0/feature_links_summary',
=======
            '/api/v0/currentuser/cues',
>>>>>>> 70b3eba8
            method='GET',
            headers=headers)
        self.assert200(response,
                       'Response body is : ' + response.data.decode('utf-8'))

    def test_get_intent_body(self):
        """Test case for get_intent_body

        Get the HTML body of an intent draft
        """
        headers = { 
            'Accept': 'application/json:',
        }
        response = self.client.open(
            '/api/v0/features/{feature_id}/{stage_id}/{gate_id}/intent'.format(feature_id=56, stage_id=56, gate_id=56),
            method='GET',
            headers=headers)
        self.assert200(response,
                       'Response body is : ' + response.data.decode('utf-8'))

    def test_get_user_permissions(self):
        """Test case for get_user_permissions

        Get the permissions and email of the user
        """
        query_string = [('returnPairedUser', True)]
        headers = { 
            'Accept': 'application/json',
        }
        response = self.client.open(
            '/api/v0/currentuser/permissions',
            method='GET',
            headers=headers,
            query_string=query_string)
        self.assert200(response,
                       'Response body is : ' + response.data.decode('utf-8'))

    def test_list_component_users(self):
        """Test case for list_component_users

        List all components and possible users
        """
        headers = { 
            'Accept': 'application/json',
            'XsrfToken': 'special-key',
        }
        response = self.client.open(
            '/api/v0/componentsusers',
            method='GET',
            headers=headers)
        self.assert200(response,
                       'Response body is : ' + response.data.decode('utf-8'))

    def test_list_external_reviews(self):
        """Test case for list_external_reviews

        List features whose external reviews are incomplete
        """
        headers = { 
            'Accept': 'application/json',
        }
        response = self.client.open(
            '/api/v0/external_reviews/{review_group}'.format(review_group='review_group_example'),
            method='GET',
            headers=headers)
        self.assert200(response,
                       'Response body is : ' + response.data.decode('utf-8'))

    def test_list_feature_latency(self):
        """Test case for list_feature_latency

        List how long each feature took to launch
        """
        query_string = [('startAt', '2013-10-20'),
                        ('endAt', '2013-10-20')]
        headers = { 
            'Accept': 'application/json',
        }
        response = self.client.open(
            '/api/v0/feature-latency',
            method='GET',
            headers=headers,
            query_string=query_string)
        self.assert200(response,
                       'Response body is : ' + response.data.decode('utf-8'))

    def test_list_reviews_with_latency(self):
        """Test case for list_reviews_with_latency

        List recently reviewed features and their review latency
        """
        headers = { 
            'Accept': 'application/json',
        }
        response = self.client.open(
            '/api/v0/review-latency',
            method='GET',
            headers=headers)
        self.assert200(response,
                       'Response body is : ' + response.data.decode('utf-8'))

    def test_list_spec_mentors(self):
        """Test case for list_spec_mentors

        List spec mentors and their activity
        """
        query_string = [('after', '2013-10-20')]
        headers = { 
            'Accept': 'application/json',
        }
        response = self.client.open(
            '/api/v0/spec_mentors',
            method='GET',
            headers=headers,
            query_string=query_string)
        self.assert200(response,
                       'Response body is : ' + response.data.decode('utf-8'))

    def test_post_intent_to_blink_dev(self):
        """Test case for post_intent_to_blink_dev

        Submit an intent to be posted on blink-dev
        """
        post_intent_request = {"intent_cc_emails":["intent_cc_emails","intent_cc_emails"],"gate_id":0}
        headers = { 
            'Accept': 'application/json',
            'Content-Type': 'application/json',
        }
        response = self.client.open(
            '/api/v0/features/{feature_id}/{stage_id}/{gate_id}/intent'.format(feature_id=56, stage_id=56, gate_id=56),
            method='POST',
            headers=headers,
            data=json.dumps(post_intent_request),
            content_type='application/json')
        self.assert200(response,
                       'Response body is : ' + response.data.decode('utf-8'))

    def test_remove_user_from_component(self):
        """Test case for remove_user_from_component

        Remove a user from a component
        """
        component_users_request = {"owner":True}
        headers = { 
            'Content-Type': 'application/json',
            'XsrfToken': 'special-key',
        }
        response = self.client.open(
            '/api/v0/components/{component_id}/users/{user_id}'.format(component_id=56, user_id=56),
            method='DELETE',
            headers=headers,
            data=json.dumps(component_users_request),
            content_type='application/json')
        self.assert200(response,
                       'Response body is : ' + response.data.decode('utf-8'))


if __name__ == '__main__':
    unittest.main()<|MERGE_RESOLUTION|>--- conflicted
+++ resolved
@@ -5,21 +5,16 @@
 from chromestatus_openapi.models.account_response import AccountResponse  # noqa: E501
 from chromestatus_openapi.models.component_users_request import ComponentUsersRequest  # noqa: E501
 from chromestatus_openapi.models.components_users_response import ComponentsUsersResponse  # noqa: E501
-<<<<<<< HEAD
+from chromestatus_openapi.models.create_account_request import CreateAccountRequest  # noqa: E501
+from chromestatus_openapi.models.delete_account200_response import DeleteAccount200Response  # noqa: E501
+from chromestatus_openapi.models.dismiss_cue_request import DismissCueRequest  # noqa: E501
 from chromestatus_openapi.models.error_message import ErrorMessage  # noqa: E501
 from chromestatus_openapi.models.external_reviews_response import ExternalReviewsResponse  # noqa: E501
 from chromestatus_openapi.models.feature_latency import FeatureLatency  # noqa: E501
 from chromestatus_openapi.models.feature_links_response import FeatureLinksResponse  # noqa: E501
 from chromestatus_openapi.models.feature_links_sample import FeatureLinksSample  # noqa: E501
 from chromestatus_openapi.models.feature_links_summary_response import FeatureLinksSummaryResponse  # noqa: E501
-=======
-from chromestatus_openapi.models.create_account_request import CreateAccountRequest  # noqa: E501
-from chromestatus_openapi.models.delete_account200_response import DeleteAccount200Response  # noqa: E501
-from chromestatus_openapi.models.dismiss_cue_request import DismissCueRequest  # noqa: E501
-from chromestatus_openapi.models.external_reviews_response import ExternalReviewsResponse  # noqa: E501
-from chromestatus_openapi.models.feature_latency import FeatureLatency  # noqa: E501
 from chromestatus_openapi.models.get_dismissed_cues400_response import GetDismissedCues400Response  # noqa: E501
->>>>>>> 70b3eba8
 from chromestatus_openapi.models.get_intent_response import GetIntentResponse  # noqa: E501
 from chromestatus_openapi.models.message_response import MessageResponse  # noqa: E501
 from chromestatus_openapi.models.permissions_response import PermissionsResponse  # noqa: E501
@@ -52,7 +47,74 @@
         self.assert200(response,
                        'Response body is : ' + response.data.decode('utf-8'))
 
-<<<<<<< HEAD
+    def test_create_account(self):
+        """Test case for create_account
+
+        Create a new account
+        """
+        create_account_request = {"isSiteEditor":True,"isAdmin":True,"email":"email"}
+        headers = { 
+            'Accept': 'application/json',
+            'Content-Type': 'application/json',
+        }
+        response = self.client.open(
+            '/api/v0/accounts',
+            method='POST',
+            headers=headers,
+            data=json.dumps(create_account_request),
+            content_type='application/json')
+        self.assert200(response,
+                       'Response body is : ' + response.data.decode('utf-8'))
+
+    def test_delete_account(self):
+        """Test case for delete_account
+
+        Delete an account
+        """
+        headers = { 
+            'Accept': 'application/json',
+        }
+        response = self.client.open(
+            '/api/v0/accounts/{account_id}'.format(account_id=56),
+            method='DELETE',
+            headers=headers)
+        self.assert200(response,
+                       'Response body is : ' + response.data.decode('utf-8'))
+
+    def test_dismiss_cue(self):
+        """Test case for dismiss_cue
+
+        Dismiss a cue card for the signed-in user
+        """
+        dismiss_cue_request = {"cue":"progress-checkmarks"}
+        headers = { 
+            'Accept': 'application/json',
+            'Content-Type': 'application/json',
+        }
+        response = self.client.open(
+            '/api/v0/currentuser/cues',
+            method='POST',
+            headers=headers,
+            data=json.dumps(dismiss_cue_request),
+            content_type='application/json')
+        self.assert200(response,
+                       'Response body is : ' + response.data.decode('utf-8'))
+
+    def test_get_dismissed_cues(self):
+        """Test case for get_dismissed_cues
+
+        Get dismissed cues for the current user
+        """
+        headers = { 
+            'Accept': 'application/json',
+        }
+        response = self.client.open(
+            '/api/v0/currentuser/cues',
+            method='GET',
+            headers=headers)
+        self.assert200(response,
+                       'Response body is : ' + response.data.decode('utf-8'))
+
     def test_get_feature_links(self):
         """Test case for get_feature_links
 
@@ -79,37 +141,10 @@
         query_string = [('domain', 'domain_example'),
                         ('type', 'type_example'),
                         ('is_error', True)]
-=======
-    def test_create_account(self):
-        """Test case for create_account
-
-        Create a new account
-        """
-        create_account_request = {"isSiteEditor":True,"isAdmin":True,"email":"email"}
-        headers = { 
-            'Accept': 'application/json',
-            'Content-Type': 'application/json',
-        }
-        response = self.client.open(
-            '/api/v0/accounts',
-            method='POST',
-            headers=headers,
-            data=json.dumps(create_account_request),
-            content_type='application/json')
-        self.assert200(response,
-                       'Response body is : ' + response.data.decode('utf-8'))
-
-    def test_delete_account(self):
-        """Test case for delete_account
-
-        Delete an account
-        """
->>>>>>> 70b3eba8
-        headers = { 
-            'Accept': 'application/json',
-        }
-        response = self.client.open(
-<<<<<<< HEAD
+        headers = { 
+            'Accept': 'application/json',
+        }
+        response = self.client.open(
             '/api/v0/feature_links_samples',
             method='GET',
             headers=headers,
@@ -121,47 +156,12 @@
         """Test case for get_feature_links_summary
 
         Get feature links summary
-=======
-            '/api/v0/accounts/{account_id}'.format(account_id=56),
-            method='DELETE',
-            headers=headers)
-        self.assert200(response,
-                       'Response body is : ' + response.data.decode('utf-8'))
-
-    def test_dismiss_cue(self):
-        """Test case for dismiss_cue
-
-        Dismiss a cue card for the signed-in user
-        """
-        dismiss_cue_request = {"cue":"progress-checkmarks"}
-        headers = { 
-            'Accept': 'application/json',
-            'Content-Type': 'application/json',
-        }
-        response = self.client.open(
-            '/api/v0/currentuser/cues',
-            method='POST',
-            headers=headers,
-            data=json.dumps(dismiss_cue_request),
-            content_type='application/json')
-        self.assert200(response,
-                       'Response body is : ' + response.data.decode('utf-8'))
-
-    def test_get_dismissed_cues(self):
-        """Test case for get_dismissed_cues
-
-        Get dismissed cues for the current user
->>>>>>> 70b3eba8
-        """
-        headers = { 
-            'Accept': 'application/json',
-        }
-        response = self.client.open(
-<<<<<<< HEAD
+        """
+        headers = { 
+            'Accept': 'application/json',
+        }
+        response = self.client.open(
             '/api/v0/feature_links_summary',
-=======
-            '/api/v0/currentuser/cues',
->>>>>>> 70b3eba8
             method='GET',
             headers=headers)
         self.assert200(response,
