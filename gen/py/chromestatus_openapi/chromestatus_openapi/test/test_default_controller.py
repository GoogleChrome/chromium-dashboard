--- conflicted
+++ resolved
@@ -19,11 +19,8 @@
 from chromestatus_openapi.models.get_intent_response import GetIntentResponse  # noqa: E501
 from chromestatus_openapi.models.get_votes_response import GetVotesResponse  # noqa: E501
 from chromestatus_openapi.models.message_response import MessageResponse  # noqa: E501
-<<<<<<< HEAD
+from chromestatus_openapi.models.permissions_response import PermissionsResponse  # noqa: E501
 from chromestatus_openapi.models.post_gate_request import PostGateRequest  # noqa: E501
-=======
-from chromestatus_openapi.models.permissions_response import PermissionsResponse  # noqa: E501
->>>>>>> 6c28adc7
 from chromestatus_openapi.models.post_intent_request import PostIntentRequest  # noqa: E501
 from chromestatus_openapi.models.post_vote_request import PostVoteRequest  # noqa: E501
 from chromestatus_openapi.models.process import Process  # noqa: E501
@@ -42,7 +39,7 @@
         Add a user to a component
         """
         component_users_request = {"owner":True}
-        headers = { 
+        headers = {
             'Content-Type': 'application/json',
             'XsrfToken': 'special-key',
         }
@@ -60,7 +57,7 @@
 
         Add a full set of cross-functional gates to a stage.
         """
-        headers = { 
+        headers = {
             'Accept': 'application/json',
         }
         response = self.client.open(
@@ -76,7 +73,7 @@
         Create a new account
         """
         create_account_request = {"isSiteEditor":True,"isAdmin":True,"email":"email"}
-        headers = { 
+        headers = {
             'Accept': 'application/json',
             'Content-Type': 'application/json',
         }
@@ -94,7 +91,7 @@
 
         Delete an account
         """
-        headers = { 
+        headers = {
             'Accept': 'application/json',
         }
         response = self.client.open(
@@ -110,7 +107,7 @@
         Dismiss a cue card for the signed-in user
         """
         dismiss_cue_request = {"cue":"progress-checkmarks"}
-        headers = { 
+        headers = {
             'Accept': 'application/json',
             'Content-Type': 'application/json',
         }
@@ -128,7 +125,7 @@
 
         Get dismissed cues for the current user
         """
-        headers = { 
+        headers = {
             'Accept': 'application/json',
         }
         response = self.client.open(
@@ -138,13 +135,6 @@
         self.assert200(response,
                        'Response body is : ' + response.data.decode('utf-8'))
 
-<<<<<<< HEAD
-    def test_get_gates_for_feature(self):
-        """Test case for get_gates_for_feature
-
-        Get all gates for a feature
-        """
-=======
     def test_get_feature_links(self):
         """Test case for get_feature_links
 
@@ -152,14 +142,10 @@
         """
         query_string = [('feature_id', 56),
                         ('update_stale_links', True)]
->>>>>>> 6c28adc7
-        headers = { 
-            'Accept': 'application/json',
-        }
-        response = self.client.open(
-<<<<<<< HEAD
-            '/api/v0/features/{feature_id}/gates'.format(feature_id=56),
-=======
+        headers = {
+            'Accept': 'application/json',
+        }
+        response = self.client.open(
             '/api/v0/feature_links',
             method='GET',
             headers=headers,
@@ -175,7 +161,7 @@
         query_string = [('domain', 'domain_example'),
                         ('type', 'type_example'),
                         ('is_error', True)]
-        headers = { 
+        headers = {
             'Accept': 'application/json',
         }
         response = self.client.open(
@@ -191,12 +177,26 @@
 
         Get feature links summary
         """
-        headers = { 
+        headers = {
             'Accept': 'application/json',
         }
         response = self.client.open(
             '/api/v0/feature_links_summary',
->>>>>>> 6c28adc7
+            method='GET',
+            headers=headers)
+        self.assert200(response,
+                       'Response body is : ' + response.data.decode('utf-8'))
+
+    def test_get_gates_for_feature(self):
+        """Test case for get_gates_for_feature
+
+        Get all gates for a feature
+        """
+        headers = {
+            'Accept': 'application/json',
+        }
+        response = self.client.open(
+            '/api/v0/features/{feature_id}/gates'.format(feature_id=56),
             method='GET',
             headers=headers)
         self.assert200(response,
@@ -207,7 +207,7 @@
 
         Get the HTML body of an intent draft
         """
-        headers = { 
+        headers = {
             'Accept': 'application/json:',
         }
         response = self.client.open(
@@ -217,58 +217,65 @@
         self.assert200(response,
                        'Response body is : ' + response.data.decode('utf-8'))
 
-<<<<<<< HEAD
     def test_get_pending_gates(self):
         """Test case for get_pending_gates
 
         Get all pending gates
         """
-=======
+        headers = {
+            'Accept': 'application/json',
+        }
+        response = self.client.open(
+            '/api/v0/gates/pending',
+            method='GET',
+            headers=headers)
+        self.assert200(response,
+                       'Response body is : ' + response.data.decode('utf-8'))
+
+    def test_get_process(self):
+        """Test case for get_process
+
+        Get the process for a feature
+        """
+        headers = {
+            'Accept': 'application/json',
+        }
+        response = self.client.open(
+            '/api/v0/features/{feature_id}/process'.format(feature_id=56),
+            method='GET',
+            headers=headers)
+        self.assert200(response,
+                       'Response body is : ' + response.data.decode('utf-8'))
+
+    def test_get_progress(self):
+        """Test case for get_progress
+
+        Get the progress for a feature
+        """
+        headers = {
+            'Accept': 'application/json',
+        }
+        response = self.client.open(
+            '/api/v0/features/{feature_id}/progress'.format(feature_id=56),
+            method='GET',
+            headers=headers)
+        self.assert200(response,
+                       'Response body is : ' + response.data.decode('utf-8'))
+
     def test_get_user_permissions(self):
         """Test case for get_user_permissions
 
         Get the permissions and email of the user
         """
         query_string = [('returnPairedUser', True)]
->>>>>>> 6c28adc7
-        headers = { 
-            'Accept': 'application/json',
-        }
-        response = self.client.open(
-<<<<<<< HEAD
-            '/api/v0/gates/pending',
-            method='GET',
-            headers=headers)
-        self.assert200(response,
-                       'Response body is : ' + response.data.decode('utf-8'))
-
-    def test_get_process(self):
-        """Test case for get_process
-
-        Get the process for a feature
-        """
-        headers = { 
-            'Accept': 'application/json',
-        }
-        response = self.client.open(
-            '/api/v0/features/{feature_id}/process'.format(feature_id=56),
-            method='GET',
-            headers=headers)
-        self.assert200(response,
-                       'Response body is : ' + response.data.decode('utf-8'))
-
-    def test_get_progress(self):
-        """Test case for get_progress
-
-        Get the progress for a feature
-        """
-        headers = { 
-            'Accept': 'application/json',
-        }
-        response = self.client.open(
-            '/api/v0/features/{feature_id}/progress'.format(feature_id=56),
-            method='GET',
-            headers=headers)
+        headers = {
+            'Accept': 'application/json',
+        }
+        response = self.client.open(
+            '/api/v0/currentuser/permissions',
+            method='GET',
+            headers=headers,
+            query_string=query_string)
         self.assert200(response,
                        'Response body is : ' + response.data.decode('utf-8'))
 
@@ -277,7 +284,7 @@
 
         Get votes for a feature
         """
-        headers = { 
+        headers = {
             'Accept': 'application/json',
         }
         response = self.client.open(
@@ -292,28 +299,22 @@
 
         Get votes for a feature and gate
         """
-        headers = { 
+        headers = {
             'Accept': 'application/json',
         }
         response = self.client.open(
             '/api/v0/features/{feature_id}/votes/{gate_id}'.format(feature_id=56, gate_id=56),
             method='GET',
             headers=headers)
-=======
-            '/api/v0/currentuser/permissions',
-            method='GET',
-            headers=headers,
-            query_string=query_string)
->>>>>>> 6c28adc7
-        self.assert200(response,
-                       'Response body is : ' + response.data.decode('utf-8'))
-
+        self.assert200(response,
+                       'Response body is : ' + response.data.decode('utf-8'))
+        
     def test_list_component_users(self):
         """Test case for list_component_users
 
         List all components and possible users
         """
-        headers = { 
+        headers = {
             'Accept': 'application/json',
             'XsrfToken': 'special-key',
         }
@@ -329,7 +330,7 @@
 
         List features whose external reviews are incomplete
         """
-        headers = { 
+        headers = {
             'Accept': 'application/json',
         }
         response = self.client.open(
@@ -346,7 +347,7 @@
         """
         query_string = [('startAt', '2013-10-20'),
                         ('endAt', '2013-10-20')]
-        headers = { 
+        headers = {
             'Accept': 'application/json',
         }
         response = self.client.open(
@@ -362,7 +363,7 @@
 
         List recently reviewed features and their review latency
         """
-        headers = { 
+        headers = {
             'Accept': 'application/json',
         }
         response = self.client.open(
@@ -378,7 +379,7 @@
         List spec mentors and their activity
         """
         query_string = [('after', '2013-10-20')]
-        headers = { 
+        headers = {
             'Accept': 'application/json',
         }
         response = self.client.open(
@@ -395,7 +396,7 @@
         Submit an intent to be posted on blink-dev
         """
         post_intent_request = {"intent_cc_emails":["intent_cc_emails","intent_cc_emails"],"gate_id":0}
-        headers = { 
+        headers = {
             'Accept': 'application/json',
             'Content-Type': 'application/json',
         }
@@ -414,7 +415,7 @@
         Remove a user from a component
         """
         component_users_request = {"owner":True}
-        headers = { 
+        headers = {
             'Content-Type': 'application/json',
             'XsrfToken': 'special-key',
         }
@@ -433,7 +434,7 @@
         Set the assignees for a gate.
         """
         post_gate_request = {"assignees":["assignees","assignees"]}
-        headers = { 
+        headers = {
             'Accept': 'application/json',
             'Content-Type': 'application/json',
         }
@@ -452,7 +453,7 @@
         Set a user's vote value for the specific feature and gate.
         """
         post_vote_request = {"state":0}
-        headers = { 
+        headers = {
             'Accept': 'application/json',
             'Content-Type': 'application/json',
         }
