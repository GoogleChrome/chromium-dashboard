import unittest

from flask import json

from chromestatus_openapi.models.account_response import AccountResponse  # noqa: E501
from chromestatus_openapi.models.activity import Activity  # noqa: E501
from chromestatus_openapi.models.comments_request import CommentsRequest  # noqa: E501
from chromestatus_openapi.models.component_users_request import ComponentUsersRequest  # noqa: E501
from chromestatus_openapi.models.components_users_response import ComponentsUsersResponse  # noqa: E501
from chromestatus_openapi.models.create_account_request import CreateAccountRequest  # noqa: E501
from chromestatus_openapi.models.delete_account200_response import DeleteAccount200Response  # noqa: E501
from chromestatus_openapi.models.dismiss_cue_request import DismissCueRequest  # noqa: E501
from chromestatus_openapi.models.error_message import ErrorMessage  # noqa: E501
from chromestatus_openapi.models.external_reviews_response import ExternalReviewsResponse  # noqa: E501
from chromestatus_openapi.models.feature_latency import FeatureLatency  # noqa: E501
from chromestatus_openapi.models.feature_links_response import FeatureLinksResponse  # noqa: E501
from chromestatus_openapi.models.feature_links_sample import FeatureLinksSample  # noqa: E501
from chromestatus_openapi.models.feature_links_summary_response import FeatureLinksSummaryResponse  # noqa: E501
from chromestatus_openapi.models.get_comments_response import GetCommentsResponse  # noqa: E501
from chromestatus_openapi.models.get_dismissed_cues400_response import GetDismissedCues400Response  # noqa: E501
from chromestatus_openapi.models.get_gate_response import GetGateResponse  # noqa: E501
from chromestatus_openapi.models.get_intent_response import GetIntentResponse  # noqa: E501
from chromestatus_openapi.models.get_votes_response import GetVotesResponse  # noqa: E501
from chromestatus_openapi.models.message_response import MessageResponse  # noqa: E501
from chromestatus_openapi.models.patch_comment_request import PatchCommentRequest  # noqa: E501
from chromestatus_openapi.models.permissions_response import PermissionsResponse  # noqa: E501
from chromestatus_openapi.models.post_gate_request import PostGateRequest  # noqa: E501
from chromestatus_openapi.models.post_intent_request import PostIntentRequest  # noqa: E501
<<<<<<< HEAD
=======
from chromestatus_openapi.models.post_vote_request import PostVoteRequest  # noqa: E501
>>>>>>> d4e1056c
from chromestatus_openapi.models.process import Process  # noqa: E501
from chromestatus_openapi.models.review_latency import ReviewLatency  # noqa: E501
from chromestatus_openapi.models.spec_mentor import SpecMentor  # noqa: E501
from chromestatus_openapi.models.success_message import SuccessMessage  # noqa: E501
from chromestatus_openapi.models.token_refresh_response import TokenRefreshResponse  # noqa: E501
from chromestatus_openapi.test import BaseTestCase


class TestDefaultController(BaseTestCase):
    """DefaultController integration test stubs"""

    def test_add_feature_comment(self):
        """Test case for add_feature_comment

        Add a comment to a feature
        """
        comments_request = {"postToThreadType":0,"comment":"comment"}
        headers = { 
            'Accept': 'application/json',
            'Content-Type': 'application/json',
        }
        response = self.client.open(
            '/api/v0/features/<int:feature_id>/approvals/comments'.format(feature_id=56),
            method='POST',
            headers=headers,
            data=json.dumps(comments_request),
            content_type='application/json')
        self.assert200(response,
                       'Response body is : ' + response.data.decode('utf-8'))

    def test_add_gate_comment(self):
        """Test case for add_gate_comment

        Add a comment to a specific gate
        """
        comments_request = {"postToThreadType":0,"comment":"comment"}
        headers = { 
            'Accept': 'application/json',
            'Content-Type': 'application/json',
        }
        response = self.client.open(
            '/api/v0/features/<int:feature_id>/approvals/<int:gate_id>/comments'.format(feature_id=56, gate_id=56),
            method='POST',
            headers=headers,
            data=json.dumps(comments_request),
            content_type='application/json')
        self.assert200(response,
                       'Response body is : ' + response.data.decode('utf-8'))

    def test_add_user_to_component(self):
        """Test case for add_user_to_component

        Add a user to a component
        """
        component_users_request = {"owner":True}
        headers = { 
            'Content-Type': 'application/json',
            'XsrfToken': 'special-key',
        }
        response = self.client.open(
            '/api/v0/components/{component_id}/users/{user_id}'.format(component_id=56, user_id=56),
            method='PUT',
            headers=headers,
            data=json.dumps(component_users_request),
            content_type='application/json')
        self.assert200(response,
                       'Response body is : ' + response.data.decode('utf-8'))

    def test_add_xfn_gates_to_stage(self):
        """Test case for add_xfn_gates_to_stage

        Add a full set of cross-functional gates to a stage.
        """
        headers = { 
            'Accept': 'application/json',
        }
        response = self.client.open(
            '/api/v0/features/{feature_id}/stages/{stage_id}/addXfnGates'.format(feature_id=56, stage_id=56),
            method='POST',
            headers=headers)
        self.assert200(response,
                       'Response body is : ' + response.data.decode('utf-8'))

    def test_create_account(self):
        """Test case for create_account

        Create a new account
        """
        create_account_request = {"isSiteEditor":True,"isAdmin":True,"email":"email"}
        headers = { 
            'Accept': 'application/json',
            'Content-Type': 'application/json',
        }
        response = self.client.open(
            '/api/v0/accounts',
            method='POST',
            headers=headers,
            data=json.dumps(create_account_request),
            content_type='application/json')
        self.assert200(response,
                       'Response body is : ' + response.data.decode('utf-8'))

    def test_delete_account(self):
        """Test case for delete_account

        Delete an account
        """
        headers = { 
            'Accept': 'application/json',
        }
        response = self.client.open(
            '/api/v0/accounts/{account_id}'.format(account_id=56),
            method='DELETE',
            headers=headers)
        self.assert200(response,
                       'Response body is : ' + response.data.decode('utf-8'))

    def test_dismiss_cue(self):
        """Test case for dismiss_cue

        Dismiss a cue card for the signed-in user
        """
        dismiss_cue_request = {"cue":"progress-checkmarks"}
        headers = { 
            'Accept': 'application/json',
            'Content-Type': 'application/json',
        }
        response = self.client.open(
            '/api/v0/currentuser/cues',
            method='POST',
            headers=headers,
            data=json.dumps(dismiss_cue_request),
            content_type='application/json')
        self.assert200(response,
                       'Response body is : ' + response.data.decode('utf-8'))

    def test_get_dismissed_cues(self):
        """Test case for get_dismissed_cues

        Get dismissed cues for the current user
        """
        headers = { 
            'Accept': 'application/json',
        }
        response = self.client.open(
            '/api/v0/currentuser/cues',
            method='GET',
            headers=headers)
        self.assert200(response,
                       'Response body is : ' + response.data.decode('utf-8'))

    def test_get_feature_comments(self):
        """Test case for get_feature_comments

        Get all comments for a given feature
        """
        headers = { 
            'Accept': 'application/json',
        }
        response = self.client.open(
            '/api/v0/features/<int:feature_id>/approvals/comments'.format(feature_id=56),
            method='GET',
            headers=headers)
        self.assert200(response,
                       'Response body is : ' + response.data.decode('utf-8'))

    def test_get_feature_links(self):
        """Test case for get_feature_links

        Get feature links by feature_id
        """
        query_string = [('feature_id', 56),
                        ('update_stale_links', True)]
        headers = { 
            'Accept': 'application/json',
        }
        response = self.client.open(
            '/api/v0/feature_links',
            method='GET',
            headers=headers,
            query_string=query_string)
        self.assert200(response,
                       'Response body is : ' + response.data.decode('utf-8'))

    def test_get_feature_links_samples(self):
        """Test case for get_feature_links_samples

        Get feature links samples
        """
        query_string = [('domain', 'domain_example'),
                        ('type', 'type_example'),
                        ('is_error', True)]
        headers = { 
            'Accept': 'application/json',
        }
        response = self.client.open(
            '/api/v0/feature_links_samples',
            method='GET',
            headers=headers,
            query_string=query_string)
        self.assert200(response,
                       'Response body is : ' + response.data.decode('utf-8'))

    def test_get_feature_links_summary(self):
        """Test case for get_feature_links_summary

        Get feature links summary
        """
        headers = { 
            'Accept': 'application/json',
        }
        response = self.client.open(
            '/api/v0/feature_links_summary',
            method='GET',
            headers=headers)
        self.assert200(response,
                       'Response body is : ' + response.data.decode('utf-8'))

    def test_get_gate_comments(self):
        """Test case for get_gate_comments

        Get all comments for a given gate
        """
        headers = { 
            'Accept': 'application/json',
        }
        response = self.client.open(
            '/api/v0/features/<int:feature_id>/approvals/<int:gate_id>/comments'.format(feature_id=56, gate_id=56),
            method='GET',
            headers=headers)
        self.assert200(response,
                       'Response body is : ' + response.data.decode('utf-8'))

    def test_get_gates_for_feature(self):
        """Test case for get_gates_for_feature

        Get all gates for a feature
        """
        headers = { 
            'Accept': 'application/json',
        }
        response = self.client.open(
            '/api/v0/features/{feature_id}/gates'.format(feature_id=56),
            method='GET',
            headers=headers)
        self.assert200(response,
                       'Response body is : ' + response.data.decode('utf-8'))

    def test_get_intent_body(self):
        """Test case for get_intent_body

        Get the HTML body of an intent draft
        """
        headers = { 
            'Accept': 'application/json:',
        }
        response = self.client.open(
            '/api/v0/features/{feature_id}/{stage_id}/{gate_id}/intent'.format(feature_id=56, stage_id=56, gate_id=56),
            method='GET',
            headers=headers)
        self.assert200(response,
                       'Response body is : ' + response.data.decode('utf-8'))

<<<<<<< HEAD
=======
    def test_get_pending_gates(self):
        """Test case for get_pending_gates

        Get all pending gates
        """
        headers = { 
            'Accept': 'application/json',
        }
        response = self.client.open(
            '/api/v0/gates/pending',
            method='GET',
            headers=headers)
        self.assert200(response,
                       'Response body is : ' + response.data.decode('utf-8'))

>>>>>>> d4e1056c
    def test_get_process(self):
        """Test case for get_process

        Get the process for a feature
        """
        headers = { 
            'Accept': 'application/json',
        }
        response = self.client.open(
            '/api/v0/features/{feature_id}/process'.format(feature_id=56),
            method='GET',
            headers=headers)
        self.assert200(response,
                       'Response body is : ' + response.data.decode('utf-8'))

    def test_get_progress(self):
        """Test case for get_progress

        Get the progress for a feature
        """
        headers = { 
            'Accept': 'application/json',
        }
        response = self.client.open(
            '/api/v0/features/{feature_id}/progress'.format(feature_id=56),
            method='GET',
            headers=headers)
        self.assert200(response,
                       'Response body is : ' + response.data.decode('utf-8'))

<<<<<<< HEAD
=======
    def test_get_user_permissions(self):
        """Test case for get_user_permissions

        Get the permissions and email of the user
        """
        query_string = [('returnPairedUser', True)]
        headers = { 
            'Accept': 'application/json',
        }
        response = self.client.open(
            '/api/v0/currentuser/permissions',
            method='GET',
            headers=headers,
            query_string=query_string)
        self.assert200(response,
                       'Response body is : ' + response.data.decode('utf-8'))

    def test_get_votes_for_feature(self):
        """Test case for get_votes_for_feature

        Get votes for a feature
        """
        headers = { 
            'Accept': 'application/json',
        }
        response = self.client.open(
            '/api/v0/features/{feature_id}/votes'.format(feature_id=56),
            method='GET',
            headers=headers)
        self.assert200(response,
                       'Response body is : ' + response.data.decode('utf-8'))

    def test_get_votes_for_feature_and_gate(self):
        """Test case for get_votes_for_feature_and_gate

        Get votes for a feature and gate
        """
        headers = { 
            'Accept': 'application/json',
        }
        response = self.client.open(
            '/api/v0/features/{feature_id}/votes/{gate_id}'.format(feature_id=56, gate_id=56),
            method='GET',
            headers=headers)
        self.assert200(response,
                       'Response body is : ' + response.data.decode('utf-8'))

>>>>>>> d4e1056c
    def test_list_component_users(self):
        """Test case for list_component_users

        List all components and possible users
        """
        headers = { 
            'Accept': 'application/json',
            'XsrfToken': 'special-key',
        }
        response = self.client.open(
            '/api/v0/componentsusers',
            method='GET',
            headers=headers)
        self.assert200(response,
                       'Response body is : ' + response.data.decode('utf-8'))

    def test_list_external_reviews(self):
        """Test case for list_external_reviews

        List features whose external reviews are incomplete
        """
        headers = { 
            'Accept': 'application/json',
        }
        response = self.client.open(
            '/api/v0/external_reviews/{review_group}'.format(review_group='review_group_example'),
            method='GET',
            headers=headers)
        self.assert200(response,
                       'Response body is : ' + response.data.decode('utf-8'))

    def test_list_feature_latency(self):
        """Test case for list_feature_latency

        List how long each feature took to launch
        """
        query_string = [('startAt', '2013-10-20'),
                        ('endAt', '2013-10-20')]
        headers = { 
            'Accept': 'application/json',
        }
        response = self.client.open(
            '/api/v0/feature-latency',
            method='GET',
            headers=headers,
            query_string=query_string)
        self.assert200(response,
                       'Response body is : ' + response.data.decode('utf-8'))

    def test_list_reviews_with_latency(self):
        """Test case for list_reviews_with_latency

        List recently reviewed features and their review latency
        """
        headers = { 
            'Accept': 'application/json',
        }
        response = self.client.open(
            '/api/v0/review-latency',
            method='GET',
            headers=headers)
        self.assert200(response,
                       'Response body is : ' + response.data.decode('utf-8'))

    def test_list_spec_mentors(self):
        """Test case for list_spec_mentors

        List spec mentors and their activity
        """
        query_string = [('after', '2013-10-20')]
        headers = { 
            'Accept': 'application/json',
        }
        response = self.client.open(
            '/api/v0/spec_mentors',
            method='GET',
            headers=headers,
            query_string=query_string)
        self.assert200(response,
                       'Response body is : ' + response.data.decode('utf-8'))

    def test_post_intent_to_blink_dev(self):
        """Test case for post_intent_to_blink_dev

        Submit an intent to be posted on blink-dev
        """
        post_intent_request = {"intent_cc_emails":["intent_cc_emails","intent_cc_emails"],"gate_id":0}
        headers = { 
            'Accept': 'application/json',
            'Content-Type': 'application/json',
        }
        response = self.client.open(
            '/api/v0/features/{feature_id}/{stage_id}/{gate_id}/intent'.format(feature_id=56, stage_id=56, gate_id=56),
            method='POST',
            headers=headers,
            data=json.dumps(post_intent_request),
            content_type='application/json')
        self.assert200(response,
                       'Response body is : ' + response.data.decode('utf-8'))

    def test_refresh_token(self):
        """Test case for refresh_token

        Refresh the XSRF token
        """
        headers = { 
            'Accept': 'application/json',
        }
        response = self.client.open(
            '/api/v0/currentuser/token',
            method='POST',
            headers=headers)
        self.assert200(response,
                       'Response body is : ' + response.data.decode('utf-8'))

    def test_remove_user_from_component(self):
        """Test case for remove_user_from_component

        Remove a user from a component
        """
        component_users_request = {"owner":True}
        headers = { 
            'Content-Type': 'application/json',
            'XsrfToken': 'special-key',
        }
        response = self.client.open(
            '/api/v0/components/{component_id}/users/{user_id}'.format(component_id=56, user_id=56),
            method='DELETE',
            headers=headers,
            data=json.dumps(component_users_request),
            content_type='application/json')
        self.assert200(response,
                       'Response body is : ' + response.data.decode('utf-8'))

    def test_set_assignees_for_gate(self):
        """Test case for set_assignees_for_gate

        Set the assignees for a gate.
        """
        post_gate_request = {"assignees":["assignees","assignees"]}
        headers = { 
            'Accept': 'application/json',
            'Content-Type': 'application/json',
        }
        response = self.client.open(
            '/api/v0/features/{feature_id}/gates/{gate_id}'.format(feature_id=56, gate_id=56),
            method='POST',
            headers=headers,
            data=json.dumps(post_gate_request),
            content_type='application/json')
        self.assert200(response,
                       'Response body is : ' + response.data.decode('utf-8'))

    def test_set_vote_for_feature_and_gate(self):
        """Test case for set_vote_for_feature_and_gate

        Set a user's vote value for the specific feature and gate.
        """
        post_vote_request = {"state":0}
        headers = { 
            'Accept': 'application/json',
            'Content-Type': 'application/json',
        }
        response = self.client.open(
            '/api/v0/features/{feature_id}/votes/{gate_id}'.format(feature_id=56, gate_id=56),
            method='POST',
            headers=headers,
            data=json.dumps(post_vote_request),
            content_type='application/json')
        self.assert200(response,
                       'Response body is : ' + response.data.decode('utf-8'))

    def test_update_feature_comment(self):
        """Test case for update_feature_comment

        Update a comment on a feature
        """
        patch_comment_request = {"commentId":0,"isUndelete":True}
        headers = { 
            'Accept': 'application/json',
            'Content-Type': 'application/json',
        }
        response = self.client.open(
            '/api/v0/features/<int:feature_id>/approvals/comments'.format(feature_id=56),
            method='PATCH',
            headers=headers,
            data=json.dumps(patch_comment_request),
            content_type='application/json')
        self.assert200(response,
                       'Response body is : ' + response.data.decode('utf-8'))


if __name__ == '__main__':
    unittest.main()<|MERGE_RESOLUTION|>--- conflicted
+++ resolved
@@ -26,10 +26,7 @@
 from chromestatus_openapi.models.permissions_response import PermissionsResponse  # noqa: E501
 from chromestatus_openapi.models.post_gate_request import PostGateRequest  # noqa: E501
 from chromestatus_openapi.models.post_intent_request import PostIntentRequest  # noqa: E501
-<<<<<<< HEAD
-=======
 from chromestatus_openapi.models.post_vote_request import PostVoteRequest  # noqa: E501
->>>>>>> d4e1056c
 from chromestatus_openapi.models.process import Process  # noqa: E501
 from chromestatus_openapi.models.review_latency import ReviewLatency  # noqa: E501
 from chromestatus_openapi.models.spec_mentor import SpecMentor  # noqa: E501
@@ -293,8 +290,6 @@
         self.assert200(response,
                        'Response body is : ' + response.data.decode('utf-8'))
 
-<<<<<<< HEAD
-=======
     def test_get_pending_gates(self):
         """Test case for get_pending_gates
 
@@ -310,7 +305,6 @@
         self.assert200(response,
                        'Response body is : ' + response.data.decode('utf-8'))
 
->>>>>>> d4e1056c
     def test_get_process(self):
         """Test case for get_process
 
@@ -341,8 +335,6 @@
         self.assert200(response,
                        'Response body is : ' + response.data.decode('utf-8'))
 
-<<<<<<< HEAD
-=======
     def test_get_user_permissions(self):
         """Test case for get_user_permissions
 
@@ -390,7 +382,6 @@
         self.assert200(response,
                        'Response body is : ' + response.data.decode('utf-8'))
 
->>>>>>> d4e1056c
     def test_list_component_users(self):
         """Test case for list_component_users
 
