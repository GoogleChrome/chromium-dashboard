import connexion
from typing import Dict
from typing import Tuple
from typing import Union

from chromestatus_openapi.models.account_response import AccountResponse  # noqa: E501
from chromestatus_openapi.models.activity import Activity  # noqa: E501
from chromestatus_openapi.models.comments_request import CommentsRequest  # noqa: E501
from chromestatus_openapi.models.component_users_request import ComponentUsersRequest  # noqa: E501
from chromestatus_openapi.models.components_users_response import ComponentsUsersResponse  # noqa: E501
from chromestatus_openapi.models.create_account_request import CreateAccountRequest  # noqa: E501
from chromestatus_openapi.models.create_origin_trial_request import CreateOriginTrialRequest  # noqa: E501
from chromestatus_openapi.models.delete_account200_response import DeleteAccount200Response  # noqa: E501
from chromestatus_openapi.models.dismiss_cue_request import DismissCueRequest  # noqa: E501
from chromestatus_openapi.models.error_message import ErrorMessage  # noqa: E501
from chromestatus_openapi.models.external_reviews_response import ExternalReviewsResponse  # noqa: E501
from chromestatus_openapi.models.feature_latency import FeatureLatency  # noqa: E501
from chromestatus_openapi.models.feature_links_response import FeatureLinksResponse  # noqa: E501
from chromestatus_openapi.models.feature_links_sample import FeatureLinksSample  # noqa: E501
from chromestatus_openapi.models.feature_links_summary_response import FeatureLinksSummaryResponse  # noqa: E501
from chromestatus_openapi.models.get_comments_response import GetCommentsResponse  # noqa: E501
from chromestatus_openapi.models.get_dismissed_cues400_response import GetDismissedCues400Response  # noqa: E501
from chromestatus_openapi.models.get_gate_response import GetGateResponse  # noqa: E501
from chromestatus_openapi.models.get_intent_response import GetIntentResponse  # noqa: E501
<<<<<<< HEAD
from chromestatus_openapi.models.get_origin_trials_response import GetOriginTrialsResponse  # noqa: E501
=======
from chromestatus_openapi.models.get_votes_response import GetVotesResponse  # noqa: E501
>>>>>>> d841c893
from chromestatus_openapi.models.message_response import MessageResponse  # noqa: E501
from chromestatus_openapi.models.patch_comment_request import PatchCommentRequest  # noqa: E501
from chromestatus_openapi.models.permissions_response import PermissionsResponse  # noqa: E501
from chromestatus_openapi.models.post_gate_request import PostGateRequest  # noqa: E501
from chromestatus_openapi.models.post_intent_request import PostIntentRequest  # noqa: E501
from chromestatus_openapi.models.post_vote_request import PostVoteRequest  # noqa: E501
from chromestatus_openapi.models.process import Process  # noqa: E501
from chromestatus_openapi.models.reject_unneeded_get_request import RejectUnneededGetRequest  # noqa: E501
from chromestatus_openapi.models.review_latency import ReviewLatency  # noqa: E501
from chromestatus_openapi.models.sign_in_request import SignInRequest  # noqa: E501
from chromestatus_openapi.models.spec_mentor import SpecMentor  # noqa: E501
from chromestatus_openapi.models.success_message import SuccessMessage  # noqa: E501
from chromestatus_openapi import util


def add_feature_comment(feature_id, comments_request=None):  # noqa: E501
    """Add a comment to a feature

     # noqa: E501

    :param feature_id: 
    :type feature_id: int
    :param comments_request: Add a review commend and possible set a approval value
    :type comments_request: dict | bytes

    :rtype: Union[SuccessMessage, Tuple[SuccessMessage, int], Tuple[SuccessMessage, int, Dict[str, str]]
    """
    if connexion.request.is_json:
        comments_request = CommentsRequest.from_dict(connexion.request.get_json())  # noqa: E501
    return 'do some magic!'


def add_gate_comment(feature_id, gate_id, comments_request=None):  # noqa: E501
    """Add a comment to a specific gate

     # noqa: E501

    :param feature_id: 
    :type feature_id: int
    :param gate_id: 
    :type gate_id: int
    :param comments_request: 
    :type comments_request: dict | bytes

    :rtype: Union[SuccessMessage, Tuple[SuccessMessage, int], Tuple[SuccessMessage, int, Dict[str, str]]
    """
    if connexion.request.is_json:
        comments_request = CommentsRequest.from_dict(connexion.request.get_json())  # noqa: E501
    return 'do some magic!'


def add_user_to_component(component_id, user_id, component_users_request=None):  # noqa: E501
    """Add a user to a component

     # noqa: E501

    :param component_id: Component ID
    :type component_id: int
    :param user_id: User ID
    :type user_id: int
    :param component_users_request: 
    :type component_users_request: dict | bytes

    :rtype: Union[None, Tuple[None, int], Tuple[None, int, Dict[str, str]]
    """
    if connexion.request.is_json:
        component_users_request = ComponentUsersRequest.from_dict(connexion.request.get_json())  # noqa: E501
    return 'do some magic!'


def add_xfn_gates_to_stage(feature_id, stage_id):  # noqa: E501
    """Add a full set of cross-functional gates to a stage.

     # noqa: E501

    :param feature_id: 
    :type feature_id: int
    :param stage_id: 
    :type stage_id: int

    :rtype: Union[SuccessMessage, Tuple[SuccessMessage, int], Tuple[SuccessMessage, int, Dict[str, str]]
    """
    return 'do some magic!'


def authenticate_user(sign_in_request):  # noqa: E501
    """Authenticate user with Google Sign-In

     # noqa: E501

    :param sign_in_request: 
    :type sign_in_request: dict | bytes

    :rtype: Union[SuccessMessage, Tuple[SuccessMessage, int], Tuple[SuccessMessage, int, Dict[str, str]]
    """
    if connexion.request.is_json:
        sign_in_request = SignInRequest.from_dict(connexion.request.get_json())  # noqa: E501
    return 'do some magic!'


def create_account(create_account_request=None):  # noqa: E501
    """Create a new account

     # noqa: E501

    :param create_account_request: 
    :type create_account_request: dict | bytes

    :rtype: Union[AccountResponse, Tuple[AccountResponse, int], Tuple[AccountResponse, int, Dict[str, str]]
    """
    if connexion.request.is_json:
        create_account_request = CreateAccountRequest.from_dict(connexion.request.get_json())  # noqa: E501
    return 'do some magic!'


def create_origin_trial(feature_id, stage_id, create_origin_trial_request=None):  # noqa: E501
    """Create a new origin trial

     # noqa: E501

    :param feature_id: 
    :type feature_id: int
    :param stage_id: 
    :type stage_id: int
    :param create_origin_trial_request: 
    :type create_origin_trial_request: dict | bytes

    :rtype: Union[SuccessMessage, Tuple[SuccessMessage, int], Tuple[SuccessMessage, int, Dict[str, str]]
    """
    if connexion.request.is_json:
        create_origin_trial_request = CreateOriginTrialRequest.from_dict(connexion.request.get_json())  # noqa: E501
    return 'do some magic!'


def delete_account(account_id):  # noqa: E501
    """Delete an account

     # noqa: E501

    :param account_id: ID of the account to delete
    :type account_id: int

    :rtype: Union[DeleteAccount200Response, Tuple[DeleteAccount200Response, int], Tuple[DeleteAccount200Response, int, Dict[str, str]]
    """
    return 'do some magic!'


def dismiss_cue(dismiss_cue_request):  # noqa: E501
    """Dismiss a cue card for the signed-in user

     # noqa: E501

    :param dismiss_cue_request: 
    :type dismiss_cue_request: dict | bytes

    :rtype: Union[SuccessMessage, Tuple[SuccessMessage, int], Tuple[SuccessMessage, int, Dict[str, str]]
    """
    if connexion.request.is_json:
        dismiss_cue_request = DismissCueRequest.from_dict(connexion.request.get_json())  # noqa: E501
    return 'do some magic!'


def extend_origin_trial(feature_id, extension_stage_id):  # noqa: E501
    """Extend an existing origin trial

     # noqa: E501

    :param feature_id: 
    :type feature_id: int
    :param extension_stage_id: 
    :type extension_stage_id: int

    :rtype: Union[SuccessMessage, Tuple[SuccessMessage, int], Tuple[SuccessMessage, int, Dict[str, str]]
    """
    return 'do some magic!'


def get_dismissed_cues():  # noqa: E501
    """Get dismissed cues for the current user

     # noqa: E501


    :rtype: Union[List[str], Tuple[List[str], int], Tuple[List[str], int, Dict[str, str]]
    """
    return 'do some magic!'


def get_feature_comments(feature_id):  # noqa: E501
    """Get all comments for a given feature

     # noqa: E501

    :param feature_id: 
    :type feature_id: int

    :rtype: Union[GetCommentsResponse, Tuple[GetCommentsResponse, int], Tuple[GetCommentsResponse, int, Dict[str, str]]
    """
    return 'do some magic!'


def get_feature_links(feature_id=None, update_stale_links=None):  # noqa: E501
    """Get feature links by feature_id

     # noqa: E501

    :param feature_id: 
    :type feature_id: int
    :param update_stale_links: 
    :type update_stale_links: bool

    :rtype: Union[FeatureLinksResponse, Tuple[FeatureLinksResponse, int], Tuple[FeatureLinksResponse, int, Dict[str, str]]
    """
    return 'do some magic!'


def get_feature_links_samples(domain=None, type=None, is_error=None):  # noqa: E501
    """Get feature links samples

     # noqa: E501

    :param domain: 
    :type domain: str
    :param type: 
    :type type: str
    :param is_error: 
    :type is_error: bool

    :rtype: Union[FeatureLinksSample, Tuple[FeatureLinksSample, int], Tuple[FeatureLinksSample, int, Dict[str, str]]
    """
    return 'do some magic!'


def get_feature_links_summary():  # noqa: E501
    """Get feature links summary

     # noqa: E501


    :rtype: Union[FeatureLinksSummaryResponse, Tuple[FeatureLinksSummaryResponse, int], Tuple[FeatureLinksSummaryResponse, int, Dict[str, str]]
    """
    return 'do some magic!'


def get_gate_comments(feature_id, gate_id):  # noqa: E501
    """Get all comments for a given gate

     # noqa: E501

    :param feature_id: 
    :type feature_id: int
    :param gate_id: 
    :type gate_id: int

    :rtype: Union[List[Activity], Tuple[List[Activity], int], Tuple[List[Activity], int, Dict[str, str]]
    """
    return 'do some magic!'


def get_gates_for_feature(feature_id):  # noqa: E501
    """Get all gates for a feature

     # noqa: E501

    :param feature_id: The ID of the feature to retrieve votes for.
    :type feature_id: int

    :rtype: Union[GetGateResponse, Tuple[GetGateResponse, int], Tuple[GetGateResponse, int, Dict[str, str]]
    """
    return 'do some magic!'


def get_intent_body(feature_id, stage_id, gate_id):  # noqa: E501
    """Get the HTML body of an intent draft

     # noqa: E501

    :param feature_id: Feature ID
    :type feature_id: int
    :param stage_id: Stage ID
    :type stage_id: int
    :param gate_id: Gate ID
    :type gate_id: int

    :rtype: Union[GetIntentResponse, Tuple[GetIntentResponse, int], Tuple[GetIntentResponse, int, Dict[str, str]]
    """
    return 'do some magic!'


<<<<<<< HEAD
def get_origin_trials():  # noqa: E501
    """Get origin trials
=======
def get_pending_gates():  # noqa: E501
    """Get all pending gates
>>>>>>> d841c893

     # noqa: E501


<<<<<<< HEAD
    :rtype: Union[GetOriginTrialsResponse, Tuple[GetOriginTrialsResponse, int], Tuple[GetOriginTrialsResponse, int, Dict[str, str]]
=======
    :rtype: Union[GetGateResponse, Tuple[GetGateResponse, int], Tuple[GetGateResponse, int, Dict[str, str]]
    """
    return 'do some magic!'


def get_process(feature_id):  # noqa: E501
    """Get the process for a feature

     # noqa: E501

    :param feature_id: Feature ID
    :type feature_id: int

    :rtype: Union[Process, Tuple[Process, int], Tuple[Process, int, Dict[str, str]]
    """
    return 'do some magic!'


def get_progress(feature_id):  # noqa: E501
    """Get the progress for a feature

     # noqa: E501

    :param feature_id: Feature ID
    :type feature_id: int

    :rtype: Union[Dict[str, object], Tuple[Dict[str, object], int], Tuple[Dict[str, object], int, Dict[str, str]]
>>>>>>> d841c893
    """
    return 'do some magic!'


def get_user_permissions(return_paired_user=None):  # noqa: E501
    """Get the permissions and email of the user

     # noqa: E501

    :param return_paired_user: If true, return the permissions of the paired user.
    :type return_paired_user: bool

    :rtype: Union[PermissionsResponse, Tuple[PermissionsResponse, int], Tuple[PermissionsResponse, int, Dict[str, str]]
    """
    return 'do some magic!'


def get_votes_for_feature(feature_id):  # noqa: E501
    """Get votes for a feature

     # noqa: E501

    :param feature_id: Feature ID
    :type feature_id: int

    :rtype: Union[GetVotesResponse, Tuple[GetVotesResponse, int], Tuple[GetVotesResponse, int, Dict[str, str]]
    """
    return 'do some magic!'


def get_votes_for_feature_and_gate(feature_id, gate_id):  # noqa: E501
    """Get votes for a feature and gate

     # noqa: E501

    :param feature_id: The ID of the feature to retrieve votes for.
    :type feature_id: int
    :param gate_id: The ID of the gate associated with the votes.
    :type gate_id: int

    :rtype: Union[GetVotesResponse, Tuple[GetVotesResponse, int], Tuple[GetVotesResponse, int, Dict[str, str]]
    """
    return 'do some magic!'


def list_component_users():  # noqa: E501
    """List all components and possible users

     # noqa: E501


    :rtype: Union[ComponentsUsersResponse, Tuple[ComponentsUsersResponse, int], Tuple[ComponentsUsersResponse, int, Dict[str, str]]
    """
    return 'do some magic!'


def list_external_reviews(review_group):  # noqa: E501
    """List features whose external reviews are incomplete

     # noqa: E501

    :param review_group: Which review group to focus on:  * &#x60;tag&#x60; - The W3C TAG  * &#x60;gecko&#x60; - The rendering engine that powers Mozilla Firefox  * &#x60;webkit&#x60; - The rendering engine that powers Apple Safari 
    :type review_group: str

    :rtype: Union[ExternalReviewsResponse, Tuple[ExternalReviewsResponse, int], Tuple[ExternalReviewsResponse, int, Dict[str, str]]
    """
    return 'do some magic!'


def list_feature_latency(start_at, end_at):  # noqa: E501
    """List how long each feature took to launch

     # noqa: E501

    :param start_at: Start date (RFC 3339, section 5.6, for example, 2017-07-21). The date is inclusive.
    :type start_at: str
    :param end_at: End date (RFC 3339, section 5.6, for example, 2017-07-21). The date is exclusive.
    :type end_at: str

    :rtype: Union[List[FeatureLatency], Tuple[List[FeatureLatency], int], Tuple[List[FeatureLatency], int, Dict[str, str]]
    """
    start_at = util.deserialize_date(start_at)
    end_at = util.deserialize_date(end_at)
    return 'do some magic!'


def list_reviews_with_latency():  # noqa: E501
    """List recently reviewed features and their review latency

     # noqa: E501


    :rtype: Union[List[ReviewLatency], Tuple[List[ReviewLatency], int], Tuple[List[ReviewLatency], int, Dict[str, str]]
    """
    return 'do some magic!'


def list_spec_mentors(after=None):  # noqa: E501
    """List spec mentors and their activity

     # noqa: E501

    :param after: 
    :type after: str

    :rtype: Union[List[SpecMentor], Tuple[List[SpecMentor], int], Tuple[List[SpecMentor], int, Dict[str, str]]
    """
    after = util.deserialize_date(after)
    return 'do some magic!'


def logout_user():  # noqa: E501
    """Log out the current user

     # noqa: E501


    :rtype: Union[SuccessMessage, Tuple[SuccessMessage, int], Tuple[SuccessMessage, int, Dict[str, str]]
    """
    return 'do some magic!'


def post_intent_to_blink_dev(feature_id, stage_id, gate_id, post_intent_request=None):  # noqa: E501
    """Submit an intent to be posted on blink-dev

     # noqa: E501

    :param feature_id: Feature ID
    :type feature_id: int
    :param stage_id: Stage ID
    :type stage_id: int
    :param gate_id: Gate ID
    :type gate_id: int
    :param post_intent_request: Gate ID and additional users to CC email to.
    :type post_intent_request: dict | bytes

    :rtype: Union[MessageResponse, Tuple[MessageResponse, int], Tuple[MessageResponse, int, Dict[str, str]]
    """
    if connexion.request.is_json:
        post_intent_request = PostIntentRequest.from_dict(connexion.request.get_json())  # noqa: E501
    return 'do some magic!'


def refresh_token():  # noqa: E501
    """Refresh the XSRF token

     # noqa: E501


    :rtype: Union[List[ReviewLatency], Tuple[List[ReviewLatency], int], Tuple[List[ReviewLatency], int, Dict[str, str]]
    """
    return 'do some magic!'


def reject_get_requests_login():  # noqa: E501
    """reject unneeded GET request without triggering Error Reporting

     # noqa: E501


    :rtype: Union[None, Tuple[None, int], Tuple[None, int, Dict[str, str]]
    """
    return 'do some magic!'


def reject_get_requests_logout():  # noqa: E501
    """reject unneeded GET request without triggering Error Reporting

     # noqa: E501


    :rtype: Union[None, Tuple[None, int], Tuple[None, int, Dict[str, str]]
    """
    return 'do some magic!'


def remove_user_from_component(component_id, user_id, component_users_request=None):  # noqa: E501
    """Remove a user from a component

     # noqa: E501

    :param component_id: Component ID
    :type component_id: int
    :param user_id: User ID
    :type user_id: int
    :param component_users_request: 
    :type component_users_request: dict | bytes

    :rtype: Union[None, Tuple[None, int], Tuple[None, int, Dict[str, str]]
    """
    if connexion.request.is_json:
        component_users_request = ComponentUsersRequest.from_dict(connexion.request.get_json())  # noqa: E501
    return 'do some magic!'


def set_assignees_for_gate(feature_id, gate_id, post_gate_request):  # noqa: E501
    """Set the assignees for a gate.

     # noqa: E501

    :param feature_id: The ID of the feature to retrieve votes for.
    :type feature_id: int
    :param gate_id: The ID of the gate to retrieve votes for.
    :type gate_id: int
    :param post_gate_request: 
    :type post_gate_request: dict | bytes

    :rtype: Union[SuccessMessage, Tuple[SuccessMessage, int], Tuple[SuccessMessage, int, Dict[str, str]]
    """
    if connexion.request.is_json:
        post_gate_request = PostGateRequest.from_dict(connexion.request.get_json())  # noqa: E501
    return 'do some magic!'


def set_vote_for_feature_and_gate(feature_id, gate_id, post_vote_request):  # noqa: E501
    """Set a user&#39;s vote value for the specific feature and gate.

     # noqa: E501

    :param feature_id: The ID of the feature to retrieve votes for.
    :type feature_id: int
    :param gate_id: The ID of the gate associated with the votes.
    :type gate_id: int
    :param post_vote_request: 
    :type post_vote_request: dict | bytes

    :rtype: Union[SuccessMessage, Tuple[SuccessMessage, int], Tuple[SuccessMessage, int, Dict[str, str]]
    """
    if connexion.request.is_json:
        post_vote_request = PostVoteRequest.from_dict(connexion.request.get_json())  # noqa: E501
    return 'do some magic!'


def update_feature_comment(feature_id, patch_comment_request):  # noqa: E501
    """Update a comment on a feature

     # noqa: E501

    :param feature_id: 
    :type feature_id: int
    :param patch_comment_request: 
    :type patch_comment_request: dict | bytes

    :rtype: Union[SuccessMessage, Tuple[SuccessMessage, int], Tuple[SuccessMessage, int, Dict[str, str]]
    """
    if connexion.request.is_json:
        patch_comment_request = PatchCommentRequest.from_dict(connexion.request.get_json())  # noqa: E501
    return 'do some magic!'<|MERGE_RESOLUTION|>--- conflicted
+++ resolved
@@ -22,11 +22,8 @@
 from chromestatus_openapi.models.get_dismissed_cues400_response import GetDismissedCues400Response  # noqa: E501
 from chromestatus_openapi.models.get_gate_response import GetGateResponse  # noqa: E501
 from chromestatus_openapi.models.get_intent_response import GetIntentResponse  # noqa: E501
-<<<<<<< HEAD
 from chromestatus_openapi.models.get_origin_trials_response import GetOriginTrialsResponse  # noqa: E501
-=======
 from chromestatus_openapi.models.get_votes_response import GetVotesResponse  # noqa: E501
->>>>>>> d841c893
 from chromestatus_openapi.models.message_response import MessageResponse  # noqa: E501
 from chromestatus_openapi.models.patch_comment_request import PatchCommentRequest  # noqa: E501
 from chromestatus_openapi.models.permissions_response import PermissionsResponse  # noqa: E501
@@ -316,20 +313,23 @@
     return 'do some magic!'
 
 
-<<<<<<< HEAD
 def get_origin_trials():  # noqa: E501
     """Get origin trials
-=======
+
+     # noqa: E501
+
+
+    :rtype: Union[GetOriginTrialsResponse, Tuple[GetOriginTrialsResponse, int], Tuple[GetOriginTrialsResponse, int, Dict[str, str]]
+    """
+    return 'do some magic!'
+
+
 def get_pending_gates():  # noqa: E501
     """Get all pending gates
->>>>>>> d841c893
-
-     # noqa: E501
-
-
-<<<<<<< HEAD
-    :rtype: Union[GetOriginTrialsResponse, Tuple[GetOriginTrialsResponse, int], Tuple[GetOriginTrialsResponse, int, Dict[str, str]]
-=======
+
+     # noqa: E501
+
+
     :rtype: Union[GetGateResponse, Tuple[GetGateResponse, int], Tuple[GetGateResponse, int, Dict[str, str]]
     """
     return 'do some magic!'
@@ -357,7 +357,6 @@
     :type feature_id: int
 
     :rtype: Union[Dict[str, object], Tuple[Dict[str, object], int], Tuple[Dict[str, object], int, Dict[str, str]]
->>>>>>> d841c893
     """
     return 'do some magic!'
 
