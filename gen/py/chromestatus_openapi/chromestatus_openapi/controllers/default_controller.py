import connexion
from typing import Dict
from typing import Tuple
from typing import Union

from chromestatus_openapi.models.component_users_request import ComponentUsersRequest  # noqa: E501
from chromestatus_openapi.models.components_users_response import ComponentsUsersResponse  # noqa: E501
<<<<<<< HEAD
from chromestatus_openapi.models.review_latency import ReviewLatency  # noqa: E501
=======
from chromestatus_openapi.models.feature_latency import FeatureLatency  # noqa: E501
>>>>>>> b1e4dc77
from chromestatus_openapi.models.spec_mentor import SpecMentor  # noqa: E501
from chromestatus_openapi import util


def add_user_to_component(component_id, user_id, component_users_request=None):  # noqa: E501
    """Add a user to a component

     # noqa: E501

    :param component_id: Component ID
    :type component_id: int
    :param user_id: User ID
    :type user_id: int
    :param component_users_request: 
    :type component_users_request: dict | bytes

    :rtype: Union[None, Tuple[None, int], Tuple[None, int, Dict[str, str]]
    """
    if connexion.request.is_json:
        component_users_request = ComponentUsersRequest.from_dict(connexion.request.get_json())  # noqa: E501
    return 'do some magic!'


def list_component_users():  # noqa: E501
    """List all components and possible users

     # noqa: E501


    :rtype: Union[ComponentsUsersResponse, Tuple[ComponentsUsersResponse, int], Tuple[ComponentsUsersResponse, int, Dict[str, str]]
    """
    return 'do some magic!'


<<<<<<< HEAD
def list_reviews_with_latency():  # noqa: E501
    """List recently reviewed features and their review latency

     # noqa: E501


    :rtype: Union[List[ReviewLatency], Tuple[List[ReviewLatency], int], Tuple[List[ReviewLatency], int, Dict[str, str]]
    """
=======
def list_feature_latency(start_at, end_at):  # noqa: E501
    """List how long each feature took to launch

     # noqa: E501

    :param start_at: Start date (RFC 3339, section 5.6, for example, 2017-07-21). The date is inclusive.
    :type start_at: str
    :param end_at: End date (RFC 3339, section 5.6, for example, 2017-07-21). The date is exclusive.
    :type end_at: str

    :rtype: Union[List[FeatureLatency], Tuple[List[FeatureLatency], int], Tuple[List[FeatureLatency], int, Dict[str, str]]
    """
    start_at = util.deserialize_date(start_at)
    end_at = util.deserialize_date(end_at)
>>>>>>> b1e4dc77
    return 'do some magic!'


def list_spec_mentors(after=None):  # noqa: E501
    """List spec mentors and their activity

     # noqa: E501

    :param after: 
    :type after: str

    :rtype: Union[List[SpecMentor], Tuple[List[SpecMentor], int], Tuple[List[SpecMentor], int, Dict[str, str]]
    """
    after = util.deserialize_date(after)
    return 'do some magic!'


def remove_user_from_component(component_id, user_id, component_users_request=None):  # noqa: E501
    """Remove a user from a component

     # noqa: E501

    :param component_id: Component ID
    :type component_id: int
    :param user_id: User ID
    :type user_id: int
    :param component_users_request: 
    :type component_users_request: dict | bytes

    :rtype: Union[None, Tuple[None, int], Tuple[None, int, Dict[str, str]]
    """
    if connexion.request.is_json:
        component_users_request = ComponentUsersRequest.from_dict(connexion.request.get_json())  # noqa: E501
    return 'do some magic!'<|MERGE_RESOLUTION|>--- conflicted
+++ resolved
@@ -5,11 +5,8 @@
 
 from chromestatus_openapi.models.component_users_request import ComponentUsersRequest  # noqa: E501
 from chromestatus_openapi.models.components_users_response import ComponentsUsersResponse  # noqa: E501
-<<<<<<< HEAD
+from chromestatus_openapi.models.feature_latency import FeatureLatency  # noqa: E501
 from chromestatus_openapi.models.review_latency import ReviewLatency  # noqa: E501
-=======
-from chromestatus_openapi.models.feature_latency import FeatureLatency  # noqa: E501
->>>>>>> b1e4dc77
 from chromestatus_openapi.models.spec_mentor import SpecMentor  # noqa: E501
 from chromestatus_openapi import util
 
@@ -44,16 +41,6 @@
     return 'do some magic!'
 
 
-<<<<<<< HEAD
-def list_reviews_with_latency():  # noqa: E501
-    """List recently reviewed features and their review latency
-
-     # noqa: E501
-
-
-    :rtype: Union[List[ReviewLatency], Tuple[List[ReviewLatency], int], Tuple[List[ReviewLatency], int, Dict[str, str]]
-    """
-=======
 def list_feature_latency(start_at, end_at):  # noqa: E501
     """List how long each feature took to launch
 
@@ -68,7 +55,17 @@
     """
     start_at = util.deserialize_date(start_at)
     end_at = util.deserialize_date(end_at)
->>>>>>> b1e4dc77
+    return 'do some magic!'
+
+
+def list_reviews_with_latency():  # noqa: E501
+    """List recently reviewed features and their review latency
+
+     # noqa: E501
+
+
+    :rtype: Union[List[ReviewLatency], Tuple[List[ReviewLatency], int], Tuple[List[ReviewLatency], int, Dict[str, str]]
+    """
     return 'do some magic!'
 
 
