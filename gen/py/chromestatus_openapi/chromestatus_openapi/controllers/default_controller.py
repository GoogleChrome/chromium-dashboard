import connexion
from typing import Dict
from typing import Tuple
from typing import Union

from chromestatus_openapi.models.account_response import AccountResponse  # noqa: E501
from chromestatus_openapi.models.activity import Activity  # noqa: E501
from chromestatus_openapi.models.comments_request import CommentsRequest  # noqa: E501
from chromestatus_openapi.models.component_users_request import ComponentUsersRequest  # noqa: E501
from chromestatus_openapi.models.components_users_response import ComponentsUsersResponse  # noqa: E501
from chromestatus_openapi.models.create_account_request import CreateAccountRequest  # noqa: E501
from chromestatus_openapi.models.delete_account200_response import DeleteAccount200Response  # noqa: E501
from chromestatus_openapi.models.dismiss_cue_request import DismissCueRequest  # noqa: E501
from chromestatus_openapi.models.error_message import ErrorMessage  # noqa: E501
from chromestatus_openapi.models.external_reviews_response import ExternalReviewsResponse  # noqa: E501
from chromestatus_openapi.models.feature_latency import FeatureLatency  # noqa: E501
from chromestatus_openapi.models.feature_links_response import FeatureLinksResponse  # noqa: E501
from chromestatus_openapi.models.feature_links_sample import FeatureLinksSample  # noqa: E501
from chromestatus_openapi.models.feature_links_summary_response import FeatureLinksSummaryResponse  # noqa: E501
from chromestatus_openapi.models.get_comments_response import GetCommentsResponse  # noqa: E501
from chromestatus_openapi.models.get_dismissed_cues400_response import GetDismissedCues400Response  # noqa: E501
from chromestatus_openapi.models.get_gate_response import GetGateResponse  # noqa: E501
from chromestatus_openapi.models.get_intent_response import GetIntentResponse  # noqa: E501
from chromestatus_openapi.models.get_votes_response import GetVotesResponse  # noqa: E501
from chromestatus_openapi.models.message_response import MessageResponse  # noqa: E501
from chromestatus_openapi.models.patch_comment_request import PatchCommentRequest  # noqa: E501
from chromestatus_openapi.models.permissions_response import PermissionsResponse  # noqa: E501
from chromestatus_openapi.models.post_gate_request import PostGateRequest  # noqa: E501
from chromestatus_openapi.models.post_intent_request import PostIntentRequest  # noqa: E501
<<<<<<< HEAD
=======
from chromestatus_openapi.models.post_vote_request import PostVoteRequest  # noqa: E501
>>>>>>> d4e1056c
from chromestatus_openapi.models.process import Process  # noqa: E501
from chromestatus_openapi.models.review_latency import ReviewLatency  # noqa: E501
from chromestatus_openapi.models.spec_mentor import SpecMentor  # noqa: E501
from chromestatus_openapi.models.success_message import SuccessMessage  # noqa: E501
from chromestatus_openapi.models.token_refresh_response import TokenRefreshResponse  # noqa: E501
from chromestatus_openapi import util


def add_feature_comment(feature_id, comments_request=None):  # noqa: E501
    """Add a comment to a feature

     # noqa: E501

    :param feature_id: 
    :type feature_id: int
    :param comments_request: Add a review commend and possible set a approval value
    :type comments_request: dict | bytes

    :rtype: Union[SuccessMessage, Tuple[SuccessMessage, int], Tuple[SuccessMessage, int, Dict[str, str]]
    """
    if connexion.request.is_json:
        comments_request = CommentsRequest.from_dict(connexion.request.get_json())  # noqa: E501
    return 'do some magic!'


def add_gate_comment(feature_id, gate_id, comments_request=None):  # noqa: E501
    """Add a comment to a specific gate

     # noqa: E501

    :param feature_id: 
    :type feature_id: int
    :param gate_id: 
    :type gate_id: int
    :param comments_request: 
    :type comments_request: dict | bytes

    :rtype: Union[SuccessMessage, Tuple[SuccessMessage, int], Tuple[SuccessMessage, int, Dict[str, str]]
    """
    if connexion.request.is_json:
        comments_request = CommentsRequest.from_dict(connexion.request.get_json())  # noqa: E501
    return 'do some magic!'


def add_user_to_component(component_id, user_id, component_users_request=None):  # noqa: E501
    """Add a user to a component

     # noqa: E501

    :param component_id: Component ID
    :type component_id: int
    :param user_id: User ID
    :type user_id: int
    :param component_users_request: 
    :type component_users_request: dict | bytes

    :rtype: Union[None, Tuple[None, int], Tuple[None, int, Dict[str, str]]
    """
    if connexion.request.is_json:
        component_users_request = ComponentUsersRequest.from_dict(connexion.request.get_json())  # noqa: E501
    return 'do some magic!'


def add_xfn_gates_to_stage(feature_id, stage_id):  # noqa: E501
    """Add a full set of cross-functional gates to a stage.

     # noqa: E501

    :param feature_id: 
    :type feature_id: int
    :param stage_id: 
    :type stage_id: int

    :rtype: Union[SuccessMessage, Tuple[SuccessMessage, int], Tuple[SuccessMessage, int, Dict[str, str]]
    """
    return 'do some magic!'


def create_account(create_account_request=None):  # noqa: E501
    """Create a new account

     # noqa: E501

    :param create_account_request: 
    :type create_account_request: dict | bytes

    :rtype: Union[AccountResponse, Tuple[AccountResponse, int], Tuple[AccountResponse, int, Dict[str, str]]
    """
    if connexion.request.is_json:
        create_account_request = CreateAccountRequest.from_dict(connexion.request.get_json())  # noqa: E501
    return 'do some magic!'


def delete_account(account_id):  # noqa: E501
    """Delete an account

     # noqa: E501

    :param account_id: ID of the account to delete
    :type account_id: int

    :rtype: Union[DeleteAccount200Response, Tuple[DeleteAccount200Response, int], Tuple[DeleteAccount200Response, int, Dict[str, str]]
    """
    return 'do some magic!'


def dismiss_cue(dismiss_cue_request):  # noqa: E501
    """Dismiss a cue card for the signed-in user

     # noqa: E501

    :param dismiss_cue_request: 
    :type dismiss_cue_request: dict | bytes

    :rtype: Union[SuccessMessage, Tuple[SuccessMessage, int], Tuple[SuccessMessage, int, Dict[str, str]]
    """
    if connexion.request.is_json:
        dismiss_cue_request = DismissCueRequest.from_dict(connexion.request.get_json())  # noqa: E501
    return 'do some magic!'


def get_dismissed_cues():  # noqa: E501
    """Get dismissed cues for the current user

     # noqa: E501


    :rtype: Union[List[str], Tuple[List[str], int], Tuple[List[str], int, Dict[str, str]]
    """
    return 'do some magic!'


def get_feature_comments(feature_id):  # noqa: E501
    """Get all comments for a given feature

     # noqa: E501

    :param feature_id: 
    :type feature_id: int

    :rtype: Union[GetCommentsResponse, Tuple[GetCommentsResponse, int], Tuple[GetCommentsResponse, int, Dict[str, str]]
    """
    return 'do some magic!'


def get_feature_links(feature_id=None, update_stale_links=None):  # noqa: E501
    """Get feature links by feature_id

     # noqa: E501

    :param feature_id: 
    :type feature_id: int
    :param update_stale_links: 
    :type update_stale_links: bool

    :rtype: Union[FeatureLinksResponse, Tuple[FeatureLinksResponse, int], Tuple[FeatureLinksResponse, int, Dict[str, str]]
    """
    return 'do some magic!'


def get_feature_links_samples(domain=None, type=None, is_error=None):  # noqa: E501
    """Get feature links samples

     # noqa: E501

    :param domain: 
    :type domain: str
    :param type: 
    :type type: str
    :param is_error: 
    :type is_error: bool

    :rtype: Union[FeatureLinksSample, Tuple[FeatureLinksSample, int], Tuple[FeatureLinksSample, int, Dict[str, str]]
    """
    return 'do some magic!'


def get_feature_links_summary():  # noqa: E501
    """Get feature links summary

     # noqa: E501


    :rtype: Union[FeatureLinksSummaryResponse, Tuple[FeatureLinksSummaryResponse, int], Tuple[FeatureLinksSummaryResponse, int, Dict[str, str]]
    """
    return 'do some magic!'


def get_gate_comments(feature_id, gate_id):  # noqa: E501
    """Get all comments for a given gate

     # noqa: E501

    :param feature_id: 
    :type feature_id: int
    :param gate_id: 
    :type gate_id: int

    :rtype: Union[List[Activity], Tuple[List[Activity], int], Tuple[List[Activity], int, Dict[str, str]]
    """
    return 'do some magic!'


def get_gates_for_feature(feature_id):  # noqa: E501
    """Get all gates for a feature

     # noqa: E501

    :param feature_id: The ID of the feature to retrieve votes for.
    :type feature_id: int

    :rtype: Union[GetGateResponse, Tuple[GetGateResponse, int], Tuple[GetGateResponse, int, Dict[str, str]]
    """
    return 'do some magic!'


def get_intent_body(feature_id, stage_id, gate_id):  # noqa: E501
    """Get the HTML body of an intent draft

     # noqa: E501

    :param feature_id: Feature ID
    :type feature_id: int
    :param stage_id: Stage ID
    :type stage_id: int
    :param gate_id: Gate ID
    :type gate_id: int

    :rtype: Union[GetIntentResponse, Tuple[GetIntentResponse, int], Tuple[GetIntentResponse, int, Dict[str, str]]
    """
    return 'do some magic!'


<<<<<<< HEAD
=======
def get_pending_gates():  # noqa: E501
    """Get all pending gates

     # noqa: E501


    :rtype: Union[GetGateResponse, Tuple[GetGateResponse, int], Tuple[GetGateResponse, int, Dict[str, str]]
    """
    return 'do some magic!'


>>>>>>> d4e1056c
def get_process(feature_id):  # noqa: E501
    """Get the process for a feature

     # noqa: E501

    :param feature_id: Feature ID
    :type feature_id: int

    :rtype: Union[Process, Tuple[Process, int], Tuple[Process, int, Dict[str, str]]
    """
    return 'do some magic!'


def get_progress(feature_id):  # noqa: E501
    """Get the progress for a feature

     # noqa: E501

    :param feature_id: Feature ID
    :type feature_id: int

    :rtype: Union[Dict[str, object], Tuple[Dict[str, object], int], Tuple[Dict[str, object], int, Dict[str, str]]
    """
    return 'do some magic!'


<<<<<<< HEAD
=======
def get_user_permissions(return_paired_user=None):  # noqa: E501
    """Get the permissions and email of the user

     # noqa: E501

    :param return_paired_user: If true, return the permissions of the paired user.
    :type return_paired_user: bool

    :rtype: Union[PermissionsResponse, Tuple[PermissionsResponse, int], Tuple[PermissionsResponse, int, Dict[str, str]]
    """
    return 'do some magic!'


def get_votes_for_feature(feature_id):  # noqa: E501
    """Get votes for a feature

     # noqa: E501

    :param feature_id: Feature ID
    :type feature_id: int

    :rtype: Union[GetVotesResponse, Tuple[GetVotesResponse, int], Tuple[GetVotesResponse, int, Dict[str, str]]
    """
    return 'do some magic!'


def get_votes_for_feature_and_gate(feature_id, gate_id):  # noqa: E501
    """Get votes for a feature and gate

     # noqa: E501

    :param feature_id: The ID of the feature to retrieve votes for.
    :type feature_id: int
    :param gate_id: The ID of the gate associated with the votes.
    :type gate_id: int

    :rtype: Union[GetVotesResponse, Tuple[GetVotesResponse, int], Tuple[GetVotesResponse, int, Dict[str, str]]
    """
    return 'do some magic!'


>>>>>>> d4e1056c
def list_component_users():  # noqa: E501
    """List all components and possible users

     # noqa: E501


    :rtype: Union[ComponentsUsersResponse, Tuple[ComponentsUsersResponse, int], Tuple[ComponentsUsersResponse, int, Dict[str, str]]
    """
    return 'do some magic!'


def list_external_reviews(review_group):  # noqa: E501
    """List features whose external reviews are incomplete

     # noqa: E501

    :param review_group: Which review group to focus on:  * &#x60;tag&#x60; - The W3C TAG  * &#x60;gecko&#x60; - The rendering engine that powers Mozilla Firefox  * &#x60;webkit&#x60; - The rendering engine that powers Apple Safari 
    :type review_group: str

    :rtype: Union[ExternalReviewsResponse, Tuple[ExternalReviewsResponse, int], Tuple[ExternalReviewsResponse, int, Dict[str, str]]
    """
    return 'do some magic!'


def list_feature_latency(start_at, end_at):  # noqa: E501
    """List how long each feature took to launch

     # noqa: E501

    :param start_at: Start date (RFC 3339, section 5.6, for example, 2017-07-21). The date is inclusive.
    :type start_at: str
    :param end_at: End date (RFC 3339, section 5.6, for example, 2017-07-21). The date is exclusive.
    :type end_at: str

    :rtype: Union[List[FeatureLatency], Tuple[List[FeatureLatency], int], Tuple[List[FeatureLatency], int, Dict[str, str]]
    """
    start_at = util.deserialize_date(start_at)
    end_at = util.deserialize_date(end_at)
    return 'do some magic!'


def list_reviews_with_latency():  # noqa: E501
    """List recently reviewed features and their review latency

     # noqa: E501


    :rtype: Union[List[ReviewLatency], Tuple[List[ReviewLatency], int], Tuple[List[ReviewLatency], int, Dict[str, str]]
    """
    return 'do some magic!'


def list_spec_mentors(after=None):  # noqa: E501
    """List spec mentors and their activity

     # noqa: E501

    :param after: 
    :type after: str

    :rtype: Union[List[SpecMentor], Tuple[List[SpecMentor], int], Tuple[List[SpecMentor], int, Dict[str, str]]
    """
    after = util.deserialize_date(after)
    return 'do some magic!'


def post_intent_to_blink_dev(feature_id, stage_id, gate_id, post_intent_request=None):  # noqa: E501
    """Submit an intent to be posted on blink-dev

     # noqa: E501

    :param feature_id: Feature ID
    :type feature_id: int
    :param stage_id: Stage ID
    :type stage_id: int
    :param gate_id: Gate ID
    :type gate_id: int
    :param post_intent_request: Gate ID and additional users to CC email to.
    :type post_intent_request: dict | bytes

    :rtype: Union[MessageResponse, Tuple[MessageResponse, int], Tuple[MessageResponse, int, Dict[str, str]]
    """
    if connexion.request.is_json:
        post_intent_request = PostIntentRequest.from_dict(connexion.request.get_json())  # noqa: E501
    return 'do some magic!'


def refresh_token():  # noqa: E501
    """Refresh the XSRF token

     # noqa: E501


    :rtype: Union[TokenRefreshResponse, Tuple[TokenRefreshResponse, int], Tuple[TokenRefreshResponse, int, Dict[str, str]]
    """
    return 'do some magic!'


def remove_user_from_component(component_id, user_id, component_users_request=None):  # noqa: E501
    """Remove a user from a component

     # noqa: E501

    :param component_id: Component ID
    :type component_id: int
    :param user_id: User ID
    :type user_id: int
    :param component_users_request: 
    :type component_users_request: dict | bytes

    :rtype: Union[None, Tuple[None, int], Tuple[None, int, Dict[str, str]]
    """
    if connexion.request.is_json:
        component_users_request = ComponentUsersRequest.from_dict(connexion.request.get_json())  # noqa: E501
    return 'do some magic!'


def set_assignees_for_gate(feature_id, gate_id, post_gate_request):  # noqa: E501
    """Set the assignees for a gate.

     # noqa: E501

    :param feature_id: The ID of the feature to retrieve votes for.
    :type feature_id: int
    :param gate_id: The ID of the gate to retrieve votes for.
    :type gate_id: int
    :param post_gate_request: 
    :type post_gate_request: dict | bytes

    :rtype: Union[SuccessMessage, Tuple[SuccessMessage, int], Tuple[SuccessMessage, int, Dict[str, str]]
    """
    if connexion.request.is_json:
        post_gate_request = PostGateRequest.from_dict(connexion.request.get_json())  # noqa: E501
    return 'do some magic!'


def set_vote_for_feature_and_gate(feature_id, gate_id, post_vote_request):  # noqa: E501
    """Set a user&#39;s vote value for the specific feature and gate.

     # noqa: E501

    :param feature_id: The ID of the feature to retrieve votes for.
    :type feature_id: int
    :param gate_id: The ID of the gate associated with the votes.
    :type gate_id: int
    :param post_vote_request: 
    :type post_vote_request: dict | bytes

    :rtype: Union[SuccessMessage, Tuple[SuccessMessage, int], Tuple[SuccessMessage, int, Dict[str, str]]
    """
    if connexion.request.is_json:
        post_vote_request = PostVoteRequest.from_dict(connexion.request.get_json())  # noqa: E501
    return 'do some magic!'


def update_feature_comment(feature_id, patch_comment_request):  # noqa: E501
    """Update a comment on a feature

     # noqa: E501

    :param feature_id: 
    :type feature_id: int
    :param patch_comment_request: 
    :type patch_comment_request: dict | bytes

    :rtype: Union[SuccessMessage, Tuple[SuccessMessage, int], Tuple[SuccessMessage, int, Dict[str, str]]
    """
    if connexion.request.is_json:
        patch_comment_request = PatchCommentRequest.from_dict(connexion.request.get_json())  # noqa: E501
    return 'do some magic!'<|MERGE_RESOLUTION|>--- conflicted
+++ resolved
@@ -27,10 +27,7 @@
 from chromestatus_openapi.models.permissions_response import PermissionsResponse  # noqa: E501
 from chromestatus_openapi.models.post_gate_request import PostGateRequest  # noqa: E501
 from chromestatus_openapi.models.post_intent_request import PostIntentRequest  # noqa: E501
-<<<<<<< HEAD
-=======
 from chromestatus_openapi.models.post_vote_request import PostVoteRequest  # noqa: E501
->>>>>>> d4e1056c
 from chromestatus_openapi.models.process import Process  # noqa: E501
 from chromestatus_openapi.models.review_latency import ReviewLatency  # noqa: E501
 from chromestatus_openapi.models.spec_mentor import SpecMentor  # noqa: E501
@@ -264,8 +261,6 @@
     return 'do some magic!'
 
 
-<<<<<<< HEAD
-=======
 def get_pending_gates():  # noqa: E501
     """Get all pending gates
 
@@ -277,7 +272,6 @@
     return 'do some magic!'
 
 
->>>>>>> d4e1056c
 def get_process(feature_id):  # noqa: E501
     """Get the process for a feature
 
@@ -304,8 +298,6 @@
     return 'do some magic!'
 
 
-<<<<<<< HEAD
-=======
 def get_user_permissions(return_paired_user=None):  # noqa: E501
     """Get the permissions and email of the user
 
@@ -347,7 +339,6 @@
     return 'do some magic!'
 
 
->>>>>>> d4e1056c
 def list_component_users():  # noqa: E501
     """List all components and possible users
 
