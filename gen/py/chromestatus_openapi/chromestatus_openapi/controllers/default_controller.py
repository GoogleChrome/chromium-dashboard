--- conflicted
+++ resolved
@@ -27,12 +27,9 @@
 from chromestatus_openapi.models.permissions_response import PermissionsResponse  # noqa: E501
 from chromestatus_openapi.models.post_gate_request import PostGateRequest  # noqa: E501
 from chromestatus_openapi.models.post_intent_request import PostIntentRequest  # noqa: E501
-<<<<<<< HEAD
-from chromestatus_openapi.models.reject_unneeded_get_request import RejectUnneededGetRequest  # noqa: E501
-=======
 from chromestatus_openapi.models.post_vote_request import PostVoteRequest  # noqa: E501
 from chromestatus_openapi.models.process import Process  # noqa: E501
->>>>>>> d4e1056c
+from chromestatus_openapi.models.reject_unneeded_get_request import RejectUnneededGetRequest  # noqa: E501
 from chromestatus_openapi.models.review_latency import ReviewLatency  # noqa: E501
 from chromestatus_openapi.models.sign_in_request import SignInRequest  # noqa: E501
 from chromestatus_openapi.models.spec_mentor import SpecMentor  # noqa: E501
@@ -95,7 +92,21 @@
     return 'do some magic!'
 
 
-<<<<<<< HEAD
+def add_xfn_gates_to_stage(feature_id, stage_id):  # noqa: E501
+    """Add a full set of cross-functional gates to a stage.
+
+     # noqa: E501
+
+    :param feature_id: 
+    :type feature_id: int
+    :param stage_id: 
+    :type stage_id: int
+
+    :rtype: Union[SuccessMessage, Tuple[SuccessMessage, int], Tuple[SuccessMessage, int, Dict[str, str]]
+    """
+    return 'do some magic!'
+
+
 def authenticate_user(sign_in_request):  # noqa: E501
     """Authenticate user with Google Sign-In
 
@@ -108,20 +119,6 @@
     """
     if connexion.request.is_json:
         sign_in_request = SignInRequest.from_dict(connexion.request.get_json())  # noqa: E501
-=======
-def add_xfn_gates_to_stage(feature_id, stage_id):  # noqa: E501
-    """Add a full set of cross-functional gates to a stage.
-
-     # noqa: E501
-
-    :param feature_id: 
-    :type feature_id: int
-    :param stage_id: 
-    :type stage_id: int
-
-    :rtype: Union[SuccessMessage, Tuple[SuccessMessage, int], Tuple[SuccessMessage, int, Dict[str, str]]
-    """
->>>>>>> d4e1056c
     return 'do some magic!'
 
 
