import connexion
from typing import Dict
from typing import Tuple
from typing import Union

from chromestatus_openapi.models.account_response import AccountResponse  # noqa: E501
from chromestatus_openapi.models.activity import Activity  # noqa: E501
from chromestatus_openapi.models.comments_request import CommentsRequest  # noqa: E501
from chromestatus_openapi.models.component_users_request import ComponentUsersRequest  # noqa: E501
from chromestatus_openapi.models.components_users_response import ComponentsUsersResponse  # noqa: E501
from chromestatus_openapi.models.create_account_request import CreateAccountRequest  # noqa: E501
from chromestatus_openapi.models.delete_account200_response import DeleteAccount200Response  # noqa: E501
from chromestatus_openapi.models.dismiss_cue_request import DismissCueRequest  # noqa: E501
<<<<<<< HEAD
from chromestatus_openapi.models.error_message import ErrorMessage  # noqa: E501
from chromestatus_openapi.models.external_reviews_response import ExternalReviewsResponse  # noqa: E501
from chromestatus_openapi.models.feature_latency import FeatureLatency  # noqa: E501
from chromestatus_openapi.models.get_comments_response import GetCommentsResponse  # noqa: E501
=======
from chromestatus_openapi.models.external_reviews_response import ExternalReviewsResponse  # noqa: E501
from chromestatus_openapi.models.feature_latency import FeatureLatency  # noqa: E501
>>>>>>> 59a78a87
from chromestatus_openapi.models.get_dismissed_cues400_response import GetDismissedCues400Response  # noqa: E501
from chromestatus_openapi.models.get_intent_response import GetIntentResponse  # noqa: E501
from chromestatus_openapi.models.message_response import MessageResponse  # noqa: E501
from chromestatus_openapi.models.patch_comment_request import PatchCommentRequest  # noqa: E501
from chromestatus_openapi.models.post_intent_request import PostIntentRequest  # noqa: E501
from chromestatus_openapi.models.review_latency import ReviewLatency  # noqa: E501
from chromestatus_openapi.models.spec_mentor import SpecMentor  # noqa: E501
from chromestatus_openapi.models.success_message import SuccessMessage  # noqa: E501
from chromestatus_openapi import util


def add_feature_comment(feature_id, comments_request=None):  # noqa: E501
    """Add a comment to a feature

     # noqa: E501

    :param feature_id: 
    :type feature_id: int
    :param comments_request: Add a review commend and possible set a approval value
    :type comments_request: dict | bytes

    :rtype: Union[SuccessMessage, Tuple[SuccessMessage, int], Tuple[SuccessMessage, int, Dict[str, str]]
    """
    if connexion.request.is_json:
        comments_request = CommentsRequest.from_dict(connexion.request.get_json())  # noqa: E501
    return 'do some magic!'


def add_gate_comment(feature_id, gate_id, comments_request=None):  # noqa: E501
    """Add a comment to a specific gate

     # noqa: E501

    :param feature_id: 
    :type feature_id: int
    :param gate_id: 
    :type gate_id: int
    :param comments_request: 
    :type comments_request: dict | bytes

    :rtype: Union[SuccessMessage, Tuple[SuccessMessage, int], Tuple[SuccessMessage, int, Dict[str, str]]
    """
    if connexion.request.is_json:
        comments_request = CommentsRequest.from_dict(connexion.request.get_json())  # noqa: E501
    return 'do some magic!'


def add_user_to_component(component_id, user_id, component_users_request=None):  # noqa: E501
    """Add a user to a component

     # noqa: E501

    :param component_id: Component ID
    :type component_id: int
    :param user_id: User ID
    :type user_id: int
    :param component_users_request: 
    :type component_users_request: dict | bytes

    :rtype: Union[None, Tuple[None, int], Tuple[None, int, Dict[str, str]]
    """
    if connexion.request.is_json:
        component_users_request = ComponentUsersRequest.from_dict(connexion.request.get_json())  # noqa: E501
    return 'do some magic!'


def create_account(create_account_request=None):  # noqa: E501
    """Create a new account

     # noqa: E501

    :param create_account_request: 
    :type create_account_request: dict | bytes

    :rtype: Union[AccountResponse, Tuple[AccountResponse, int], Tuple[AccountResponse, int, Dict[str, str]]
    """
    if connexion.request.is_json:
        create_account_request = CreateAccountRequest.from_dict(connexion.request.get_json())  # noqa: E501
    return 'do some magic!'


def delete_account(account_id):  # noqa: E501
    """Delete an account

     # noqa: E501

    :param account_id: ID of the account to delete
    :type account_id: int

    :rtype: Union[DeleteAccount200Response, Tuple[DeleteAccount200Response, int], Tuple[DeleteAccount200Response, int, Dict[str, str]]
    """
    return 'do some magic!'


def dismiss_cue(dismiss_cue_request):  # noqa: E501
    """Dismiss a cue card for the signed-in user

     # noqa: E501

    :param dismiss_cue_request: 
    :type dismiss_cue_request: dict | bytes

    :rtype: Union[SuccessMessage, Tuple[SuccessMessage, int], Tuple[SuccessMessage, int, Dict[str, str]]
    """
    if connexion.request.is_json:
        dismiss_cue_request = DismissCueRequest.from_dict(connexion.request.get_json())  # noqa: E501
    return 'do some magic!'


def get_dismissed_cues():  # noqa: E501
    """Get dismissed cues for the current user

     # noqa: E501


    :rtype: Union[List[str], Tuple[List[str], int], Tuple[List[str], int, Dict[str, str]]
    """
    return 'do some magic!'


<<<<<<< HEAD
def get_feature_comments(feature_id):  # noqa: E501
    """Get all comments for a given feature

     # noqa: E501

    :param feature_id: 
    :type feature_id: int

    :rtype: Union[GetCommentsResponse, Tuple[GetCommentsResponse, int], Tuple[GetCommentsResponse, int, Dict[str, str]]
    """
    return 'do some magic!'


def get_gate_comments(feature_id, gate_id):  # noqa: E501
    """Get all comments for a given gate

     # noqa: E501

    :param feature_id: 
    :type feature_id: int
    :param gate_id: 
    :type gate_id: int

    :rtype: Union[List[Activity], Tuple[List[Activity], int], Tuple[List[Activity], int, Dict[str, str]]
    """
    return 'do some magic!'


=======
>>>>>>> 59a78a87
def get_intent_body(feature_id, stage_id, gate_id):  # noqa: E501
    """Get the HTML body of an intent draft

     # noqa: E501

    :param feature_id: Feature ID
    :type feature_id: int
    :param stage_id: Stage ID
    :type stage_id: int
    :param gate_id: Gate ID
    :type gate_id: int

    :rtype: Union[GetIntentResponse, Tuple[GetIntentResponse, int], Tuple[GetIntentResponse, int, Dict[str, str]]
    """
    return 'do some magic!'


def list_component_users():  # noqa: E501
    """List all components and possible users

     # noqa: E501


    :rtype: Union[ComponentsUsersResponse, Tuple[ComponentsUsersResponse, int], Tuple[ComponentsUsersResponse, int, Dict[str, str]]
    """
    return 'do some magic!'


def list_external_reviews(review_group):  # noqa: E501
    """List features whose external reviews are incomplete

     # noqa: E501

    :param review_group: Which review group to focus on:  * &#x60;tag&#x60; - The W3C TAG  * &#x60;gecko&#x60; - The rendering engine that powers Mozilla Firefox  * &#x60;webkit&#x60; - The rendering engine that powers Apple Safari 
    :type review_group: str

    :rtype: Union[ExternalReviewsResponse, Tuple[ExternalReviewsResponse, int], Tuple[ExternalReviewsResponse, int, Dict[str, str]]
    """
    return 'do some magic!'


def list_feature_latency(start_at, end_at):  # noqa: E501
    """List how long each feature took to launch

     # noqa: E501

    :param start_at: Start date (RFC 3339, section 5.6, for example, 2017-07-21). The date is inclusive.
    :type start_at: str
    :param end_at: End date (RFC 3339, section 5.6, for example, 2017-07-21). The date is exclusive.
    :type end_at: str

    :rtype: Union[List[FeatureLatency], Tuple[List[FeatureLatency], int], Tuple[List[FeatureLatency], int, Dict[str, str]]
    """
    start_at = util.deserialize_date(start_at)
    end_at = util.deserialize_date(end_at)
    return 'do some magic!'


def list_reviews_with_latency():  # noqa: E501
    """List recently reviewed features and their review latency

     # noqa: E501


    :rtype: Union[List[ReviewLatency], Tuple[List[ReviewLatency], int], Tuple[List[ReviewLatency], int, Dict[str, str]]
    """
    return 'do some magic!'


def list_spec_mentors(after=None):  # noqa: E501
    """List spec mentors and their activity

     # noqa: E501

    :param after: 
    :type after: str

    :rtype: Union[List[SpecMentor], Tuple[List[SpecMentor], int], Tuple[List[SpecMentor], int, Dict[str, str]]
    """
    after = util.deserialize_date(after)
    return 'do some magic!'


def post_intent_to_blink_dev(feature_id, stage_id, gate_id, post_intent_request=None):  # noqa: E501
    """Submit an intent to be posted on blink-dev

     # noqa: E501

    :param feature_id: Feature ID
    :type feature_id: int
    :param stage_id: Stage ID
    :type stage_id: int
    :param gate_id: Gate ID
    :type gate_id: int
    :param post_intent_request: Gate ID and additional users to CC email to.
    :type post_intent_request: dict | bytes

    :rtype: Union[MessageResponse, Tuple[MessageResponse, int], Tuple[MessageResponse, int, Dict[str, str]]
    """
    if connexion.request.is_json:
        post_intent_request = PostIntentRequest.from_dict(connexion.request.get_json())  # noqa: E501
    return 'do some magic!'


def remove_user_from_component(component_id, user_id, component_users_request=None):  # noqa: E501
    """Remove a user from a component

     # noqa: E501

    :param component_id: Component ID
    :type component_id: int
    :param user_id: User ID
    :type user_id: int
    :param component_users_request: 
    :type component_users_request: dict | bytes

    :rtype: Union[None, Tuple[None, int], Tuple[None, int, Dict[str, str]]
    """
    if connexion.request.is_json:
        component_users_request = ComponentUsersRequest.from_dict(connexion.request.get_json())  # noqa: E501
    return 'do some magic!'


def update_feature_comment(feature_id, patch_comment_request):  # noqa: E501
    """Update a comment on a feature

     # noqa: E501

    :param feature_id: 
    :type feature_id: int
    :param patch_comment_request: 
    :type patch_comment_request: dict | bytes

    :rtype: Union[SuccessMessage, Tuple[SuccessMessage, int], Tuple[SuccessMessage, int, Dict[str, str]]
    """
    if connexion.request.is_json:
        patch_comment_request = PatchCommentRequest.from_dict(connexion.request.get_json())  # noqa: E501
    return 'do some magic!'<|MERGE_RESOLUTION|>--- conflicted
+++ resolved
@@ -11,15 +11,10 @@
 from chromestatus_openapi.models.create_account_request import CreateAccountRequest  # noqa: E501
 from chromestatus_openapi.models.delete_account200_response import DeleteAccount200Response  # noqa: E501
 from chromestatus_openapi.models.dismiss_cue_request import DismissCueRequest  # noqa: E501
-<<<<<<< HEAD
 from chromestatus_openapi.models.error_message import ErrorMessage  # noqa: E501
 from chromestatus_openapi.models.external_reviews_response import ExternalReviewsResponse  # noqa: E501
 from chromestatus_openapi.models.feature_latency import FeatureLatency  # noqa: E501
 from chromestatus_openapi.models.get_comments_response import GetCommentsResponse  # noqa: E501
-=======
-from chromestatus_openapi.models.external_reviews_response import ExternalReviewsResponse  # noqa: E501
-from chromestatus_openapi.models.feature_latency import FeatureLatency  # noqa: E501
->>>>>>> 59a78a87
 from chromestatus_openapi.models.get_dismissed_cues400_response import GetDismissedCues400Response  # noqa: E501
 from chromestatus_openapi.models.get_intent_response import GetIntentResponse  # noqa: E501
 from chromestatus_openapi.models.message_response import MessageResponse  # noqa: E501
@@ -28,6 +23,7 @@
 from chromestatus_openapi.models.review_latency import ReviewLatency  # noqa: E501
 from chromestatus_openapi.models.spec_mentor import SpecMentor  # noqa: E501
 from chromestatus_openapi.models.success_message import SuccessMessage  # noqa: E501
+from chromestatus_openapi.models.success_message import SuccessMessage  # noqa: E501
 from chromestatus_openapi import util
 
 
@@ -36,7 +32,7 @@
 
      # noqa: E501
 
-    :param feature_id: 
+    :param feature_id:
     :type feature_id: int
     :param comments_request: Add a review commend and possible set a approval value
     :type comments_request: dict | bytes
@@ -53,11 +49,11 @@
 
      # noqa: E501
 
-    :param feature_id: 
-    :type feature_id: int
-    :param gate_id: 
+    :param feature_id:
+    :type feature_id: int
+    :param gate_id:
     :type gate_id: int
-    :param comments_request: 
+    :param comments_request:
     :type comments_request: dict | bytes
 
     :rtype: Union[SuccessMessage, Tuple[SuccessMessage, int], Tuple[SuccessMessage, int, Dict[str, str]]
@@ -76,7 +72,7 @@
     :type component_id: int
     :param user_id: User ID
     :type user_id: int
-    :param component_users_request: 
+    :param component_users_request:
     :type component_users_request: dict | bytes
 
     :rtype: Union[None, Tuple[None, int], Tuple[None, int, Dict[str, str]]
@@ -91,7 +87,7 @@
 
      # noqa: E501
 
-    :param create_account_request: 
+    :param create_account_request:
     :type create_account_request: dict | bytes
 
     :rtype: Union[AccountResponse, Tuple[AccountResponse, int], Tuple[AccountResponse, int, Dict[str, str]]
@@ -119,7 +115,7 @@
 
      # noqa: E501
 
-    :param dismiss_cue_request: 
+    :param dismiss_cue_request:
     :type dismiss_cue_request: dict | bytes
 
     :rtype: Union[SuccessMessage, Tuple[SuccessMessage, int], Tuple[SuccessMessage, int, Dict[str, str]]
@@ -140,13 +136,12 @@
     return 'do some magic!'
 
 
-<<<<<<< HEAD
 def get_feature_comments(feature_id):  # noqa: E501
     """Get all comments for a given feature
 
      # noqa: E501
 
-    :param feature_id: 
+    :param feature_id:
     :type feature_id: int
 
     :rtype: Union[GetCommentsResponse, Tuple[GetCommentsResponse, int], Tuple[GetCommentsResponse, int, Dict[str, str]]
@@ -159,9 +154,9 @@
 
      # noqa: E501
 
-    :param feature_id: 
-    :type feature_id: int
-    :param gate_id: 
+    :param feature_id:
+    :type feature_id: int
+    :param gate_id:
     :type gate_id: int
 
     :rtype: Union[List[Activity], Tuple[List[Activity], int], Tuple[List[Activity], int, Dict[str, str]]
@@ -169,8 +164,6 @@
     return 'do some magic!'
 
 
-=======
->>>>>>> 59a78a87
 def get_intent_body(feature_id, stage_id, gate_id):  # noqa: E501
     """Get the HTML body of an intent draft
 
@@ -204,7 +197,7 @@
 
      # noqa: E501
 
-    :param review_group: Which review group to focus on:  * &#x60;tag&#x60; - The W3C TAG  * &#x60;gecko&#x60; - The rendering engine that powers Mozilla Firefox  * &#x60;webkit&#x60; - The rendering engine that powers Apple Safari 
+    :param review_group: Which review group to focus on:  * &#x60;tag&#x60; - The W3C TAG  * &#x60;gecko&#x60; - The rendering engine that powers Mozilla Firefox  * &#x60;webkit&#x60; - The rendering engine that powers Apple Safari
     :type review_group: str
 
     :rtype: Union[ExternalReviewsResponse, Tuple[ExternalReviewsResponse, int], Tuple[ExternalReviewsResponse, int, Dict[str, str]]
@@ -245,7 +238,7 @@
 
      # noqa: E501
 
-    :param after: 
+    :param after:
     :type after: str
 
     :rtype: Union[List[SpecMentor], Tuple[List[SpecMentor], int], Tuple[List[SpecMentor], int, Dict[str, str]]
@@ -284,7 +277,7 @@
     :type component_id: int
     :param user_id: User ID
     :type user_id: int
-    :param component_users_request: 
+    :param component_users_request:
     :type component_users_request: dict | bytes
 
     :rtype: Union[None, Tuple[None, int], Tuple[None, int, Dict[str, str]]
@@ -299,9 +292,9 @@
 
      # noqa: E501
 
-    :param feature_id: 
-    :type feature_id: int
-    :param patch_comment_request: 
+    :param feature_id:
+    :type feature_id: int
+    :param patch_comment_request:
     :type patch_comment_request: dict | bytes
 
     :rtype: Union[SuccessMessage, Tuple[SuccessMessage, int], Tuple[SuccessMessage, int, Dict[str, str]]
