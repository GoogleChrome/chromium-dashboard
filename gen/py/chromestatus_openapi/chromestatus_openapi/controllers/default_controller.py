--- conflicted
+++ resolved
@@ -14,21 +14,15 @@
 from chromestatus_openapi.models.error_message import ErrorMessage  # noqa: E501
 from chromestatus_openapi.models.external_reviews_response import ExternalReviewsResponse  # noqa: E501
 from chromestatus_openapi.models.feature_latency import FeatureLatency  # noqa: E501
-<<<<<<< HEAD
+from chromestatus_openapi.models.feature_links_response import FeatureLinksResponse  # noqa: E501
+from chromestatus_openapi.models.feature_links_sample import FeatureLinksSample  # noqa: E501
+from chromestatus_openapi.models.feature_links_summary_response import FeatureLinksSummaryResponse  # noqa: E501
 from chromestatus_openapi.models.get_comments_response import GetCommentsResponse  # noqa: E501
 from chromestatus_openapi.models.get_dismissed_cues400_response import GetDismissedCues400Response  # noqa: E501
 from chromestatus_openapi.models.get_intent_response import GetIntentResponse  # noqa: E501
 from chromestatus_openapi.models.message_response import MessageResponse  # noqa: E501
 from chromestatus_openapi.models.patch_comment_request import PatchCommentRequest  # noqa: E501
-=======
-from chromestatus_openapi.models.feature_links_response import FeatureLinksResponse  # noqa: E501
-from chromestatus_openapi.models.feature_links_sample import FeatureLinksSample  # noqa: E501
-from chromestatus_openapi.models.feature_links_summary_response import FeatureLinksSummaryResponse  # noqa: E501
-from chromestatus_openapi.models.get_dismissed_cues400_response import GetDismissedCues400Response  # noqa: E501
-from chromestatus_openapi.models.get_intent_response import GetIntentResponse  # noqa: E501
-from chromestatus_openapi.models.message_response import MessageResponse  # noqa: E501
 from chromestatus_openapi.models.permissions_response import PermissionsResponse  # noqa: E501
->>>>>>> 76d0ce7e
 from chromestatus_openapi.models.post_intent_request import PostIntentRequest  # noqa: E501
 from chromestatus_openapi.models.review_latency import ReviewLatency  # noqa: E501
 from chromestatus_openapi.models.spec_mentor import SpecMentor  # noqa: E501
@@ -41,7 +35,7 @@
 
      # noqa: E501
 
-    :param feature_id: 
+    :param feature_id:
     :type feature_id: int
     :param comments_request: Add a review commend and possible set a approval value
     :type comments_request: dict | bytes
@@ -58,11 +52,11 @@
 
      # noqa: E501
 
-    :param feature_id: 
-    :type feature_id: int
-    :param gate_id: 
+    :param feature_id:
+    :type feature_id: int
+    :param gate_id:
     :type gate_id: int
-    :param comments_request: 
+    :param comments_request:
     :type comments_request: dict | bytes
 
     :rtype: Union[SuccessMessage, Tuple[SuccessMessage, int], Tuple[SuccessMessage, int, Dict[str, str]]
@@ -81,7 +75,7 @@
     :type component_id: int
     :param user_id: User ID
     :type user_id: int
-    :param component_users_request: 
+    :param component_users_request:
     :type component_users_request: dict | bytes
 
     :rtype: Union[None, Tuple[None, int], Tuple[None, int, Dict[str, str]]
@@ -96,7 +90,7 @@
 
      # noqa: E501
 
-    :param create_account_request: 
+    :param create_account_request:
     :type create_account_request: dict | bytes
 
     :rtype: Union[AccountResponse, Tuple[AccountResponse, int], Tuple[AccountResponse, int, Dict[str, str]]
@@ -124,7 +118,7 @@
 
      # noqa: E501
 
-    :param dismiss_cue_request: 
+    :param dismiss_cue_request:
     :type dismiss_cue_request: dict | bytes
 
     :rtype: Union[SuccessMessage, Tuple[SuccessMessage, int], Tuple[SuccessMessage, int, Dict[str, str]]
@@ -145,69 +139,73 @@
     return 'do some magic!'
 
 
-<<<<<<< HEAD
 def get_feature_comments(feature_id):  # noqa: E501
     """Get all comments for a given feature
-=======
+
+     # noqa: E501
+
+    :param feature_id:
+    :type feature_id: int
+
+    :rtype: Union[GetCommentsResponse, Tuple[GetCommentsResponse, int], Tuple[GetCommentsResponse, int, Dict[str, str]]
+    """
+    return 'do some magic!'
+
+
 def get_feature_links(feature_id=None, update_stale_links=None):  # noqa: E501
     """Get feature links by feature_id
->>>>>>> 76d0ce7e
-
-     # noqa: E501
-
-    :param feature_id: 
-    :type feature_id: int
-<<<<<<< HEAD
-
-    :rtype: Union[GetCommentsResponse, Tuple[GetCommentsResponse, int], Tuple[GetCommentsResponse, int, Dict[str, str]]
-=======
-    :param update_stale_links: 
+
+     # noqa: E501
+
+    :param feature_id:
+    :type feature_id: int
+    :param update_stale_links:
     :type update_stale_links: bool
 
     :rtype: Union[FeatureLinksResponse, Tuple[FeatureLinksResponse, int], Tuple[FeatureLinksResponse, int, Dict[str, str]]
->>>>>>> 76d0ce7e
-    """
-    return 'do some magic!'
-
-
-<<<<<<< HEAD
+    """
+    return 'do some magic!'
+
+
+def get_feature_links_samples(domain=None, type=None, is_error=None):  # noqa: E501
+    """Get feature links samples
+
+     # noqa: E501
+
+    :param domain:
+    :type domain: str
+    :param type:
+    :type type: str
+    :param is_error:
+    :type is_error: bool
+
+    :rtype: Union[FeatureLinksSample, Tuple[FeatureLinksSample, int], Tuple[FeatureLinksSample, int, Dict[str, str]]
+    """
+    return 'do some magic!'
+
+
+def get_feature_links_summary():  # noqa: E501
+    """Get feature links summary
+
+     # noqa: E501
+
+
+    :rtype: Union[FeatureLinksSummaryResponse, Tuple[FeatureLinksSummaryResponse, int], Tuple[FeatureLinksSummaryResponse, int, Dict[str, str]]
+    """
+    return 'do some magic!'
+
+
 def get_gate_comments(feature_id, gate_id):  # noqa: E501
     """Get all comments for a given gate
 
      # noqa: E501
 
-    :param feature_id: 
-    :type feature_id: int
-    :param gate_id: 
+    :param feature_id:
+    :type feature_id: int
+    :param gate_id:
     :type gate_id: int
 
     :rtype: Union[List[Activity], Tuple[List[Activity], int], Tuple[List[Activity], int, Dict[str, str]]
-=======
-def get_feature_links_samples(domain=None, type=None, is_error=None):  # noqa: E501
-    """Get feature links samples
-
-     # noqa: E501
-
-    :param domain: 
-    :type domain: str
-    :param type: 
-    :type type: str
-    :param is_error: 
-    :type is_error: bool
-
-    :rtype: Union[FeatureLinksSample, Tuple[FeatureLinksSample, int], Tuple[FeatureLinksSample, int, Dict[str, str]]
-    """
-    return 'do some magic!'
-
-
-def get_feature_links_summary():  # noqa: E501
-    """Get feature links summary
-
-     # noqa: E501
-
-
-    :rtype: Union[FeatureLinksSummaryResponse, Tuple[FeatureLinksSummaryResponse, int], Tuple[FeatureLinksSummaryResponse, int, Dict[str, str]]
->>>>>>> 76d0ce7e
     """
     return 'do some magic!'
 
@@ -258,7 +256,7 @@
 
      # noqa: E501
 
-    :param review_group: Which review group to focus on:  * &#x60;tag&#x60; - The W3C TAG  * &#x60;gecko&#x60; - The rendering engine that powers Mozilla Firefox  * &#x60;webkit&#x60; - The rendering engine that powers Apple Safari 
+    :param review_group: Which review group to focus on:  * &#x60;tag&#x60; - The W3C TAG  * &#x60;gecko&#x60; - The rendering engine that powers Mozilla Firefox  * &#x60;webkit&#x60; - The rendering engine that powers Apple Safari
     :type review_group: str
 
     :rtype: Union[ExternalReviewsResponse, Tuple[ExternalReviewsResponse, int], Tuple[ExternalReviewsResponse, int, Dict[str, str]]
@@ -299,7 +297,7 @@
 
      # noqa: E501
 
-    :param after: 
+    :param after:
     :type after: str
 
     :rtype: Union[List[SpecMentor], Tuple[List[SpecMentor], int], Tuple[List[SpecMentor], int, Dict[str, str]]
@@ -338,7 +336,7 @@
     :type component_id: int
     :param user_id: User ID
     :type user_id: int
-    :param component_users_request: 
+    :param component_users_request:
     :type component_users_request: dict | bytes
 
     :rtype: Union[None, Tuple[None, int], Tuple[None, int, Dict[str, str]]
@@ -353,9 +351,9 @@
 
      # noqa: E501
 
-    :param feature_id: 
-    :type feature_id: int
-    :param patch_comment_request: 
+    :param feature_id:
+    :type feature_id: int
+    :param patch_comment_request:
     :type patch_comment_request: dict | bytes
 
     :rtype: Union[SuccessMessage, Tuple[SuccessMessage, int], Tuple[SuccessMessage, int, Dict[str, str]]
