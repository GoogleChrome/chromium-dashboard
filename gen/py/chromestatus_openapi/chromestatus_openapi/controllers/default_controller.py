import connexion
from typing import Dict
from typing import Tuple
from typing import Union

from chromestatus_openapi.models.account_response import AccountResponse  # noqa: E501
from chromestatus_openapi.models.component_users_request import ComponentUsersRequest  # noqa: E501
from chromestatus_openapi.models.components_users_response import ComponentsUsersResponse  # noqa: E501
from chromestatus_openapi.models.create_account_request import CreateAccountRequest  # noqa: E501
from chromestatus_openapi.models.create_origin_trial_request import CreateOriginTrialRequest  # noqa: E501
from chromestatus_openapi.models.delete_account200_response import DeleteAccount200Response  # noqa: E501
from chromestatus_openapi.models.dismiss_cue_request import DismissCueRequest  # noqa: E501
from chromestatus_openapi.models.error_message import ErrorMessage  # noqa: E501
from chromestatus_openapi.models.external_reviews_response import ExternalReviewsResponse  # noqa: E501
from chromestatus_openapi.models.feature_latency import FeatureLatency  # noqa: E501
from chromestatus_openapi.models.get_dismissed_cues400_response import GetDismissedCues400Response  # noqa: E501
from chromestatus_openapi.models.get_intent_response import GetIntentResponse  # noqa: E501
from chromestatus_openapi.models.get_origin_trials_response import GetOriginTrialsResponse  # noqa: E501
from chromestatus_openapi.models.message_response import MessageResponse  # noqa: E501
from chromestatus_openapi.models.permissions_response import PermissionsResponse  # noqa: E501
from chromestatus_openapi.models.post_intent_request import PostIntentRequest  # noqa: E501
from chromestatus_openapi.models.review_latency import ReviewLatency  # noqa: E501
from chromestatus_openapi.models.spec_mentor import SpecMentor  # noqa: E501
from chromestatus_openapi.models.success_message import SuccessMessage  # noqa: E501
from chromestatus_openapi import util


def add_user_to_component(component_id, user_id, component_users_request=None):  # noqa: E501
    """Add a user to a component

     # noqa: E501

    :param component_id: Component ID
    :type component_id: int
    :param user_id: User ID
    :type user_id: int
    :param component_users_request: 
    :type component_users_request: dict | bytes

    :rtype: Union[None, Tuple[None, int], Tuple[None, int, Dict[str, str]]
    """
    if connexion.request.is_json:
        component_users_request = ComponentUsersRequest.from_dict(connexion.request.get_json())  # noqa: E501
    return 'do some magic!'


def create_account(create_account_request=None):  # noqa: E501
    """Create a new account

     # noqa: E501

    :param create_account_request: 
    :type create_account_request: dict | bytes

    :rtype: Union[AccountResponse, Tuple[AccountResponse, int], Tuple[AccountResponse, int, Dict[str, str]]
    """
    if connexion.request.is_json:
        create_account_request = CreateAccountRequest.from_dict(connexion.request.get_json())  # noqa: E501
    return 'do some magic!'


def create_origin_trial(feature_id, stage_id, create_origin_trial_request=None):  # noqa: E501
    """Create a new origin trial

     # noqa: E501

    :param feature_id: 
    :type feature_id: int
    :param stage_id: 
    :type stage_id: int
    :param create_origin_trial_request: 
    :type create_origin_trial_request: dict | bytes

    :rtype: Union[SuccessMessage, Tuple[SuccessMessage, int], Tuple[SuccessMessage, int, Dict[str, str]]
    """
    if connexion.request.is_json:
        create_origin_trial_request = CreateOriginTrialRequest.from_dict(connexion.request.get_json())  # noqa: E501
    return 'do some magic!'


def delete_account(account_id):  # noqa: E501
    """Delete an account

     # noqa: E501

    :param account_id: ID of the account to delete
    :type account_id: int

    :rtype: Union[DeleteAccount200Response, Tuple[DeleteAccount200Response, int], Tuple[DeleteAccount200Response, int, Dict[str, str]]
    """
    return 'do some magic!'


def dismiss_cue(dismiss_cue_request):  # noqa: E501
    """Dismiss a cue card for the signed-in user

     # noqa: E501

    :param dismiss_cue_request: 
    :type dismiss_cue_request: dict | bytes

    :rtype: Union[SuccessMessage, Tuple[SuccessMessage, int], Tuple[SuccessMessage, int, Dict[str, str]]
    """
    if connexion.request.is_json:
        dismiss_cue_request = DismissCueRequest.from_dict(connexion.request.get_json())  # noqa: E501
    return 'do some magic!'


def extend_origin_trial(feature_id, extension_stage_id):  # noqa: E501
    """Extend an existing origin trial

     # noqa: E501

    :param feature_id: 
    :type feature_id: int
    :param extension_stage_id: 
    :type extension_stage_id: int

    :rtype: Union[SuccessMessage, Tuple[SuccessMessage, int], Tuple[SuccessMessage, int, Dict[str, str]]
    """
    return 'do some magic!'


def get_dismissed_cues():  # noqa: E501
    """Get dismissed cues for the current user

     # noqa: E501


    :rtype: Union[List[str], Tuple[List[str], int], Tuple[List[str], int, Dict[str, str]]
    """
    return 'do some magic!'


def get_intent_body(feature_id, stage_id, gate_id):  # noqa: E501
    """Get the HTML body of an intent draft

     # noqa: E501

    :param feature_id: Feature ID
    :type feature_id: int
    :param stage_id: Stage ID
    :type stage_id: int
    :param gate_id: Gate ID
    :type gate_id: int

    :rtype: Union[GetIntentResponse, Tuple[GetIntentResponse, int], Tuple[GetIntentResponse, int, Dict[str, str]]
    """
    return 'do some magic!'


<<<<<<< HEAD
def get_origin_trials():  # noqa: E501
    """Get origin trials

     # noqa: E501


    :rtype: Union[GetOriginTrialsResponse, Tuple[GetOriginTrialsResponse, int], Tuple[GetOriginTrialsResponse, int, Dict[str, str]]
=======
def get_user_permissions(return_paired_user=None):  # noqa: E501
    """Get the permissions and email of the user

     # noqa: E501

    :param return_paired_user: If true, return the permissions of the paired user.
    :type return_paired_user: bool

    :rtype: Union[PermissionsResponse, Tuple[PermissionsResponse, int], Tuple[PermissionsResponse, int, Dict[str, str]]
>>>>>>> 70b3eba8
    """
    return 'do some magic!'


def list_component_users():  # noqa: E501
    """List all components and possible users

     # noqa: E501


    :rtype: Union[ComponentsUsersResponse, Tuple[ComponentsUsersResponse, int], Tuple[ComponentsUsersResponse, int, Dict[str, str]]
    """
    return 'do some magic!'


def list_external_reviews(review_group):  # noqa: E501
    """List features whose external reviews are incomplete

     # noqa: E501

    :param review_group: Which review group to focus on:  * &#x60;tag&#x60; - The W3C TAG  * &#x60;gecko&#x60; - The rendering engine that powers Mozilla Firefox  * &#x60;webkit&#x60; - The rendering engine that powers Apple Safari 
    :type review_group: str

    :rtype: Union[ExternalReviewsResponse, Tuple[ExternalReviewsResponse, int], Tuple[ExternalReviewsResponse, int, Dict[str, str]]
    """
    return 'do some magic!'


def list_feature_latency(start_at, end_at):  # noqa: E501
    """List how long each feature took to launch

     # noqa: E501

    :param start_at: Start date (RFC 3339, section 5.6, for example, 2017-07-21). The date is inclusive.
    :type start_at: str
    :param end_at: End date (RFC 3339, section 5.6, for example, 2017-07-21). The date is exclusive.
    :type end_at: str

    :rtype: Union[List[FeatureLatency], Tuple[List[FeatureLatency], int], Tuple[List[FeatureLatency], int, Dict[str, str]]
    """
    start_at = util.deserialize_date(start_at)
    end_at = util.deserialize_date(end_at)
    return 'do some magic!'


def list_reviews_with_latency():  # noqa: E501
    """List recently reviewed features and their review latency

     # noqa: E501


    :rtype: Union[List[ReviewLatency], Tuple[List[ReviewLatency], int], Tuple[List[ReviewLatency], int, Dict[str, str]]
    """
    return 'do some magic!'


def list_spec_mentors(after=None):  # noqa: E501
    """List spec mentors and their activity

     # noqa: E501

    :param after: 
    :type after: str

    :rtype: Union[List[SpecMentor], Tuple[List[SpecMentor], int], Tuple[List[SpecMentor], int, Dict[str, str]]
    """
    after = util.deserialize_date(after)
    return 'do some magic!'


def post_intent_to_blink_dev(feature_id, stage_id, gate_id, post_intent_request=None):  # noqa: E501
    """Submit an intent to be posted on blink-dev

     # noqa: E501

    :param feature_id: Feature ID
    :type feature_id: int
    :param stage_id: Stage ID
    :type stage_id: int
    :param gate_id: Gate ID
    :type gate_id: int
    :param post_intent_request: Gate ID and additional users to CC email to.
    :type post_intent_request: dict | bytes

    :rtype: Union[MessageResponse, Tuple[MessageResponse, int], Tuple[MessageResponse, int, Dict[str, str]]
    """
    if connexion.request.is_json:
        post_intent_request = PostIntentRequest.from_dict(connexion.request.get_json())  # noqa: E501
    return 'do some magic!'


def remove_user_from_component(component_id, user_id, component_users_request=None):  # noqa: E501
    """Remove a user from a component

     # noqa: E501

    :param component_id: Component ID
    :type component_id: int
    :param user_id: User ID
    :type user_id: int
    :param component_users_request: 
    :type component_users_request: dict | bytes

    :rtype: Union[None, Tuple[None, int], Tuple[None, int, Dict[str, str]]
    """
    if connexion.request.is_json:
        component_users_request = ComponentUsersRequest.from_dict(connexion.request.get_json())  # noqa: E501
    return 'do some magic!'<|MERGE_RESOLUTION|>--- conflicted
+++ resolved
@@ -149,7 +149,6 @@
     return 'do some magic!'
 
 
-<<<<<<< HEAD
 def get_origin_trials():  # noqa: E501
     """Get origin trials
 
@@ -157,7 +156,10 @@
 
 
     :rtype: Union[GetOriginTrialsResponse, Tuple[GetOriginTrialsResponse, int], Tuple[GetOriginTrialsResponse, int, Dict[str, str]]
-=======
+    """
+    return 'do some magic!'
+
+
 def get_user_permissions(return_paired_user=None):  # noqa: E501
     """Get the permissions and email of the user
 
@@ -167,7 +169,6 @@
     :type return_paired_user: bool
 
     :rtype: Union[PermissionsResponse, Tuple[PermissionsResponse, int], Tuple[PermissionsResponse, int, Dict[str, str]]
->>>>>>> 70b3eba8
     """
     return 'do some magic!'
 
