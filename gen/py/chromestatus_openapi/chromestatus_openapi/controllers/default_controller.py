import connexion
from typing import Dict
from typing import Tuple
from typing import Union

from chromestatus_openapi.models.account_response import AccountResponse  # noqa: E501
from chromestatus_openapi.models.activity import Activity  # noqa: E501
from chromestatus_openapi.models.comments_request import CommentsRequest  # noqa: E501
from chromestatus_openapi.models.component_users_request import ComponentUsersRequest  # noqa: E501
from chromestatus_openapi.models.components_users_response import ComponentsUsersResponse  # noqa: E501
from chromestatus_openapi.models.create_account_request import CreateAccountRequest  # noqa: E501
from chromestatus_openapi.models.delete_account200_response import DeleteAccount200Response  # noqa: E501
from chromestatus_openapi.models.dismiss_cue_request import DismissCueRequest  # noqa: E501
from chromestatus_openapi.models.error_message import ErrorMessage  # noqa: E501
from chromestatus_openapi.models.external_reviews_response import ExternalReviewsResponse  # noqa: E501
from chromestatus_openapi.models.feature_latency import FeatureLatency  # noqa: E501
from chromestatus_openapi.models.feature_links_response import FeatureLinksResponse  # noqa: E501
from chromestatus_openapi.models.feature_links_sample import FeatureLinksSample  # noqa: E501
from chromestatus_openapi.models.feature_links_summary_response import FeatureLinksSummaryResponse  # noqa: E501
from chromestatus_openapi.models.get_comments_response import GetCommentsResponse  # noqa: E501
from chromestatus_openapi.models.get_dismissed_cues400_response import GetDismissedCues400Response  # noqa: E501
from chromestatus_openapi.models.get_intent_response import GetIntentResponse  # noqa: E501
from chromestatus_openapi.models.message_response import MessageResponse  # noqa: E501
from chromestatus_openapi.models.patch_comment_request import PatchCommentRequest  # noqa: E501
from chromestatus_openapi.models.permissions_response import PermissionsResponse  # noqa: E501
from chromestatus_openapi.models.post_intent_request import PostIntentRequest  # noqa: E501
from chromestatus_openapi.models.reject_unneeded_get_request import RejectUnneededGetRequest  # noqa: E501
from chromestatus_openapi.models.review_latency import ReviewLatency  # noqa: E501
from chromestatus_openapi.models.sign_in_request import SignInRequest  # noqa: E501
from chromestatus_openapi.models.spec_mentor import SpecMentor  # noqa: E501
from chromestatus_openapi.models.success_message import SuccessMessage  # noqa: E501
from chromestatus_openapi.models.token_refresh_response import TokenRefreshResponse  # noqa: E501
from chromestatus_openapi import util


def add_feature_comment(feature_id, comments_request=None):  # noqa: E501
    """Add a comment to a feature

     # noqa: E501

    :param feature_id: 
    :type feature_id: int
    :param comments_request: Add a review commend and possible set a approval value
    :type comments_request: dict | bytes

    :rtype: Union[SuccessMessage, Tuple[SuccessMessage, int], Tuple[SuccessMessage, int, Dict[str, str]]
    """
    if connexion.request.is_json:
        comments_request = CommentsRequest.from_dict(connexion.request.get_json())  # noqa: E501
    return 'do some magic!'


def add_gate_comment(feature_id, gate_id, comments_request=None):  # noqa: E501
    """Add a comment to a specific gate

     # noqa: E501

    :param feature_id: 
    :type feature_id: int
    :param gate_id: 
    :type gate_id: int
    :param comments_request: 
    :type comments_request: dict | bytes

    :rtype: Union[SuccessMessage, Tuple[SuccessMessage, int], Tuple[SuccessMessage, int, Dict[str, str]]
    """
    if connexion.request.is_json:
        comments_request = CommentsRequest.from_dict(connexion.request.get_json())  # noqa: E501
    return 'do some magic!'


def add_user_to_component(component_id, user_id, component_users_request=None):  # noqa: E501
    """Add a user to a component

     # noqa: E501

    :param component_id: Component ID
    :type component_id: int
    :param user_id: User ID
    :type user_id: int
    :param component_users_request: 
    :type component_users_request: dict | bytes

    :rtype: Union[None, Tuple[None, int], Tuple[None, int, Dict[str, str]]
    """
    if connexion.request.is_json:
        component_users_request = ComponentUsersRequest.from_dict(connexion.request.get_json())  # noqa: E501
    return 'do some magic!'


def authenticate_user(sign_in_request):  # noqa: E501
    """Authenticate user with Google Sign-In

     # noqa: E501

    :param sign_in_request: 
    :type sign_in_request: dict | bytes

    :rtype: Union[SuccessMessage, Tuple[SuccessMessage, int], Tuple[SuccessMessage, int, Dict[str, str]]
    """
    if connexion.request.is_json:
        sign_in_request = SignInRequest.from_dict(connexion.request.get_json())  # noqa: E501
    return 'do some magic!'


def create_account(create_account_request=None):  # noqa: E501
    """Create a new account

     # noqa: E501

    :param create_account_request: 
    :type create_account_request: dict | bytes

    :rtype: Union[AccountResponse, Tuple[AccountResponse, int], Tuple[AccountResponse, int, Dict[str, str]]
    """
    if connexion.request.is_json:
        create_account_request = CreateAccountRequest.from_dict(connexion.request.get_json())  # noqa: E501
    return 'do some magic!'


def delete_account(account_id):  # noqa: E501
    """Delete an account

     # noqa: E501

    :param account_id: ID of the account to delete
    :type account_id: int

    :rtype: Union[DeleteAccount200Response, Tuple[DeleteAccount200Response, int], Tuple[DeleteAccount200Response, int, Dict[str, str]]
    """
    return 'do some magic!'


def dismiss_cue(dismiss_cue_request):  # noqa: E501
    """Dismiss a cue card for the signed-in user

     # noqa: E501

    :param dismiss_cue_request: 
    :type dismiss_cue_request: dict | bytes

    :rtype: Union[SuccessMessage, Tuple[SuccessMessage, int], Tuple[SuccessMessage, int, Dict[str, str]]
    """
    if connexion.request.is_json:
        dismiss_cue_request = DismissCueRequest.from_dict(connexion.request.get_json())  # noqa: E501
    return 'do some magic!'


def get_dismissed_cues():  # noqa: E501
    """Get dismissed cues for the current user

     # noqa: E501


    :rtype: Union[List[str], Tuple[List[str], int], Tuple[List[str], int, Dict[str, str]]
    """
    return 'do some magic!'


def get_feature_comments(feature_id):  # noqa: E501
    """Get all comments for a given feature

     # noqa: E501

    :param feature_id: 
    :type feature_id: int

    :rtype: Union[GetCommentsResponse, Tuple[GetCommentsResponse, int], Tuple[GetCommentsResponse, int, Dict[str, str]]
    """
    return 'do some magic!'


def get_feature_links(feature_id=None, update_stale_links=None):  # noqa: E501
    """Get feature links by feature_id

     # noqa: E501

    :param feature_id: 
    :type feature_id: int
    :param update_stale_links: 
    :type update_stale_links: bool

    :rtype: Union[FeatureLinksResponse, Tuple[FeatureLinksResponse, int], Tuple[FeatureLinksResponse, int, Dict[str, str]]
    """
    return 'do some magic!'


def get_feature_links_samples(domain=None, type=None, is_error=None):  # noqa: E501
    """Get feature links samples

     # noqa: E501

    :param domain: 
    :type domain: str
    :param type: 
    :type type: str
    :param is_error: 
    :type is_error: bool

    :rtype: Union[FeatureLinksSample, Tuple[FeatureLinksSample, int], Tuple[FeatureLinksSample, int, Dict[str, str]]
    """
    return 'do some magic!'


def get_feature_links_summary():  # noqa: E501
    """Get feature links summary

     # noqa: E501


    :rtype: Union[FeatureLinksSummaryResponse, Tuple[FeatureLinksSummaryResponse, int], Tuple[FeatureLinksSummaryResponse, int, Dict[str, str]]
    """
    return 'do some magic!'


def get_gate_comments(feature_id, gate_id):  # noqa: E501
    """Get all comments for a given gate

     # noqa: E501

    :param feature_id: 
    :type feature_id: int
    :param gate_id: 
    :type gate_id: int

    :rtype: Union[List[Activity], Tuple[List[Activity], int], Tuple[List[Activity], int, Dict[str, str]]
    """
    return 'do some magic!'


def get_intent_body(feature_id, stage_id, gate_id):  # noqa: E501
    """Get the HTML body of an intent draft

     # noqa: E501

    :param feature_id: Feature ID
    :type feature_id: int
    :param stage_id: Stage ID
    :type stage_id: int
    :param gate_id: Gate ID
    :type gate_id: int

    :rtype: Union[GetIntentResponse, Tuple[GetIntentResponse, int], Tuple[GetIntentResponse, int, Dict[str, str]]
    """
    return 'do some magic!'


def get_user_permissions(return_paired_user=None):  # noqa: E501
    """Get the permissions and email of the user

     # noqa: E501

    :param return_paired_user: If true, return the permissions of the paired user.
    :type return_paired_user: bool

    :rtype: Union[PermissionsResponse, Tuple[PermissionsResponse, int], Tuple[PermissionsResponse, int, Dict[str, str]]
    """
    return 'do some magic!'


def list_component_users():  # noqa: E501
    """List all components and possible users

     # noqa: E501


    :rtype: Union[ComponentsUsersResponse, Tuple[ComponentsUsersResponse, int], Tuple[ComponentsUsersResponse, int, Dict[str, str]]
    """
    return 'do some magic!'


def list_external_reviews(review_group):  # noqa: E501
    """List features whose external reviews are incomplete

     # noqa: E501

    :param review_group: Which review group to focus on:  * &#x60;tag&#x60; - The W3C TAG  * &#x60;gecko&#x60; - The rendering engine that powers Mozilla Firefox  * &#x60;webkit&#x60; - The rendering engine that powers Apple Safari 
    :type review_group: str

    :rtype: Union[ExternalReviewsResponse, Tuple[ExternalReviewsResponse, int], Tuple[ExternalReviewsResponse, int, Dict[str, str]]
    """
    return 'do some magic!'


def list_feature_latency(start_at, end_at):  # noqa: E501
    """List how long each feature took to launch

     # noqa: E501

    :param start_at: Start date (RFC 3339, section 5.6, for example, 2017-07-21). The date is inclusive.
    :type start_at: str
    :param end_at: End date (RFC 3339, section 5.6, for example, 2017-07-21). The date is exclusive.
    :type end_at: str

    :rtype: Union[List[FeatureLatency], Tuple[List[FeatureLatency], int], Tuple[List[FeatureLatency], int, Dict[str, str]]
    """
    start_at = util.deserialize_date(start_at)
    end_at = util.deserialize_date(end_at)
    return 'do some magic!'


def list_reviews_with_latency():  # noqa: E501
    """List recently reviewed features and their review latency

     # noqa: E501


    :rtype: Union[List[ReviewLatency], Tuple[List[ReviewLatency], int], Tuple[List[ReviewLatency], int, Dict[str, str]]
    """
    return 'do some magic!'


def list_spec_mentors(after=None):  # noqa: E501
    """List spec mentors and their activity

     # noqa: E501

    :param after: 
    :type after: str

    :rtype: Union[List[SpecMentor], Tuple[List[SpecMentor], int], Tuple[List[SpecMentor], int, Dict[str, str]]
    """
    after = util.deserialize_date(after)
    return 'do some magic!'


def logout_user():  # noqa: E501
    """Log out the current user

     # noqa: E501


    :rtype: Union[SuccessMessage, Tuple[SuccessMessage, int], Tuple[SuccessMessage, int, Dict[str, str]]
    """
    return 'do some magic!'


def post_intent_to_blink_dev(feature_id, stage_id, gate_id, post_intent_request=None):  # noqa: E501
    """Submit an intent to be posted on blink-dev

     # noqa: E501

    :param feature_id: Feature ID
    :type feature_id: int
    :param stage_id: Stage ID
    :type stage_id: int
    :param gate_id: Gate ID
    :type gate_id: int
    :param post_intent_request: Gate ID and additional users to CC email to.
    :type post_intent_request: dict | bytes

    :rtype: Union[MessageResponse, Tuple[MessageResponse, int], Tuple[MessageResponse, int, Dict[str, str]]
    """
    if connexion.request.is_json:
        post_intent_request = PostIntentRequest.from_dict(connexion.request.get_json())  # noqa: E501
    return 'do some magic!'


<<<<<<< HEAD
def reject_get_requests_login():  # noqa: E501
    """reject unneeded GET request without triggering Error Reporting
=======
def refresh_token():  # noqa: E501
    """Refresh the XSRF token
>>>>>>> dd4a0a4d

     # noqa: E501


<<<<<<< HEAD
    :rtype: Union[None, Tuple[None, int], Tuple[None, int, Dict[str, str]]
    """
    return 'do some magic!'


def reject_get_requests_logout():  # noqa: E501
    """reject unneeded GET request without triggering Error Reporting

     # noqa: E501


    :rtype: Union[None, Tuple[None, int], Tuple[None, int, Dict[str, str]]
=======
    :rtype: Union[TokenRefreshResponse, Tuple[TokenRefreshResponse, int], Tuple[TokenRefreshResponse, int, Dict[str, str]]
>>>>>>> dd4a0a4d
    """
    return 'do some magic!'


def remove_user_from_component(component_id, user_id, component_users_request=None):  # noqa: E501
    """Remove a user from a component

     # noqa: E501

    :param component_id: Component ID
    :type component_id: int
    :param user_id: User ID
    :type user_id: int
    :param component_users_request: 
    :type component_users_request: dict | bytes

    :rtype: Union[None, Tuple[None, int], Tuple[None, int, Dict[str, str]]
    """
    if connexion.request.is_json:
        component_users_request = ComponentUsersRequest.from_dict(connexion.request.get_json())  # noqa: E501
    return 'do some magic!'


def update_feature_comment(feature_id, patch_comment_request):  # noqa: E501
    """Update a comment on a feature

     # noqa: E501

    :param feature_id: 
    :type feature_id: int
    :param patch_comment_request: 
    :type patch_comment_request: dict | bytes

    :rtype: Union[SuccessMessage, Tuple[SuccessMessage, int], Tuple[SuccessMessage, int, Dict[str, str]]
    """
    if connexion.request.is_json:
        patch_comment_request = PatchCommentRequest.from_dict(connexion.request.get_json())  # noqa: E501
    return 'do some magic!'<|MERGE_RESOLUTION|>--- conflicted
+++ resolved
@@ -38,7 +38,7 @@
 
      # noqa: E501
 
-    :param feature_id: 
+    :param feature_id:
     :type feature_id: int
     :param comments_request: Add a review commend and possible set a approval value
     :type comments_request: dict | bytes
@@ -55,11 +55,11 @@
 
      # noqa: E501
 
-    :param feature_id: 
-    :type feature_id: int
-    :param gate_id: 
+    :param feature_id:
+    :type feature_id: int
+    :param gate_id:
     :type gate_id: int
-    :param comments_request: 
+    :param comments_request:
     :type comments_request: dict | bytes
 
     :rtype: Union[SuccessMessage, Tuple[SuccessMessage, int], Tuple[SuccessMessage, int, Dict[str, str]]
@@ -78,7 +78,7 @@
     :type component_id: int
     :param user_id: User ID
     :type user_id: int
-    :param component_users_request: 
+    :param component_users_request:
     :type component_users_request: dict | bytes
 
     :rtype: Union[None, Tuple[None, int], Tuple[None, int, Dict[str, str]]
@@ -93,7 +93,7 @@
 
      # noqa: E501
 
-    :param sign_in_request: 
+    :param sign_in_request:
     :type sign_in_request: dict | bytes
 
     :rtype: Union[SuccessMessage, Tuple[SuccessMessage, int], Tuple[SuccessMessage, int, Dict[str, str]]
@@ -108,7 +108,7 @@
 
      # noqa: E501
 
-    :param create_account_request: 
+    :param create_account_request:
     :type create_account_request: dict | bytes
 
     :rtype: Union[AccountResponse, Tuple[AccountResponse, int], Tuple[AccountResponse, int, Dict[str, str]]
@@ -136,7 +136,7 @@
 
      # noqa: E501
 
-    :param dismiss_cue_request: 
+    :param dismiss_cue_request:
     :type dismiss_cue_request: dict | bytes
 
     :rtype: Union[SuccessMessage, Tuple[SuccessMessage, int], Tuple[SuccessMessage, int, Dict[str, str]]
@@ -162,7 +162,7 @@
 
      # noqa: E501
 
-    :param feature_id: 
+    :param feature_id:
     :type feature_id: int
 
     :rtype: Union[GetCommentsResponse, Tuple[GetCommentsResponse, int], Tuple[GetCommentsResponse, int, Dict[str, str]]
@@ -175,9 +175,9 @@
 
      # noqa: E501
 
-    :param feature_id: 
-    :type feature_id: int
-    :param update_stale_links: 
+    :param feature_id:
+    :type feature_id: int
+    :param update_stale_links:
     :type update_stale_links: bool
 
     :rtype: Union[FeatureLinksResponse, Tuple[FeatureLinksResponse, int], Tuple[FeatureLinksResponse, int, Dict[str, str]]
@@ -190,11 +190,11 @@
 
      # noqa: E501
 
-    :param domain: 
+    :param domain:
     :type domain: str
-    :param type: 
+    :param type:
     :type type: str
-    :param is_error: 
+    :param is_error:
     :type is_error: bool
 
     :rtype: Union[FeatureLinksSample, Tuple[FeatureLinksSample, int], Tuple[FeatureLinksSample, int, Dict[str, str]]
@@ -218,9 +218,9 @@
 
      # noqa: E501
 
-    :param feature_id: 
-    :type feature_id: int
-    :param gate_id: 
+    :param feature_id:
+    :type feature_id: int
+    :param gate_id:
     :type gate_id: int
 
     :rtype: Union[List[Activity], Tuple[List[Activity], int], Tuple[List[Activity], int, Dict[str, str]]
@@ -274,7 +274,7 @@
 
      # noqa: E501
 
-    :param review_group: Which review group to focus on:  * &#x60;tag&#x60; - The W3C TAG  * &#x60;gecko&#x60; - The rendering engine that powers Mozilla Firefox  * &#x60;webkit&#x60; - The rendering engine that powers Apple Safari 
+    :param review_group: Which review group to focus on:  * &#x60;tag&#x60; - The W3C TAG  * &#x60;gecko&#x60; - The rendering engine that powers Mozilla Firefox  * &#x60;webkit&#x60; - The rendering engine that powers Apple Safari
     :type review_group: str
 
     :rtype: Union[ExternalReviewsResponse, Tuple[ExternalReviewsResponse, int], Tuple[ExternalReviewsResponse, int, Dict[str, str]]
@@ -315,7 +315,7 @@
 
      # noqa: E501
 
-    :param after: 
+    :param after:
     :type after: str
 
     :rtype: Union[List[SpecMentor], Tuple[List[SpecMentor], int], Tuple[List[SpecMentor], int, Dict[str, str]]
@@ -356,18 +356,23 @@
     return 'do some magic!'
 
 
-<<<<<<< HEAD
+def refresh_token():  # noqa: E501
+    """Refresh the XSRF token
+
+     # noqa: E501
+
+
+    :rtype: Union[List[ReviewLatency], Tuple[List[ReviewLatency], int], Tuple[List[ReviewLatency], int, Dict[str, str]]
+    """
+    return 'do some magic!'
+
+
 def reject_get_requests_login():  # noqa: E501
     """reject unneeded GET request without triggering Error Reporting
-=======
-def refresh_token():  # noqa: E501
-    """Refresh the XSRF token
->>>>>>> dd4a0a4d
-
-     # noqa: E501
-
-
-<<<<<<< HEAD
+
+     # noqa: E501
+
+
     :rtype: Union[None, Tuple[None, int], Tuple[None, int, Dict[str, str]]
     """
     return 'do some magic!'
@@ -380,11 +385,8 @@
 
 
     :rtype: Union[None, Tuple[None, int], Tuple[None, int, Dict[str, str]]
-=======
-    :rtype: Union[TokenRefreshResponse, Tuple[TokenRefreshResponse, int], Tuple[TokenRefreshResponse, int, Dict[str, str]]
->>>>>>> dd4a0a4d
-    """
-    return 'do some magic!'
+    """
+    return 'do some magic!' 
 
 
 def remove_user_from_component(component_id, user_id, component_users_request=None):  # noqa: E501
@@ -396,7 +398,7 @@
     :type component_id: int
     :param user_id: User ID
     :type user_id: int
-    :param component_users_request: 
+    :param component_users_request:
     :type component_users_request: dict | bytes
 
     :rtype: Union[None, Tuple[None, int], Tuple[None, int, Dict[str, str]]
@@ -411,9 +413,9 @@
 
      # noqa: E501
 
-    :param feature_id: 
-    :type feature_id: int
-    :param patch_comment_request: 
+    :param feature_id:
+    :type feature_id: int
+    :param patch_comment_request:
     :type patch_comment_request: dict | bytes
 
     :rtype: Union[SuccessMessage, Tuple[SuccessMessage, int], Tuple[SuccessMessage, int, Dict[str, str]]
