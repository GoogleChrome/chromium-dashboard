--- conflicted
+++ resolved
@@ -21,22 +21,16 @@
 from chromestatus_openapi.models.get_dismissed_cues400_response import GetDismissedCues400Response  # noqa: E501
 from chromestatus_openapi.models.get_gate_response import GetGateResponse  # noqa: E501
 from chromestatus_openapi.models.get_intent_response import GetIntentResponse  # noqa: E501
-<<<<<<< HEAD
 from chromestatus_openapi.models.get_settings_response import GetSettingsResponse  # noqa: E501
-=======
 from chromestatus_openapi.models.get_votes_response import GetVotesResponse  # noqa: E501
->>>>>>> e8f4661d
 from chromestatus_openapi.models.message_response import MessageResponse  # noqa: E501
 from chromestatus_openapi.models.patch_comment_request import PatchCommentRequest  # noqa: E501
 from chromestatus_openapi.models.permissions_response import PermissionsResponse  # noqa: E501
 from chromestatus_openapi.models.post_gate_request import PostGateRequest  # noqa: E501
 from chromestatus_openapi.models.post_intent_request import PostIntentRequest  # noqa: E501
-<<<<<<< HEAD
 from chromestatus_openapi.models.post_settings_request import PostSettingsRequest  # noqa: E501
-=======
 from chromestatus_openapi.models.post_vote_request import PostVoteRequest  # noqa: E501
 from chromestatus_openapi.models.process import Process  # noqa: E501
->>>>>>> e8f4661d
 from chromestatus_openapi.models.review_latency import ReviewLatency  # noqa: E501
 from chromestatus_openapi.models.spec_mentor import SpecMentor  # noqa: E501
 from chromestatus_openapi.models.success_message import SuccessMessage  # noqa: E501
@@ -49,7 +43,7 @@
 
      # noqa: E501
 
-    :param feature_id: 
+    :param feature_id:
     :type feature_id: int
     :param comments_request: Add a review commend and possible set a approval value
     :type comments_request: dict | bytes
@@ -66,11 +60,11 @@
 
      # noqa: E501
 
-    :param feature_id: 
-    :type feature_id: int
-    :param gate_id: 
-    :type gate_id: int
-    :param comments_request: 
+    :param feature_id:
+    :type feature_id: int
+    :param gate_id:
+    :type gate_id: int
+    :param comments_request:
     :type comments_request: dict | bytes
 
     :rtype: Union[SuccessMessage, Tuple[SuccessMessage, int], Tuple[SuccessMessage, int, Dict[str, str]]
@@ -89,7 +83,7 @@
     :type component_id: int
     :param user_id: User ID
     :type user_id: int
-    :param component_users_request: 
+    :param component_users_request:
     :type component_users_request: dict | bytes
 
     :rtype: Union[None, Tuple[None, int], Tuple[None, int, Dict[str, str]]
@@ -104,9 +98,9 @@
 
      # noqa: E501
 
-    :param feature_id: 
-    :type feature_id: int
-    :param stage_id: 
+    :param feature_id:
+    :type feature_id: int
+    :param stage_id:
     :type stage_id: int
 
     :rtype: Union[SuccessMessage, Tuple[SuccessMessage, int], Tuple[SuccessMessage, int, Dict[str, str]]
@@ -119,7 +113,7 @@
 
      # noqa: E501
 
-    :param create_account_request: 
+    :param create_account_request:
     :type create_account_request: dict | bytes
 
     :rtype: Union[AccountResponse, Tuple[AccountResponse, int], Tuple[AccountResponse, int, Dict[str, str]]
@@ -147,7 +141,7 @@
 
      # noqa: E501
 
-    :param dismiss_cue_request: 
+    :param dismiss_cue_request:
     :type dismiss_cue_request: dict | bytes
 
     :rtype: Union[SuccessMessage, Tuple[SuccessMessage, int], Tuple[SuccessMessage, int, Dict[str, str]]
@@ -173,7 +167,7 @@
 
      # noqa: E501
 
-    :param feature_id: 
+    :param feature_id:
     :type feature_id: int
 
     :rtype: Union[GetCommentsResponse, Tuple[GetCommentsResponse, int], Tuple[GetCommentsResponse, int, Dict[str, str]]
@@ -186,9 +180,9 @@
 
      # noqa: E501
 
-    :param feature_id: 
-    :type feature_id: int
-    :param update_stale_links: 
+    :param feature_id:
+    :type feature_id: int
+    :param update_stale_links:
     :type update_stale_links: bool
 
     :rtype: Union[FeatureLinksResponse, Tuple[FeatureLinksResponse, int], Tuple[FeatureLinksResponse, int, Dict[str, str]]
@@ -201,11 +195,11 @@
 
      # noqa: E501
 
-    :param domain: 
+    :param domain:
     :type domain: str
-    :param type: 
+    :param type:
     :type type: str
-    :param is_error: 
+    :param is_error:
     :type is_error: bool
 
     :rtype: Union[FeatureLinksSample, Tuple[FeatureLinksSample, int], Tuple[FeatureLinksSample, int, Dict[str, str]]
@@ -229,9 +223,9 @@
 
      # noqa: E501
 
-    :param feature_id: 
-    :type feature_id: int
-    :param gate_id: 
+    :param feature_id:
+    :type feature_id: int
+    :param gate_id:
     :type gate_id: int
 
     :rtype: Union[List[Activity], Tuple[List[Activity], int], Tuple[List[Activity], int, Dict[str, str]]
@@ -319,7 +313,6 @@
     return 'do some magic!'
 
 
-<<<<<<< HEAD
 def get_user_settings():  # noqa: E501
     """Get user settings
 
@@ -327,7 +320,10 @@
 
 
     :rtype: Union[GetSettingsResponse, Tuple[GetSettingsResponse, int], Tuple[GetSettingsResponse, int, Dict[str, str]]
-=======
+    """
+    return 'do some magic!'
+
+
 def get_votes_for_feature(feature_id):  # noqa: E501
     """Get votes for a feature
 
@@ -352,7 +348,6 @@
     :type gate_id: int
 
     :rtype: Union[GetVotesResponse, Tuple[GetVotesResponse, int], Tuple[GetVotesResponse, int, Dict[str, str]]
->>>>>>> e8f4661d
     """
     return 'do some magic!'
 
@@ -373,7 +368,7 @@
 
      # noqa: E501
 
-    :param review_group: Which review group to focus on:  * &#x60;tag&#x60; - The W3C TAG  * &#x60;gecko&#x60; - The rendering engine that powers Mozilla Firefox  * &#x60;webkit&#x60; - The rendering engine that powers Apple Safari 
+    :param review_group: Which review group to focus on:  * &#x60;tag&#x60; - The W3C TAG  * &#x60;gecko&#x60; - The rendering engine that powers Mozilla Firefox  * &#x60;webkit&#x60; - The rendering engine that powers Apple Safari
     :type review_group: str
 
     :rtype: Union[ExternalReviewsResponse, Tuple[ExternalReviewsResponse, int], Tuple[ExternalReviewsResponse, int, Dict[str, str]]
@@ -414,7 +409,7 @@
 
      # noqa: E501
 
-    :param after: 
+    :param after:
     :type after: str
 
     :rtype: Union[List[SpecMentor], Tuple[List[SpecMentor], int], Tuple[List[SpecMentor], int, Dict[str, str]]
@@ -464,7 +459,7 @@
     :type component_id: int
     :param user_id: User ID
     :type user_id: int
-    :param component_users_request: 
+    :param component_users_request:
     :type component_users_request: dict | bytes
 
     :rtype: Union[None, Tuple[None, int], Tuple[None, int, Dict[str, str]]
@@ -474,35 +469,37 @@
     return 'do some magic!'
 
 
-<<<<<<< HEAD
+def set_assignees_for_gate(feature_id, gate_id, post_gate_request):  # noqa: E501
+    """Set the assignees for a gate.
+
+     # noqa: E501
+
+    :param feature_id: The ID of the feature to retrieve votes for.
+    :type feature_id: int
+    :param gate_id: The ID of the gate to retrieve votes for.
+    :type gate_id: int
+    :param post_gate_request:
+    :type post_gate_request: dict | bytes
+
+    :rtype: Union[SuccessMessage, Tuple[SuccessMessage, int], Tuple[SuccessMessage, int, Dict[str, str]]
+    """
+    if connexion.request.is_json:
+        post_gate_request = PostGateRequest.from_dict(connexion.request.get_json())  # noqa: E501
+    return 'do some magic!'
+
+
 def set_user_settings(post_settings_request):  # noqa: E501
     """Set the user settings (currently only the notify_as_starrer)
 
      # noqa: E501
 
-    :param post_settings_request: 
+    :param post_settings_request:
     :type post_settings_request: dict | bytes
-=======
-def set_assignees_for_gate(feature_id, gate_id, post_gate_request):  # noqa: E501
-    """Set the assignees for a gate.
-
-     # noqa: E501
-
-    :param feature_id: The ID of the feature to retrieve votes for.
-    :type feature_id: int
-    :param gate_id: The ID of the gate to retrieve votes for.
-    :type gate_id: int
-    :param post_gate_request: 
-    :type post_gate_request: dict | bytes
->>>>>>> e8f4661d
-
-    :rtype: Union[SuccessMessage, Tuple[SuccessMessage, int], Tuple[SuccessMessage, int, Dict[str, str]]
-    """
-    if connexion.request.is_json:
-<<<<<<< HEAD
+
+    :rtype: Union[SuccessMessage, Tuple[SuccessMessage, int], Tuple[SuccessMessage, int, Dict[str, str]]
+    """
+    if connexion.request.is_json:
         post_settings_request = PostSettingsRequest.from_dict(connexion.request.get_json())  # noqa: E501
-=======
-        post_gate_request = PostGateRequest.from_dict(connexion.request.get_json())  # noqa: E501
     return 'do some magic!'
 
 
@@ -515,7 +512,7 @@
     :type feature_id: int
     :param gate_id: The ID of the gate associated with the votes.
     :type gate_id: int
-    :param post_vote_request: 
+    :param post_vote_request:
     :type post_vote_request: dict | bytes
 
     :rtype: Union[SuccessMessage, Tuple[SuccessMessage, int], Tuple[SuccessMessage, int, Dict[str, str]]
@@ -524,20 +521,19 @@
         post_vote_request = PostVoteRequest.from_dict(connexion.request.get_json())  # noqa: E501
     return 'do some magic!'
 
-
+ 
 def update_feature_comment(feature_id, patch_comment_request):  # noqa: E501
     """Update a comment on a feature
 
      # noqa: E501
 
-    :param feature_id: 
-    :type feature_id: int
-    :param patch_comment_request: 
+    :param feature_id:
+    :type feature_id: int
+    :param patch_comment_request:
     :type patch_comment_request: dict | bytes
 
     :rtype: Union[SuccessMessage, Tuple[SuccessMessage, int], Tuple[SuccessMessage, int, Dict[str, str]]
     """
     if connexion.request.is_json:
         patch_comment_request = PatchCommentRequest.from_dict(connexion.request.get_json())  # noqa: E501
->>>>>>> e8f4661d
     return 'do some magic!'