--- conflicted
+++ resolved
@@ -22,13 +22,10 @@
 from chromestatus_openapi.models.get_dismissed_cues400_response import GetDismissedCues400Response  # noqa: E501
 from chromestatus_openapi.models.get_gate_response import GetGateResponse  # noqa: E501
 from chromestatus_openapi.models.get_intent_response import GetIntentResponse  # noqa: E501
-<<<<<<< HEAD
+from chromestatus_openapi.models.get_origin_trials_response import GetOriginTrialsResponse  # noqa: E501
+from chromestatus_openapi.models.get_settings_response import GetSettingsResponse  # noqa: E501 
 from chromestatus_openapi.models.get_stars_response import GetStarsResponse  # noqa: E501
-=======
-from chromestatus_openapi.models.get_origin_trials_response import GetOriginTrialsResponse  # noqa: E501
-from chromestatus_openapi.models.get_settings_response import GetSettingsResponse  # noqa: E501
 from chromestatus_openapi.models.get_votes_response import GetVotesResponse  # noqa: E501
->>>>>>> 6e22d7d6
 from chromestatus_openapi.models.message_response import MessageResponse  # noqa: E501
 from chromestatus_openapi.models.patch_comment_request import PatchCommentRequest  # noqa: E501
 from chromestatus_openapi.models.permissions_response import PermissionsResponse  # noqa: E501
@@ -39,11 +36,8 @@
 from chromestatus_openapi.models.process import Process  # noqa: E501
 from chromestatus_openapi.models.reject_unneeded_get_request import RejectUnneededGetRequest  # noqa: E501
 from chromestatus_openapi.models.review_latency import ReviewLatency  # noqa: E501
-<<<<<<< HEAD
 from chromestatus_openapi.models.set_star_request import SetStarRequest  # noqa: E501
-=======
 from chromestatus_openapi.models.sign_in_request import SignInRequest  # noqa: E501
->>>>>>> 6e22d7d6
 from chromestatus_openapi.models.spec_mentor import SpecMentor  # noqa: E501
 from chromestatus_openapi.models.success_message import SuccessMessage  # noqa: E501
 from chromestatus_openapi import util
@@ -54,7 +48,7 @@
 
      # noqa: E501
 
-    :param feature_id: 
+    :param feature_id:
     :type feature_id: int
     :param comments_request: Add a review commend and possible set a approval value
     :type comments_request: dict | bytes
@@ -71,11 +65,11 @@
 
      # noqa: E501
 
-    :param feature_id: 
-    :type feature_id: int
-    :param gate_id: 
+    :param feature_id:
+    :type feature_id: int
+    :param gate_id:
     :type gate_id: int
-    :param comments_request: 
+    :param comments_request:
     :type comments_request: dict | bytes
 
     :rtype: Union[SuccessMessage, Tuple[SuccessMessage, int], Tuple[SuccessMessage, int, Dict[str, str]]
@@ -94,7 +88,7 @@
     :type component_id: int
     :param user_id: User ID
     :type user_id: int
-    :param component_users_request: 
+    :param component_users_request:
     :type component_users_request: dict | bytes
 
     :rtype: Union[None, Tuple[None, int], Tuple[None, int, Dict[str, str]]
@@ -109,9 +103,9 @@
 
      # noqa: E501
 
-    :param feature_id: 
-    :type feature_id: int
-    :param stage_id: 
+    :param feature_id:
+    :type feature_id: int
+    :param stage_id:
     :type stage_id: int
 
     :rtype: Union[SuccessMessage, Tuple[SuccessMessage, int], Tuple[SuccessMessage, int, Dict[str, str]]
@@ -124,7 +118,7 @@
 
      # noqa: E501
 
-    :param sign_in_request: 
+    :param sign_in_request:
     :type sign_in_request: dict | bytes
 
     :rtype: Union[SuccessMessage, Tuple[SuccessMessage, int], Tuple[SuccessMessage, int, Dict[str, str]]
@@ -139,7 +133,7 @@
 
      # noqa: E501
 
-    :param create_account_request: 
+    :param create_account_request:
     :type create_account_request: dict | bytes
 
     :rtype: Union[AccountResponse, Tuple[AccountResponse, int], Tuple[AccountResponse, int, Dict[str, str]]
@@ -154,11 +148,11 @@
 
      # noqa: E501
 
-    :param feature_id: 
-    :type feature_id: int
-    :param stage_id: 
+    :param feature_id:
+    :type feature_id: int
+    :param stage_id:
     :type stage_id: int
-    :param create_origin_trial_request: 
+    :param create_origin_trial_request:
     :type create_origin_trial_request: dict | bytes
 
     :rtype: Union[SuccessMessage, Tuple[SuccessMessage, int], Tuple[SuccessMessage, int, Dict[str, str]]
@@ -186,7 +180,7 @@
 
      # noqa: E501
 
-    :param dismiss_cue_request: 
+    :param dismiss_cue_request:
     :type dismiss_cue_request: dict | bytes
 
     :rtype: Union[SuccessMessage, Tuple[SuccessMessage, int], Tuple[SuccessMessage, int, Dict[str, str]]
@@ -201,9 +195,9 @@
 
      # noqa: E501
 
-    :param feature_id: 
-    :type feature_id: int
-    :param extension_stage_id: 
+    :param feature_id:
+    :type feature_id: int
+    :param extension_stage_id:
     :type extension_stage_id: int
 
     :rtype: Union[SuccessMessage, Tuple[SuccessMessage, int], Tuple[SuccessMessage, int, Dict[str, str]]
@@ -227,7 +221,7 @@
 
      # noqa: E501
 
-    :param feature_id: 
+    :param feature_id:
     :type feature_id: int
 
     :rtype: Union[GetCommentsResponse, Tuple[GetCommentsResponse, int], Tuple[GetCommentsResponse, int, Dict[str, str]]
@@ -240,9 +234,9 @@
 
      # noqa: E501
 
-    :param feature_id: 
-    :type feature_id: int
-    :param update_stale_links: 
+    :param feature_id:
+    :type feature_id: int
+    :param update_stale_links:
     :type update_stale_links: bool
 
     :rtype: Union[FeatureLinksResponse, Tuple[FeatureLinksResponse, int], Tuple[FeatureLinksResponse, int, Dict[str, str]]
@@ -255,11 +249,11 @@
 
      # noqa: E501
 
-    :param domain: 
+    :param domain:
     :type domain: str
-    :param type: 
+    :param type:
     :type type: str
-    :param is_error: 
+    :param is_error:
     :type is_error: bool
 
     :rtype: Union[FeatureLinksSample, Tuple[FeatureLinksSample, int], Tuple[FeatureLinksSample, int, Dict[str, str]]
@@ -283,9 +277,9 @@
 
      # noqa: E501
 
-    :param feature_id: 
-    :type feature_id: int
-    :param gate_id: 
+    :param feature_id:
+    :type feature_id: int
+    :param gate_id:
     :type gate_id: int
 
     :rtype: Union[List[Activity], Tuple[List[Activity], int], Tuple[List[Activity], int, Dict[str, str]]
@@ -323,59 +317,61 @@
     return 'do some magic!'
 
 
-<<<<<<< HEAD
+def get_origin_trials():  # noqa: E501
+    """Get origin trials
+
+     # noqa: E501
+
+
+    :rtype: Union[GetOriginTrialsResponse, Tuple[GetOriginTrialsResponse, int], Tuple[GetOriginTrialsResponse, int, Dict[str, str]]
+    """
+    return 'do some magic!'
+
+
+def get_pending_gates():  # noqa: E501
+    """Get all pending gates
+
+     # noqa: E501
+
+
+    :rtype: Union[GetGateResponse, Tuple[GetGateResponse, int], Tuple[GetGateResponse, int, Dict[str, str]]
+    """
+    return 'do some magic!'
+
+
+def get_process(feature_id):  # noqa: E501
+    """Get the process for a feature
+
+     # noqa: E501
+
+    :param feature_id: Feature ID
+    :type feature_id: int
+
+    :rtype: Union[Process, Tuple[Process, int], Tuple[Process, int, Dict[str, str]]
+    """
+    return 'do some magic!'
+
+
+def get_progress(feature_id):  # noqa: E501
+    """Get the progress for a feature
+
+     # noqa: E501
+
+    :param feature_id: Feature ID
+    :type feature_id: int
+
+    :rtype: Union[Dict[str, object], Tuple[Dict[str, object], int], Tuple[Dict[str, object], int, Dict[str, str]]
+    """
+    return 'do some magic!'
+
+
 def get_stars():  # noqa: E501
     """Get a list of all starred feature IDs for the signed-in user
-=======
-def get_origin_trials():  # noqa: E501
-    """Get origin trials
->>>>>>> 6e22d7d6
-
-     # noqa: E501
-
-
-<<<<<<< HEAD
+
+     # noqa: E501
+
+
     :rtype: Union[List[GetStarsResponse], Tuple[List[GetStarsResponse], int], Tuple[List[GetStarsResponse], int, Dict[str, str]]
-=======
-    :rtype: Union[GetOriginTrialsResponse, Tuple[GetOriginTrialsResponse, int], Tuple[GetOriginTrialsResponse, int, Dict[str, str]]
-    """
-    return 'do some magic!'
-
-
-def get_pending_gates():  # noqa: E501
-    """Get all pending gates
-
-     # noqa: E501
-
-
-    :rtype: Union[GetGateResponse, Tuple[GetGateResponse, int], Tuple[GetGateResponse, int, Dict[str, str]]
-    """
-    return 'do some magic!'
-
-
-def get_process(feature_id):  # noqa: E501
-    """Get the process for a feature
-
-     # noqa: E501
-
-    :param feature_id: Feature ID
-    :type feature_id: int
-
-    :rtype: Union[Process, Tuple[Process, int], Tuple[Process, int, Dict[str, str]]
-    """
-    return 'do some magic!'
-
-
-def get_progress(feature_id):  # noqa: E501
-    """Get the progress for a feature
-
-     # noqa: E501
-
-    :param feature_id: Feature ID
-    :type feature_id: int
-
-    :rtype: Union[Dict[str, object], Tuple[Dict[str, object], int], Tuple[Dict[str, object], int, Dict[str, str]]
->>>>>>> 6e22d7d6
     """
     return 'do some magic!'
 
@@ -448,7 +444,7 @@
 
      # noqa: E501
 
-    :param review_group: Which review group to focus on:  * &#x60;tag&#x60; - The W3C TAG  * &#x60;gecko&#x60; - The rendering engine that powers Mozilla Firefox  * &#x60;webkit&#x60; - The rendering engine that powers Apple Safari 
+    :param review_group: Which review group to focus on:  * &#x60;tag&#x60; - The W3C TAG  * &#x60;gecko&#x60; - The rendering engine that powers Mozilla Firefox  * &#x60;webkit&#x60; - The rendering engine that powers Apple Safari
     :type review_group: str
 
     :rtype: Union[ExternalReviewsResponse, Tuple[ExternalReviewsResponse, int], Tuple[ExternalReviewsResponse, int, Dict[str, str]]
@@ -489,7 +485,7 @@
 
      # noqa: E501
 
-    :param after: 
+    :param after:
     :type after: str
 
     :rtype: Union[List[SpecMentor], Tuple[List[SpecMentor], int], Tuple[List[SpecMentor], int, Dict[str, str]]
@@ -572,7 +568,7 @@
     :type component_id: int
     :param user_id: User ID
     :type user_id: int
-    :param component_users_request: 
+    :param component_users_request:
     :type component_users_request: dict | bytes
 
     :rtype: Union[None, Tuple[None, int], Tuple[None, int, Dict[str, str]]
@@ -582,35 +578,37 @@
     return 'do some magic!'
 
 
-<<<<<<< HEAD
+def set_assignees_for_gate(feature_id, gate_id, post_gate_request):  # noqa: E501
+    """Set the assignees for a gate.
+
+     # noqa: E501
+
+    :param feature_id: The ID of the feature to retrieve votes for.
+    :type feature_id: int
+    :param gate_id: The ID of the gate to retrieve votes for.
+    :type gate_id: int
+    :param post_gate_request:
+    :type post_gate_request: dict | bytes
+
+    :rtype: Union[SuccessMessage, Tuple[SuccessMessage, int], Tuple[SuccessMessage, int, Dict[str, str]]
+    """
+    if connexion.request.is_json:
+        post_gate_request = PostGateRequest.from_dict(connexion.request.get_json())  # noqa: E501
+    return 'do some magic!'
+
+
 def set_star(set_star_request):  # noqa: E501
     """Set or clear a star on the specified feature
 
      # noqa: E501
 
-    :param set_star_request: 
+    :param set_star_request:
     :type set_star_request: dict | bytes
-=======
-def set_assignees_for_gate(feature_id, gate_id, post_gate_request):  # noqa: E501
-    """Set the assignees for a gate.
-
-     # noqa: E501
-
-    :param feature_id: The ID of the feature to retrieve votes for.
-    :type feature_id: int
-    :param gate_id: The ID of the gate to retrieve votes for.
-    :type gate_id: int
-    :param post_gate_request: 
-    :type post_gate_request: dict | bytes
->>>>>>> 6e22d7d6
-
-    :rtype: Union[SuccessMessage, Tuple[SuccessMessage, int], Tuple[SuccessMessage, int, Dict[str, str]]
-    """
-    if connexion.request.is_json:
-<<<<<<< HEAD
+
+    :rtype: Union[SuccessMessage, Tuple[SuccessMessage, int], Tuple[SuccessMessage, int, Dict[str, str]]
+    """
+    if connexion.request.is_json:
         set_star_request = SetStarRequest.from_dict(connexion.request.get_json())  # noqa: E501
-=======
-        post_gate_request = PostGateRequest.from_dict(connexion.request.get_json())  # noqa: E501
     return 'do some magic!'
 
 
@@ -619,7 +617,7 @@
 
      # noqa: E501
 
-    :param post_settings_request: 
+    :param post_settings_request:
     :type post_settings_request: dict | bytes
 
     :rtype: Union[SuccessMessage, Tuple[SuccessMessage, int], Tuple[SuccessMessage, int, Dict[str, str]]
@@ -638,7 +636,7 @@
     :type feature_id: int
     :param gate_id: The ID of the gate associated with the votes.
     :type gate_id: int
-    :param post_vote_request: 
+    :param post_vote_request:
     :type post_vote_request: dict | bytes
 
     :rtype: Union[SuccessMessage, Tuple[SuccessMessage, int], Tuple[SuccessMessage, int, Dict[str, str]]
@@ -653,14 +651,13 @@
 
      # noqa: E501
 
-    :param feature_id: 
-    :type feature_id: int
-    :param patch_comment_request: 
+    :param feature_id:
+    :type feature_id: int
+    :param patch_comment_request:
     :type patch_comment_request: dict | bytes
 
     :rtype: Union[SuccessMessage, Tuple[SuccessMessage, int], Tuple[SuccessMessage, int, Dict[str, str]]
     """
     if connexion.request.is_json:
         patch_comment_request = PatchCommentRequest.from_dict(connexion.request.get_json())  # noqa: E501
->>>>>>> 6e22d7d6
     return 'do some magic!'