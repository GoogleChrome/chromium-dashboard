import connexion
from typing import Dict
from typing import Tuple
from typing import Union

from chromestatus_openapi.models.account_response import AccountResponse  # noqa: E501
from chromestatus_openapi.models.component_users_request import ComponentUsersRequest  # noqa: E501
from chromestatus_openapi.models.components_users_response import ComponentsUsersResponse  # noqa: E501
from chromestatus_openapi.models.create_account_request import CreateAccountRequest  # noqa: E501
from chromestatus_openapi.models.delete_account200_response import DeleteAccount200Response  # noqa: E501
from chromestatus_openapi.models.dismiss_cue_request import DismissCueRequest  # noqa: E501
from chromestatus_openapi.models.error_message import ErrorMessage  # noqa: E501
from chromestatus_openapi.models.external_reviews_response import ExternalReviewsResponse  # noqa: E501
from chromestatus_openapi.models.feature_latency import FeatureLatency  # noqa: E501
from chromestatus_openapi.models.feature_links_response import FeatureLinksResponse  # noqa: E501
from chromestatus_openapi.models.feature_links_sample import FeatureLinksSample  # noqa: E501
from chromestatus_openapi.models.feature_links_summary_response import FeatureLinksSummaryResponse  # noqa: E501
from chromestatus_openapi.models.get_dismissed_cues400_response import GetDismissedCues400Response  # noqa: E501
from chromestatus_openapi.models.get_gate_response import GetGateResponse  # noqa: E501
from chromestatus_openapi.models.get_intent_response import GetIntentResponse  # noqa: E501
from chromestatus_openapi.models.get_votes_response import GetVotesResponse  # noqa: E501
from chromestatus_openapi.models.message_response import MessageResponse  # noqa: E501
<<<<<<< HEAD
from chromestatus_openapi.models.post_gate_request import PostGateRequest  # noqa: E501
=======
from chromestatus_openapi.models.permissions_response import PermissionsResponse  # noqa: E501
>>>>>>> 6c28adc7
from chromestatus_openapi.models.post_intent_request import PostIntentRequest  # noqa: E501
from chromestatus_openapi.models.post_vote_request import PostVoteRequest  # noqa: E501
from chromestatus_openapi.models.process import Process  # noqa: E501
from chromestatus_openapi.models.review_latency import ReviewLatency  # noqa: E501
from chromestatus_openapi.models.spec_mentor import SpecMentor  # noqa: E501
from chromestatus_openapi.models.success_message import SuccessMessage  # noqa: E501
from chromestatus_openapi import util


def add_user_to_component(component_id, user_id, component_users_request=None):  # noqa: E501
    """Add a user to a component

     # noqa: E501

    :param component_id: Component ID
    :type component_id: int
    :param user_id: User ID
    :type user_id: int
    :param component_users_request: 
    :type component_users_request: dict | bytes

    :rtype: Union[None, Tuple[None, int], Tuple[None, int, Dict[str, str]]
    """
    if connexion.request.is_json:
        component_users_request = ComponentUsersRequest.from_dict(connexion.request.get_json())  # noqa: E501
    return 'do some magic!'


def add_xfn_gates_to_stage(feature_id, stage_id):  # noqa: E501
    """Add a full set of cross-functional gates to a stage.

     # noqa: E501

    :param feature_id: 
    :type feature_id: int
    :param stage_id: 
    :type stage_id: int

    :rtype: Union[SuccessMessage, Tuple[SuccessMessage, int], Tuple[SuccessMessage, int, Dict[str, str]]
    """
    return 'do some magic!'


def create_account(create_account_request=None):  # noqa: E501
    """Create a new account

     # noqa: E501

    :param create_account_request: 
    :type create_account_request: dict | bytes

    :rtype: Union[AccountResponse, Tuple[AccountResponse, int], Tuple[AccountResponse, int, Dict[str, str]]
    """
    if connexion.request.is_json:
        create_account_request = CreateAccountRequest.from_dict(connexion.request.get_json())  # noqa: E501
    return 'do some magic!'


def delete_account(account_id):  # noqa: E501
    """Delete an account

     # noqa: E501

    :param account_id: ID of the account to delete
    :type account_id: int

    :rtype: Union[DeleteAccount200Response, Tuple[DeleteAccount200Response, int], Tuple[DeleteAccount200Response, int, Dict[str, str]]
    """
    return 'do some magic!'


def dismiss_cue(dismiss_cue_request):  # noqa: E501
    """Dismiss a cue card for the signed-in user

     # noqa: E501

    :param dismiss_cue_request: 
    :type dismiss_cue_request: dict | bytes

    :rtype: Union[SuccessMessage, Tuple[SuccessMessage, int], Tuple[SuccessMessage, int, Dict[str, str]]
    """
    if connexion.request.is_json:
        dismiss_cue_request = DismissCueRequest.from_dict(connexion.request.get_json())  # noqa: E501
    return 'do some magic!'


def get_dismissed_cues():  # noqa: E501
    """Get dismissed cues for the current user

     # noqa: E501


    :rtype: Union[List[str], Tuple[List[str], int], Tuple[List[str], int, Dict[str, str]]
    """
    return 'do some magic!'


<<<<<<< HEAD
def get_gates_for_feature(feature_id):  # noqa: E501
    """Get all gates for a feature

     # noqa: E501

    :param feature_id: The ID of the feature to retrieve votes for.
    :type feature_id: int

    :rtype: Union[GetGateResponse, Tuple[GetGateResponse, int], Tuple[GetGateResponse, int, Dict[str, str]]
=======
def get_feature_links(feature_id=None, update_stale_links=None):  # noqa: E501
    """Get feature links by feature_id

     # noqa: E501

    :param feature_id: 
    :type feature_id: int
    :param update_stale_links: 
    :type update_stale_links: bool

    :rtype: Union[FeatureLinksResponse, Tuple[FeatureLinksResponse, int], Tuple[FeatureLinksResponse, int, Dict[str, str]]
    """
    return 'do some magic!'


def get_feature_links_samples(domain=None, type=None, is_error=None):  # noqa: E501
    """Get feature links samples

     # noqa: E501

    :param domain: 
    :type domain: str
    :param type: 
    :type type: str
    :param is_error: 
    :type is_error: bool

    :rtype: Union[FeatureLinksSample, Tuple[FeatureLinksSample, int], Tuple[FeatureLinksSample, int, Dict[str, str]]
    """
    return 'do some magic!'


def get_feature_links_summary():  # noqa: E501
    """Get feature links summary

     # noqa: E501


    :rtype: Union[FeatureLinksSummaryResponse, Tuple[FeatureLinksSummaryResponse, int], Tuple[FeatureLinksSummaryResponse, int, Dict[str, str]]
>>>>>>> 6c28adc7
    """
    return 'do some magic!'


def get_intent_body(feature_id, stage_id, gate_id):  # noqa: E501
    """Get the HTML body of an intent draft

     # noqa: E501

    :param feature_id: Feature ID
    :type feature_id: int
    :param stage_id: Stage ID
    :type stage_id: int
    :param gate_id: Gate ID
    :type gate_id: int

    :rtype: Union[GetIntentResponse, Tuple[GetIntentResponse, int], Tuple[GetIntentResponse, int, Dict[str, str]]
    """
    return 'do some magic!'


<<<<<<< HEAD
def get_pending_gates():  # noqa: E501
    """Get all pending gates

     # noqa: E501


    :rtype: Union[GetGateResponse, Tuple[GetGateResponse, int], Tuple[GetGateResponse, int, Dict[str, str]]
    """
    return 'do some magic!'


def get_process(feature_id):  # noqa: E501
    """Get the process for a feature

     # noqa: E501

    :param feature_id: Feature ID
    :type feature_id: int

    :rtype: Union[Process, Tuple[Process, int], Tuple[Process, int, Dict[str, str]]
    """
    return 'do some magic!'


def get_progress(feature_id):  # noqa: E501
    """Get the progress for a feature

     # noqa: E501

    :param feature_id: Feature ID
    :type feature_id: int

    :rtype: Union[Dict[str, object], Tuple[Dict[str, object], int], Tuple[Dict[str, object], int, Dict[str, str]]
    """
    return 'do some magic!'


def get_votes_for_feature(feature_id):  # noqa: E501
    """Get votes for a feature

     # noqa: E501

    :param feature_id: Feature ID
    :type feature_id: int

    :rtype: Union[GetVotesResponse, Tuple[GetVotesResponse, int], Tuple[GetVotesResponse, int, Dict[str, str]]
    """
    return 'do some magic!'


def get_votes_for_feature_and_gate(feature_id, gate_id):  # noqa: E501
    """Get votes for a feature and gate

     # noqa: E501

    :param feature_id: The ID of the feature to retrieve votes for.
    :type feature_id: int
    :param gate_id: The ID of the gate associated with the votes.
    :type gate_id: int

    :rtype: Union[GetVotesResponse, Tuple[GetVotesResponse, int], Tuple[GetVotesResponse, int, Dict[str, str]]
=======
def get_user_permissions(return_paired_user=None):  # noqa: E501
    """Get the permissions and email of the user

     # noqa: E501

    :param return_paired_user: If true, return the permissions of the paired user.
    :type return_paired_user: bool

    :rtype: Union[PermissionsResponse, Tuple[PermissionsResponse, int], Tuple[PermissionsResponse, int, Dict[str, str]]
>>>>>>> 6c28adc7
    """
    return 'do some magic!'


def list_component_users():  # noqa: E501
    """List all components and possible users

     # noqa: E501


    :rtype: Union[ComponentsUsersResponse, Tuple[ComponentsUsersResponse, int], Tuple[ComponentsUsersResponse, int, Dict[str, str]]
    """
    return 'do some magic!'


def list_external_reviews(review_group):  # noqa: E501
    """List features whose external reviews are incomplete

     # noqa: E501

    :param review_group: Which review group to focus on:  * &#x60;tag&#x60; - The W3C TAG  * &#x60;gecko&#x60; - The rendering engine that powers Mozilla Firefox  * &#x60;webkit&#x60; - The rendering engine that powers Apple Safari 
    :type review_group: str

    :rtype: Union[ExternalReviewsResponse, Tuple[ExternalReviewsResponse, int], Tuple[ExternalReviewsResponse, int, Dict[str, str]]
    """
    return 'do some magic!'


def list_feature_latency(start_at, end_at):  # noqa: E501
    """List how long each feature took to launch

     # noqa: E501

    :param start_at: Start date (RFC 3339, section 5.6, for example, 2017-07-21). The date is inclusive.
    :type start_at: str
    :param end_at: End date (RFC 3339, section 5.6, for example, 2017-07-21). The date is exclusive.
    :type end_at: str

    :rtype: Union[List[FeatureLatency], Tuple[List[FeatureLatency], int], Tuple[List[FeatureLatency], int, Dict[str, str]]
    """
    start_at = util.deserialize_date(start_at)
    end_at = util.deserialize_date(end_at)
    return 'do some magic!'


def list_reviews_with_latency():  # noqa: E501
    """List recently reviewed features and their review latency

     # noqa: E501


    :rtype: Union[List[ReviewLatency], Tuple[List[ReviewLatency], int], Tuple[List[ReviewLatency], int, Dict[str, str]]
    """
    return 'do some magic!'


def list_spec_mentors(after=None):  # noqa: E501
    """List spec mentors and their activity

     # noqa: E501

    :param after: 
    :type after: str

    :rtype: Union[List[SpecMentor], Tuple[List[SpecMentor], int], Tuple[List[SpecMentor], int, Dict[str, str]]
    """
    after = util.deserialize_date(after)
    return 'do some magic!'


def post_intent_to_blink_dev(feature_id, stage_id, gate_id, post_intent_request=None):  # noqa: E501
    """Submit an intent to be posted on blink-dev

     # noqa: E501

    :param feature_id: Feature ID
    :type feature_id: int
    :param stage_id: Stage ID
    :type stage_id: int
    :param gate_id: Gate ID
    :type gate_id: int
    :param post_intent_request: Gate ID and additional users to CC email to.
    :type post_intent_request: dict | bytes

    :rtype: Union[MessageResponse, Tuple[MessageResponse, int], Tuple[MessageResponse, int, Dict[str, str]]
    """
    if connexion.request.is_json:
        post_intent_request = PostIntentRequest.from_dict(connexion.request.get_json())  # noqa: E501
    return 'do some magic!'


def remove_user_from_component(component_id, user_id, component_users_request=None):  # noqa: E501
    """Remove a user from a component

     # noqa: E501

    :param component_id: Component ID
    :type component_id: int
    :param user_id: User ID
    :type user_id: int
    :param component_users_request: 
    :type component_users_request: dict | bytes

    :rtype: Union[None, Tuple[None, int], Tuple[None, int, Dict[str, str]]
    """
    if connexion.request.is_json:
        component_users_request = ComponentUsersRequest.from_dict(connexion.request.get_json())  # noqa: E501
    return 'do some magic!'


def set_assignees_for_gate(feature_id, gate_id, post_gate_request):  # noqa: E501
    """Set the assignees for a gate.

     # noqa: E501

    :param feature_id: The ID of the feature to retrieve votes for.
    :type feature_id: int
    :param gate_id: The ID of the gate to retrieve votes for.
    :type gate_id: int
    :param post_gate_request: 
    :type post_gate_request: dict | bytes

    :rtype: Union[SuccessMessage, Tuple[SuccessMessage, int], Tuple[SuccessMessage, int, Dict[str, str]]
    """
    if connexion.request.is_json:
        post_gate_request = PostGateRequest.from_dict(connexion.request.get_json())  # noqa: E501
    return 'do some magic!'


def set_vote_for_feature_and_gate(feature_id, gate_id, post_vote_request):  # noqa: E501
    """Set a user&#39;s vote value for the specific feature and gate.

     # noqa: E501

    :param feature_id: The ID of the feature to retrieve votes for.
    :type feature_id: int
    :param gate_id: The ID of the gate associated with the votes.
    :type gate_id: int
    :param post_vote_request: 
    :type post_vote_request: dict | bytes

    :rtype: Union[SuccessMessage, Tuple[SuccessMessage, int], Tuple[SuccessMessage, int, Dict[str, str]]
    """
    if connexion.request.is_json:
        post_vote_request = PostVoteRequest.from_dict(connexion.request.get_json())  # noqa: E501
    return 'do some magic!'<|MERGE_RESOLUTION|>--- conflicted
+++ resolved
@@ -20,11 +20,8 @@
 from chromestatus_openapi.models.get_intent_response import GetIntentResponse  # noqa: E501
 from chromestatus_openapi.models.get_votes_response import GetVotesResponse  # noqa: E501
 from chromestatus_openapi.models.message_response import MessageResponse  # noqa: E501
-<<<<<<< HEAD
+from chromestatus_openapi.models.permissions_response import PermissionsResponse  # noqa: E501
 from chromestatus_openapi.models.post_gate_request import PostGateRequest  # noqa: E501
-=======
-from chromestatus_openapi.models.permissions_response import PermissionsResponse  # noqa: E501
->>>>>>> 6c28adc7
 from chromestatus_openapi.models.post_intent_request import PostIntentRequest  # noqa: E501
 from chromestatus_openapi.models.post_vote_request import PostVoteRequest  # noqa: E501
 from chromestatus_openapi.models.process import Process  # noqa: E501
@@ -122,17 +119,6 @@
     return 'do some magic!'
 
 
-<<<<<<< HEAD
-def get_gates_for_feature(feature_id):  # noqa: E501
-    """Get all gates for a feature
-
-     # noqa: E501
-
-    :param feature_id: The ID of the feature to retrieve votes for.
-    :type feature_id: int
-
-    :rtype: Union[GetGateResponse, Tuple[GetGateResponse, int], Tuple[GetGateResponse, int, Dict[str, str]]
-=======
 def get_feature_links(feature_id=None, update_stale_links=None):  # noqa: E501
     """Get feature links by feature_id
 
@@ -172,7 +158,19 @@
 
 
     :rtype: Union[FeatureLinksSummaryResponse, Tuple[FeatureLinksSummaryResponse, int], Tuple[FeatureLinksSummaryResponse, int, Dict[str, str]]
->>>>>>> 6c28adc7
+    """
+    return 'do some magic!'
+
+
+def get_gates_for_feature(feature_id):  # noqa: E501
+    """Get all gates for a feature
+
+     # noqa: E501
+
+    :param feature_id: The ID of the feature to retrieve votes for.
+    :type feature_id: int
+
+    :rtype: Union[GetGateResponse, Tuple[GetGateResponse, int], Tuple[GetGateResponse, int, Dict[str, str]]
     """
     return 'do some magic!'
 
@@ -194,7 +192,6 @@
     return 'do some magic!'
 
 
-<<<<<<< HEAD
 def get_pending_gates():  # noqa: E501
     """Get all pending gates
 
@@ -232,6 +229,19 @@
     return 'do some magic!'
 
 
+def get_user_permissions(return_paired_user=None):  # noqa: E501
+    """Get the permissions and email of the user
+
+     # noqa: E501
+
+    :param return_paired_user: If true, return the permissions of the paired user.
+    :type return_paired_user: bool
+
+    :rtype: Union[PermissionsResponse, Tuple[PermissionsResponse, int], Tuple[PermissionsResponse, int, Dict[str, str]]
+    """
+    return 'do some magic!'
+
+
 def get_votes_for_feature(feature_id):  # noqa: E501
     """Get votes for a feature
 
@@ -256,17 +266,6 @@
     :type gate_id: int
 
     :rtype: Union[GetVotesResponse, Tuple[GetVotesResponse, int], Tuple[GetVotesResponse, int, Dict[str, str]]
-=======
-def get_user_permissions(return_paired_user=None):  # noqa: E501
-    """Get the permissions and email of the user
-
-     # noqa: E501
-
-    :param return_paired_user: If true, return the permissions of the paired user.
-    :type return_paired_user: bool
-
-    :rtype: Union[PermissionsResponse, Tuple[PermissionsResponse, int], Tuple[PermissionsResponse, int, Dict[str, str]]
->>>>>>> 6c28adc7
     """
     return 'do some magic!'
 
