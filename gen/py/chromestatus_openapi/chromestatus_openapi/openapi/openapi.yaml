--- conflicted
+++ resolved
@@ -877,7 +877,16 @@
     LinkPreviewSpecs:
       allOf:
       - $ref: '#/components/schemas/LinkPreviewOpenGraph'
-<<<<<<< HEAD
+    deleteAccount_200_response:
+      example:
+        message: Done
+      properties:
+        message:
+          example: Done
+          title: message
+          type: string
+      title: deleteAccount_200_response
+      type: object
     DismissCueRequest:
       example:
         cue: progress-checkmarks
@@ -892,9 +901,6 @@
       title: DismissCueRequest
       type: object
     SuccessMessage:
-=======
-    deleteAccount_200_response:
->>>>>>> 796b60b4
       example:
         message: Done
       properties:
@@ -902,7 +908,6 @@
           example: Done
           title: message
           type: string
-<<<<<<< HEAD
       title: SuccessMessage
       type: object
     ErrorMessage:
@@ -919,9 +924,6 @@
           title: error
           type: string
       title: getDismissedCues_400_response
-=======
-      title: deleteAccount_200_response
->>>>>>> 796b60b4
       type: object
     LinkPreviewGithubIssue_allOf_information:
       properties:
