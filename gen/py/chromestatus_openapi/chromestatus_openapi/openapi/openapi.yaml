--- conflicted
+++ resolved
@@ -262,7 +262,6 @@
             format.
       summary: List how long each feature took to launch
       x-openapi-router-controller: chromestatus_openapi.controllers.default_controller
-<<<<<<< HEAD
   /features/{feature_id}/gates:
     get:
       operationId: get_gates_for_feature
@@ -310,7 +309,222 @@
             schema:
               $ref: '#/components/schemas/PostGateRequest'
         required: true
-=======
+      responses:
+        "200":
+          content:
+            application/json:
+              schema:
+                $ref: '#/components/schemas/SuccessMessage'
+          description: Assignees set successfully
+        "400":
+          content:
+            application/json:
+              schema:
+                $ref: '#/components/schemas/ErrorMessage'
+          description: Assignee is not a reviewer
+        "403":
+          content:
+            application/json:
+              schema:
+                $ref: '#/components/schemas/ErrorMessage'
+          description: User does not have permission.
+      summary: Set the assignees for a gate.
+      x-openapi-router-controller: chromestatus_openapi.controllers.default_controller
+  /features/{feature_id}/process:
+    get:
+      operationId: get_process
+      parameters:
+      - description: Feature ID
+        explode: false
+        in: path
+        name: feature_id
+        required: true
+        schema:
+          type: integer
+        style: simple
+      responses:
+        "200":
+          content:
+            application/json:
+              schema:
+                $ref: '#/components/schemas/Process'
+          description: The process for the feature
+        "404":
+          description: Feature not found based on given ID.
+      summary: Get the process for a feature
+      x-openapi-router-controller: chromestatus_openapi.controllers.default_controller
+  /features/{feature_id}/progress:
+    get:
+      operationId: get_progress
+      parameters:
+      - description: Feature ID
+        explode: false
+        in: path
+        name: feature_id
+        required: true
+        schema:
+          type: integer
+        style: simple
+      responses:
+        "200":
+          content:
+            application/json:
+              schema:
+                additionalProperties: true
+                type: object
+          description: "The progress for the feature. Since there's no fixed data\
+            \ structure for progress, it's defined as a free-form object."
+        "404":
+          description: Feature not found based on given ID.
+      summary: Get the progress for a feature
+      x-openapi-router-controller: chromestatus_openapi.controllers.default_controller
+  /features/{feature_id}/stages/{stage_id}/addXfnGates:
+    post:
+      operationId: add_xfn_gates_to_stage
+      parameters:
+      - explode: false
+        in: path
+        name: feature_id
+        required: true
+        schema:
+          type: integer
+        style: simple
+      - explode: false
+        in: path
+        name: stage_id
+        required: true
+        schema:
+          type: integer
+        style: simple
+      responses:
+        "200":
+          content:
+            application/json:
+              schema:
+                $ref: '#/components/schemas/SuccessMessage'
+          description: Vote set successfully
+        "403":
+          content:
+            application/json:
+              schema:
+                $ref: '#/components/schemas/ErrorMessage'
+          description: User does not have permission.
+        "404":
+          content:
+            application/json:
+              schema:
+                $ref: '#/components/schemas/ErrorMessage'
+          description: Feature or Stage not found.
+      summary: Add a full set of cross-functional gates to a stage.
+      x-openapi-router-controller: chromestatus_openapi.controllers.default_controller
+  /features/{feature_id}/votes:
+    get:
+      operationId: get_votes_for_feature
+      parameters:
+      - description: Feature ID
+        explode: false
+        in: path
+        name: feature_id
+        required: true
+        schema:
+          type: integer
+        style: simple
+      responses:
+        "200":
+          content:
+            application/json:
+              schema:
+                $ref: '#/components/schemas/GetVotesResponse'
+          description: A list of votes for the specified feature.
+        "404":
+          content:
+            application/json:
+              schema:
+                $ref: '#/components/schemas/ErrorMessage'
+          description: Feature not found
+      summary: Get votes for a feature
+      x-openapi-router-controller: chromestatus_openapi.controllers.default_controller
+  /features/{feature_id}/votes/{gate_id}:
+    get:
+      operationId: get_votes_for_feature_and_gate
+      parameters:
+      - description: The ID of the feature to retrieve votes for.
+        explode: false
+        in: path
+        name: feature_id
+        required: true
+        schema:
+          type: integer
+        style: simple
+      - description: The ID of the gate associated with the votes.
+        explode: false
+        in: path
+        name: gate_id
+        required: true
+        schema:
+          type: integer
+        style: simple
+      responses:
+        "200":
+          content:
+            application/json:
+              schema:
+                $ref: '#/components/schemas/GetVotesResponse'
+          description: A list of votes for the specified feature and gate.
+        "404":
+          content:
+            application/json:
+              schema:
+                $ref: '#/components/schemas/ErrorMessage'
+          description: Feature or gate not found.
+      summary: Get votes for a feature and gate
+      x-openapi-router-controller: chromestatus_openapi.controllers.default_controller
+    post:
+      operationId: set_vote_for_feature_and_gate
+      parameters:
+      - description: The ID of the feature to retrieve votes for.
+        explode: false
+        in: path
+        name: feature_id
+        required: true
+        schema:
+          type: integer
+        style: simple
+      - description: The ID of the gate associated with the votes.
+        explode: false
+        in: path
+        name: gate_id
+        required: true
+        schema:
+          type: integer
+        style: simple
+      requestBody:
+        content:
+          application/json:
+            schema:
+              $ref: '#/components/schemas/PostVoteRequest'
+        required: true
+      responses:
+        "200":
+          content:
+            application/json:
+              schema:
+                $ref: '#/components/schemas/SuccessMessage'
+          description: Vote set successfully
+        "400":
+          content:
+            application/json:
+              schema:
+                $ref: '#/components/schemas/ErrorMessage'
+          description: Feature or gate not found.
+        "403":
+          content:
+            application/json:
+              schema:
+                $ref: '#/components/schemas/ErrorMessage'
+          description: User does not have permission.
+      summary: Set a user's vote value for the specific feature and gate.
+      x-openapi-router-controller: chromestatus_openapi.controllers.default_controller
   /feature_links:
     get:
       operationId: get_feature_links
@@ -330,173 +544,24 @@
           default: true
           type: boolean
         style: form
->>>>>>> 6c28adc7
-      responses:
-        "200":
-          content:
-            application/json:
-              schema:
-<<<<<<< HEAD
-                $ref: '#/components/schemas/SuccessMessage'
-          description: Assignees set successfully
-=======
+      responses:
+        "200":
+          content:
+            application/json:
+              schema:
                 $ref: '#/components/schemas/FeatureLinksResponse'
           description: return the links and its information to the client
->>>>>>> 6c28adc7
         "400":
           content:
             application/json:
               schema:
                 $ref: '#/components/schemas/ErrorMessage'
-<<<<<<< HEAD
-          description: Assignee is not a reviewer
-        "403":
+          description: missing feature_id
+        "404":
           content:
             application/json:
               schema:
                 $ref: '#/components/schemas/ErrorMessage'
-          description: User does not have permission.
-      summary: Set the assignees for a gate.
-      x-openapi-router-controller: chromestatus_openapi.controllers.default_controller
-  /features/{feature_id}/process:
-    get:
-      operationId: get_process
-      parameters:
-      - description: Feature ID
-        explode: false
-        in: path
-        name: feature_id
-        required: true
-        schema:
-          type: integer
-        style: simple
-      responses:
-        "200":
-          content:
-            application/json:
-              schema:
-                $ref: '#/components/schemas/Process'
-          description: The process for the feature
-        "404":
-          description: Feature not found based on given ID.
-      summary: Get the process for a feature
-      x-openapi-router-controller: chromestatus_openapi.controllers.default_controller
-  /features/{feature_id}/progress:
-    get:
-      operationId: get_progress
-      parameters:
-      - description: Feature ID
-        explode: false
-        in: path
-        name: feature_id
-        required: true
-        schema:
-          type: integer
-        style: simple
-      responses:
-        "200":
-          content:
-            application/json:
-              schema:
-                additionalProperties: true
-                type: object
-          description: "The progress for the feature. Since there's no fixed data\
-            \ structure for progress, it's defined as a free-form object."
-        "404":
-          description: Feature not found based on given ID.
-      summary: Get the progress for a feature
-      x-openapi-router-controller: chromestatus_openapi.controllers.default_controller
-  /features/{feature_id}/stages/{stage_id}/addXfnGates:
-    post:
-      operationId: add_xfn_gates_to_stage
-      parameters:
-      - explode: false
-        in: path
-        name: feature_id
-        required: true
-        schema:
-          type: integer
-        style: simple
-      - explode: false
-        in: path
-        name: stage_id
-        required: true
-        schema:
-          type: integer
-        style: simple
-      responses:
-        "200":
-          content:
-            application/json:
-              schema:
-                $ref: '#/components/schemas/SuccessMessage'
-          description: Vote set successfully
-        "403":
-          content:
-            application/json:
-              schema:
-                $ref: '#/components/schemas/ErrorMessage'
-          description: User does not have permission.
-=======
-          description: missing feature_id
->>>>>>> 6c28adc7
-        "404":
-          content:
-            application/json:
-              schema:
-                $ref: '#/components/schemas/ErrorMessage'
-<<<<<<< HEAD
-          description: Feature or Stage not found.
-      summary: Add a full set of cross-functional gates to a stage.
-      x-openapi-router-controller: chromestatus_openapi.controllers.default_controller
-  /features/{feature_id}/votes:
-    get:
-      operationId: get_votes_for_feature
-      parameters:
-      - description: Feature ID
-        explode: false
-        in: path
-        name: feature_id
-        required: true
-        schema:
-          type: integer
-        style: simple
-      responses:
-        "200":
-          content:
-            application/json:
-              schema:
-                $ref: '#/components/schemas/GetVotesResponse'
-          description: A list of votes for the specified feature.
-        "404":
-          content:
-            application/json:
-              schema:
-                $ref: '#/components/schemas/ErrorMessage'
-          description: Feature not found
-      summary: Get votes for a feature
-      x-openapi-router-controller: chromestatus_openapi.controllers.default_controller
-  /features/{feature_id}/votes/{gate_id}:
-    get:
-      operationId: get_votes_for_feature_and_gate
-      parameters:
-      - description: The ID of the feature to retrieve votes for.
-        explode: false
-        in: path
-        name: feature_id
-        required: true
-        schema:
-          type: integer
-        style: simple
-      - description: The ID of the gate associated with the votes.
-        explode: false
-        in: path
-        name: gate_id
-        required: true
-        schema:
-          type: integer
-        style: simple
-=======
           description: feature not found
       summary: Get feature links by feature_id
       x-openapi-router-controller: chromestatus_openapi.controllers.default_controller
@@ -525,49 +590,11 @@
         schema:
           type: boolean
         style: form
->>>>>>> 6c28adc7
-      responses:
-        "200":
-          content:
-            application/json:
-              schema:
-<<<<<<< HEAD
-                $ref: '#/components/schemas/GetVotesResponse'
-          description: A list of votes for the specified feature and gate.
-        "404":
-          content:
-            application/json:
-              schema:
-                $ref: '#/components/schemas/ErrorMessage'
-          description: Feature or gate not found.
-      summary: Get votes for a feature and gate
-      x-openapi-router-controller: chromestatus_openapi.controllers.default_controller
-    post:
-      operationId: set_vote_for_feature_and_gate
-      parameters:
-      - description: The ID of the feature to retrieve votes for.
-        explode: false
-        in: path
-        name: feature_id
-        required: true
-        schema:
-          type: integer
-        style: simple
-      - description: The ID of the gate associated with the votes.
-        explode: false
-        in: path
-        name: gate_id
-        required: true
-        schema:
-          type: integer
-        style: simple
-      requestBody:
-        content:
-          application/json:
-            schema:
-              $ref: '#/components/schemas/PostVoteRequest'
-        required: true
-=======
+      responses:
+        "200":
+          content:
+            application/json:
+              schema:
                 $ref: '#/components/schemas/FeatureLinksSample'
           description: return the sample links to the client
       summary: Get feature links samples
@@ -575,33 +602,14 @@
   /feature_links_summary:
     get:
       operationId: get_feature_links_summary
->>>>>>> 6c28adc7
-      responses:
-        "200":
-          content:
-            application/json:
-              schema:
-<<<<<<< HEAD
-                $ref: '#/components/schemas/SuccessMessage'
-          description: Vote set successfully
-        "400":
-          content:
-            application/json:
-              schema:
-                $ref: '#/components/schemas/ErrorMessage'
-          description: Feature or gate not found.
-        "403":
-          content:
-            application/json:
-              schema:
-                $ref: '#/components/schemas/ErrorMessage'
-          description: User does not have permission.
-      summary: Set a user's vote value for the specific feature and gate.
-=======
+      responses:
+        "200":
+          content:
+            application/json:
+              schema:
                 $ref: '#/components/schemas/FeatureLinksSummaryResponse'
           description: return the links and its information to the client
       summary: Get feature links summary
->>>>>>> 6c28adc7
       x-openapi-router-controller: chromestatus_openapi.controllers.default_controller
   /features/{feature_id}/{stage_id}/{gate_id}/intent:
     get:
@@ -1733,8 +1741,6 @@
     LinkPreviewSpecs:
       allOf:
       - $ref: '#/components/schemas/LinkPreviewOpenGraph'
-<<<<<<< HEAD
-=======
     FeatureLinksResponse:
       example:
         data:
@@ -1916,7 +1922,6 @@
       - is_admin
       title: UserPermissions
       type: object
->>>>>>> 6c28adc7
     DismissCueRequest:
       example:
         cue: progress-checkmarks
