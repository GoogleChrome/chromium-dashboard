--- conflicted
+++ resolved
@@ -193,21 +193,47 @@
           description: The permissions and email of the user.
       summary: Get the permissions and email of the user
       x-openapi-router-controller: chromestatus_openapi.controllers.default_controller
-<<<<<<< HEAD
+  /currentuser/settings:
+    get:
+      operationId: get_user_settings
+      responses:
+        "200":
+          content:
+            application/json:
+              schema:
+                $ref: '#/components/schemas/GetSettingsResponse'
+          description: Successfuly retrieved user settings
+        "404":
+          description: User preference not found
+      summary: Get user settings
+      x-openapi-router-controller: chromestatus_openapi.controllers.default_controller
+    post:
+      operationId: set_user_settings
+      requestBody:
+        content:
+          application/json:
+            schema:
+              $ref: '#/components/schemas/PostSettingsRequest'
+        required: true
+      responses:
+        "200":
+          content:
+            application/json:
+              schema:
+                $ref: '#/components/schemas/SuccessMessage'
+          description: Settings updated successfully
+        "403":
+          description: User not signed-in
+      summary: Set the user settings (currently only the notify_as_starrer)
+      x-openapi-router-controller: chromestatus_openapi.controllers.default_controller
   /currentuser/stars:
     get:
       operationId: get_stars
-=======
-  /currentuser/settings:
-    get:
-      operationId: get_user_settings
->>>>>>> 6e22d7d6
-      responses:
-        "200":
-          content:
-            application/json:
-              schema:
-<<<<<<< HEAD
+      responses:
+        "200":
+          content:
+            application/json:
+              schema:
                 items:
                   $ref: '#/components/schemas/GetStarsResponse'
                 type: array
@@ -216,25 +242,11 @@
       x-openapi-router-controller: chromestatus_openapi.controllers.default_controller
     post:
       operationId: set_star
-=======
-                $ref: '#/components/schemas/GetSettingsResponse'
-          description: Successfuly retrieved user settings
-        "404":
-          description: User preference not found
-      summary: Get user settings
-      x-openapi-router-controller: chromestatus_openapi.controllers.default_controller
-    post:
-      operationId: set_user_settings
->>>>>>> 6e22d7d6
       requestBody:
         content:
           application/json:
             schema:
-<<<<<<< HEAD
               $ref: '#/components/schemas/setStar_request'
-=======
-              $ref: '#/components/schemas/PostSettingsRequest'
->>>>>>> 6e22d7d6
         required: true
       responses:
         "200":
@@ -242,14 +254,8 @@
             application/json:
               schema:
                 $ref: '#/components/schemas/SuccessMessage'
-<<<<<<< HEAD
           description: Star set or cleared successfully
       summary: Set or clear a star on the specified feature
-=======
-          description: Settings updated successfully
-        "403":
-          description: User not signed-in
-      summary: Set the user settings (currently only the notify_as_starrer)
       x-openapi-router-controller: chromestatus_openapi.controllers.default_controller
   /currentuser/token:
     post:
@@ -264,7 +270,6 @@
                 type: array
           description: Successfully refreshed the token.
       summary: Refresh the XSRF token
->>>>>>> 6e22d7d6
       x-openapi-router-controller: chromestatus_openapi.controllers.default_controller
   /external_reviews/{review_group}:
     get:
