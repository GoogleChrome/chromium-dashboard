openapi: 3.0.0
info:
  description: "The API for chromestatus.com. chromestatus.com is the official tool\
    \ used for tracking feature launches in Blink (the browser engine that powers\
    \ Chrome and many other web browsers). This tool guides feature owners through\
    \ our launch process and serves as a primary source for developer information\
    \ that then ripples throughout the web developer ecosystem. More details at: https://github.com/GoogleChrome/chromium-dashboard"
  license:
    name: Apache-2.0
    url: https://www.apache.org/licenses/LICENSE-2.0.html
  title: chomestatus API
  version: 1.0.0
servers:
- url: /api/v0
paths:
  /accounts:
    post:
      operationId: create_account
      requestBody:
        content:
          application/json:
            schema:
              $ref: '#/components/schemas/CreateAccountRequest'
      responses:
        "200":
          content:
            application/json:
              schema:
                $ref: '#/components/schemas/AccountResponse'
          description: Account created successfully
        "400":
          description: Bad request or user already exists
      summary: Create a new account
      x-openapi-router-controller: chromestatus_openapi.controllers.default_controller
  /accounts/{account_id}:
    delete:
      operationId: delete_account
      parameters:
      - description: ID of the account to delete
        explode: false
        in: path
        name: account_id
        required: true
        schema:
          type: integer
        style: simple
      responses:
        "200":
          content:
            application/json:
              schema:
                $ref: '#/components/schemas/deleteAccount_200_response'
          description: Account deleted successfully
        "400":
          description: Bad request
        "404":
          description: Account not found
      summary: Delete an account
      x-openapi-router-controller: chromestatus_openapi.controllers.default_controller
  /components/{componentId}/users/{userId}:
    delete:
      operationId: remove_user_from_component
      parameters:
      - description: Component ID
        explode: false
        in: path
        name: componentId
        required: true
        schema:
          type: integer
        style: simple
      - description: User ID
        explode: false
        in: path
        name: userId
        required: true
        schema:
          type: integer
        style: simple
      requestBody:
        content:
          application/json:
            schema:
              $ref: '#/components/schemas/ComponentUsersRequest'
      responses:
        "200":
          description: Success
      security:
      - XsrfToken: []
      summary: Remove a user from a component
      x-openapi-router-controller: chromestatus_openapi.controllers.default_controller
    put:
      operationId: add_user_to_component
      parameters:
      - description: Component ID
        explode: false
        in: path
        name: componentId
        required: true
        schema:
          type: integer
        style: simple
      - description: User ID
        explode: false
        in: path
        name: userId
        required: true
        schema:
          type: integer
        style: simple
      requestBody:
        content:
          application/json:
            schema:
              $ref: '#/components/schemas/ComponentUsersRequest'
      responses:
        "200":
          description: Success
      security:
      - XsrfToken: []
      summary: Add a user to a component
      x-openapi-router-controller: chromestatus_openapi.controllers.default_controller
  /componentsusers:
    get:
      operationId: list_component_users
      responses:
        "200":
          content:
            application/json:
              schema:
                $ref: '#/components/schemas/ComponentsUsersResponse'
          description: List of all the potential users and components with existing
            subscribers and owners.
      security:
      - XsrfToken: []
      summary: List all components and possible users
      x-openapi-router-controller: chromestatus_openapi.controllers.default_controller
  /currentuser/cues:
    get:
      operationId: get_dismissed_cues
      responses:
        "200":
          content:
            application/json:
              schema:
                items:
                  type: string
                type: array
          description: List of dismissed cue cards
        "400":
          content:
            application/json:
              schema:
                $ref: '#/components/schemas/getDismissedCues_400_response'
          description: Invalid cue provided
      summary: Get dismissed cues for the current user
      x-openapi-router-controller: chromestatus_openapi.controllers.default_controller
    post:
      operationId: dismiss_cue
      requestBody:
        content:
          application/json:
            schema:
              $ref: '#/components/schemas/DismissCueRequest'
        required: true
      responses:
        "200":
          content:
            application/json:
              schema:
                $ref: '#/components/schemas/SuccessMessage'
          description: Cue dismissed successfully
      summary: Dismiss a cue card for the signed-in user
      x-openapi-router-controller: chromestatus_openapi.controllers.default_controller
  /currentuser/permissions:
    get:
      operationId: get_user_permissions
      parameters:
      - description: "If true, return the permissions of the paired user."
        explode: true
        in: query
        name: returnPairedUser
        required: false
        schema:
          type: boolean
        style: form
      responses:
        "200":
          content:
            application/json:
              schema:
                $ref: '#/components/schemas/PermissionsResponse'
          description: The permissions and email of the user.
      summary: Get the permissions and email of the user
      x-openapi-router-controller: chromestatus_openapi.controllers.default_controller
  /external_reviews/{review_group}:
    get:
      operationId: list_external_reviews
      parameters:
      - description: |
          Which review group to focus on:
           * `tag` - The W3C TAG
           * `gecko` - The rendering engine that powers Mozilla Firefox
           * `webkit` - The rendering engine that powers Apple Safari
        explode: false
        in: path
        name: review_group
        required: true
        schema:
          enum:
          - tag
          - gecko
          - webkit
          type: string
        style: simple
      responses:
        "200":
          content:
            application/json:
              schema:
                $ref: '#/components/schemas/ExternalReviewsResponse'
          description: "List of all the outstanding reviews, ordered by urgency."
        "404":
          description: The review group wasn't recognized.
      summary: List features whose external reviews are incomplete
      x-openapi-router-controller: chromestatus_openapi.controllers.default_controller
  /feature-latency:
    get:
      operationId: list_feature_latency
      parameters:
      - description: "Start date (RFC 3339, section 5.6, for example, 2017-07-21).\
          \ The date is inclusive."
        explode: true
        in: query
        name: startAt
        required: true
        schema:
          format: date
          type: string
        style: form
      - description: "End date (RFC 3339, section 5.6, for example, 2017-07-21). The\
          \ date is exclusive."
        explode: true
        in: query
        name: endAt
        required: true
        schema:
          format: date
          type: string
        style: form
      responses:
        "200":
          content:
            application/json:
              schema:
                items:
                  $ref: '#/components/schemas/FeatureLatency'
                type: array
          description: List the latency of features that launched in date range.
        "400":
          description: One of the query parameters isn't a valid date in ISO YYYY-MM-DD
            format.
      summary: List how long each feature took to launch
      x-openapi-router-controller: chromestatus_openapi.controllers.default_controller
<<<<<<< HEAD
  /features/<int:feature_id>/approvals/<int:gate_id>/comments:
    get:
      operationId: get_gate_comments
      parameters:
      - explode: false
        in: path
        name: feature_id
        required: true
        schema:
          type: integer
        style: simple
      - explode: false
        in: path
        name: gate_id
        required: true
        schema:
          type: integer
        style: simple
=======
  /feature_links:
    get:
      operationId: get_feature_links
      parameters:
      - explode: true
        in: query
        name: feature_id
        required: false
        schema:
          type: integer
        style: form
      - explode: true
        in: query
        name: update_stale_links
        required: false
        schema:
          default: true
          type: boolean
        style: form
>>>>>>> 76d0ce7e
      responses:
        "200":
          content:
            application/json:
              schema:
<<<<<<< HEAD
                items:
                  $ref: '#/components/schemas/Activity'
                type: array
          description: List of comments for the gate.
      summary: Get all comments for a given gate
      x-openapi-router-controller: chromestatus_openapi.controllers.default_controller
    post:
      operationId: add_gate_comment
      parameters:
      - explode: false
        in: path
        name: feature_id
        required: true
        schema:
          type: integer
        style: simple
      - explode: false
        in: path
        name: gate_id
        required: true
        schema:
          type: integer
        style: simple
      requestBody:
        content:
          application/json:
            schema:
              $ref: '#/components/schemas/CommentsRequest'
      responses:
        "200":
          content:
            application/json:
              schema:
                $ref: '#/components/schemas/SuccessMessage'
          description: Comment added successfully
        "403":
=======
                $ref: '#/components/schemas/FeatureLinksResponse'
          description: return the links and its information to the client
        "400":
>>>>>>> 76d0ce7e
          content:
            application/json:
              schema:
                $ref: '#/components/schemas/ErrorMessage'
<<<<<<< HEAD
          description: User is not allowed to comment on this gate
=======
          description: missing feature_id
>>>>>>> 76d0ce7e
        "404":
          content:
            application/json:
              schema:
                $ref: '#/components/schemas/ErrorMessage'
<<<<<<< HEAD
          description: Gate not found
      summary: Add a comment to a specific gate
      x-openapi-router-controller: chromestatus_openapi.controllers.default_controller
  /features/<int:feature_id>/approvals/comments:
    get:
      operationId: get_feature_comments
      parameters:
      - explode: false
        in: path
        name: feature_id
        required: true
        schema:
          type: integer
        style: simple
      responses:
        "200":
          content:
            application/json:
              schema:
                $ref: '#/components/schemas/GetCommentsResponse'
          description: List of comments for the feature.
      summary: Get all comments for a given feature
      x-openapi-router-controller: chromestatus_openapi.controllers.default_controller
    patch:
      operationId: update_feature_comment
      parameters:
      - explode: false
        in: path
        name: feature_id
        required: true
        schema:
          type: integer
        style: simple
      requestBody:
        content:
          application/json:
            schema:
              $ref: '#/components/schemas/PatchCommentRequest'
        required: true
=======
          description: feature not found
      summary: Get feature links by feature_id
      x-openapi-router-controller: chromestatus_openapi.controllers.default_controller
  /feature_links_samples:
    get:
      operationId: get_feature_links_samples
      parameters:
      - explode: true
        in: query
        name: domain
        required: false
        schema:
          type: string
        style: form
      - explode: true
        in: query
        name: type
        required: false
        schema:
          type: string
        style: form
      - explode: true
        in: query
        name: is_error
        required: false
        schema:
          type: boolean
        style: form
>>>>>>> 76d0ce7e
      responses:
        "200":
          content:
            application/json:
              schema:
<<<<<<< HEAD
                $ref: '#/components/schemas/SuccessMessage'
          description: Comment updated successfully
        "403":
          content:
            application/json:
              schema:
                $ref: '#/components/schemas/ErrorMessage'
          description: User is not allowed to update this comment
      summary: Update a comment on a feature
      x-openapi-router-controller: chromestatus_openapi.controllers.default_controller
    post:
      operationId: add_feature_comment
      parameters:
      - explode: false
        in: path
        name: feature_id
        required: true
        schema:
          type: integer
        style: simple
      requestBody:
        content:
          application/json:
            schema:
              $ref: '#/components/schemas/CommentsRequest'
        description: Add a review commend and possible set a approval value
=======
                $ref: '#/components/schemas/FeatureLinksSample'
          description: return the sample links to the client
      summary: Get feature links samples
      x-openapi-router-controller: chromestatus_openapi.controllers.default_controller
  /feature_links_summary:
    get:
      operationId: get_feature_links_summary
>>>>>>> 76d0ce7e
      responses:
        "200":
          content:
            application/json:
              schema:
<<<<<<< HEAD
                $ref: '#/components/schemas/SuccessMessage'
          description: Comment added successfully
        "403":
          content:
            application/json:
              schema:
                $ref: '#/components/schemas/ErrorMessage'
          description: User is not allowed to comment on this feature
      summary: Add a comment to a feature
=======
                $ref: '#/components/schemas/FeatureLinksSummaryResponse'
          description: return the links and its information to the client
      summary: Get feature links summary
>>>>>>> 76d0ce7e
      x-openapi-router-controller: chromestatus_openapi.controllers.default_controller
  /features/{feature_id}/{stage_id}/{gate_id}/intent:
    get:
      operationId: get_intent_body
      parameters:
      - description: Feature ID
        explode: false
        in: path
        name: feature_id
        required: true
        schema:
          type: integer
        style: simple
      - description: Stage ID
        explode: false
        in: path
        name: stage_id
        required: true
        schema:
          type: integer
        style: simple
      - description: Gate ID
        explode: false
        in: path
        name: gate_id
        required: true
        schema:
          type: integer
        style: simple
      responses:
        "200":
          content:
            'application/json:':
              schema:
                $ref: '#/components/schemas/GetIntentResponse'
          description: Intent draft body.
        "400":
          description: No feature or stage ID specified.
        "404":
          description: Feature or stage not found based on given ID.
      summary: Get the HTML body of an intent draft
      x-openapi-router-controller: chromestatus_openapi.controllers.default_controller
    post:
      operationId: post_intent_to_blink_dev
      parameters:
      - description: Feature ID
        explode: false
        in: path
        name: feature_id
        required: true
        schema:
          type: integer
        style: simple
      - description: Stage ID
        explode: false
        in: path
        name: stage_id
        required: true
        schema:
          type: integer
        style: simple
      - description: Gate ID
        explode: false
        in: path
        name: gate_id
        required: true
        schema:
          type: integer
        style: simple
      requestBody:
        content:
          application/json:
            schema:
              $ref: '#/components/schemas/PostIntentRequest'
        description: Gate ID and additional users to CC email to.
      responses:
        "200":
          content:
            application/json:
              schema:
                $ref: '#/components/schemas/MessageResponse'
          description: Intent draft body.
        "400":
          description: No feature or stage ID specified.
        "404":
          description: Feature or stage not found based on given ID.
      summary: Submit an intent to be posted on blink-dev
      x-openapi-router-controller: chromestatus_openapi.controllers.default_controller
  /review-latency:
    get:
      operationId: list_reviews_with_latency
      responses:
        "200":
          content:
            application/json:
              schema:
                items:
                  $ref: '#/components/schemas/ReviewLatency'
                type: array
          description: List of recent reviews and their latency.
      summary: List recently reviewed features and their review latency
      x-openapi-router-controller: chromestatus_openapi.controllers.default_controller
  /spec_mentors:
    get:
      operationId: list_spec_mentors
      parameters:
      - explode: true
        in: query
        name: after
        required: false
        schema:
          format: date
          type: string
        style: form
      responses:
        "200":
          content:
            application/json:
              schema:
                items:
                  $ref: '#/components/schemas/SpecMentor'
                type: array
          description: List of all the matching spec mentors.
        "400":
          description: The ?after query parameter isn't a valid date in ISO YYYY-MM-DD
            format.
      summary: List spec mentors and their activity
      x-openapi-router-controller: chromestatus_openapi.controllers.default_controller
components:
  parameters:
    startAtParam:
      description: "Start date (RFC 3339, section 5.6, for example, 2017-07-21). The\
        \ date is inclusive."
      explode: true
      in: query
      name: startAt
      required: true
      schema:
        format: date
        type: string
      style: form
    endAtParam:
      description: "End date (RFC 3339, section 5.6, for example, 2017-07-21). The\
        \ date is exclusive."
      explode: true
      in: query
      name: endAt
      required: true
      schema:
        format: date
        type: string
      style: form
  schemas:
    Amendment:
      example:
        old_value: old_value
        new_value: new_value
        field_name: field_name
      properties:
        field_name:
          title: field_name
          type: string
        old_value:
          title: old_value
          type: string
        new_value:
          title: new_value
          type: string
      required:
      - field_name
      - new_value
      - old_value
      title: Amendment
      type: object
    Activity:
      example:
        feature_id: 6
        gate_id: 1
        created: created
        author: author
        deleted_by: deleted_by
        amendments:
        - old_value: old_value
          new_value: new_value
          field_name: field_name
        - old_value: old_value
          new_value: new_value
          field_name: field_name
        comment_id: 0
        content: content
      properties:
        comment_id:
          title: comment_id
          type: integer
        feature_id:
          title: feature_id
          type: integer
        gate_id:
          nullable: true
          title: gate_id
          type: integer
        created:
          title: created
          type: string
        author:
          title: author
          type: string
        content:
          title: content
          type: string
        deleted_by:
          nullable: true
          title: deleted_by
          type: string
        amendments:
          items:
            $ref: '#/components/schemas/Amendment'
          title: amendments
          type: array
      required:
      - author
      - comment_id
      - content
      - created
      - feature_id
      title: Activity
      type: object
    CommentsRequest:
      example:
        postToThreadType: postToThreadType
        comment: comment
      properties:
        comment:
          title: comment
          type: string
        postToThreadType:
          nullable: true
          title: postToThreadType
          type: string
      title: CommentsRequest
      type: object
    GetCommentsResponse:
      example:
        comments:
        - feature_id: 6
          gate_id: 1
          created: created
          author: author
          deleted_by: deleted_by
          amendments:
          - old_value: old_value
            new_value: new_value
            field_name: field_name
          - old_value: old_value
            new_value: new_value
            field_name: field_name
          comment_id: 0
          content: content
        - feature_id: 6
          gate_id: 1
          created: created
          author: author
          deleted_by: deleted_by
          amendments:
          - old_value: old_value
            new_value: new_value
            field_name: field_name
          - old_value: old_value
            new_value: new_value
            field_name: field_name
          comment_id: 0
          content: content
      properties:
        comments:
          items:
            $ref: '#/components/schemas/Activity'
          title: comments
          type: array
      title: GetCommentsResponse
      type: object
    PatchCommentRequest:
      example:
        commentId: 0
        isUndelete: true
      properties:
        commentId:
          description: The ID of the comment to be updated
          title: commentId
          type: integer
        isUndelete:
          description: Indicates whether to undelete (true) or delete (false) the
            comment
          title: isUndelete
          type: boolean
      required:
      - commentId
      - isUndelete
      title: PatchCommentRequest
      type: object
    CreateAccountRequest:
      example:
        isSiteEditor: true
        isAdmin: true
        email: email
      properties:
        email:
          title: email
          type: string
        isAdmin:
          title: isAdmin
          type: boolean
        isSiteEditor:
          title: isSiteEditor
          type: boolean
      required:
      - email
      title: CreateAccountRequest
      type: object
    AccountResponse:
      example:
        is_admin: true
        is_site_editor: true
        id: 0
        email: email
      properties:
        is_admin:
          title: is_admin
          type: boolean
        is_site_editor:
          title: is_site_editor
          type: boolean
        email:
          title: email
          type: string
        id:
          title: id
          type: integer
      title: AccountResponse
      type: object
    GetIntentResponse:
      example:
        email_body: email_body
        subject: subject
      properties:
        subject:
          title: subject
          type: string
        email_body:
          title: email_body
          type: string
      required:
      - email_body
      - subject
      title: GetIntentResponse
    PostIntentRequest:
      example:
        intent_cc_emails:
        - intent_cc_emails
        - intent_cc_emails
        gate_id: 0
      properties:
        gate_id:
          title: gate_id
          type: integer
        intent_cc_emails:
          items:
            type: string
          title: intent_cc_emails
          type: array
      required:
      - gate_id
      - intent_cc_emails
      title: PostIntentRequest
    MessageResponse:
      example:
        message: message
      properties:
        message:
          title: message
          type: string
      required:
      - message
      title: MessageResponse
    ComponentsUsersResponse:
      example:
        components:
        - name: name
          id: id
          subscriber_ids:
          - 6
          - 6
          owner_ids:
          - 1
          - 1
        - name: name
          id: id
          subscriber_ids:
          - 6
          - 6
          owner_ids:
          - 1
          - 1
        users:
        - name: name
          id: 0
          email: email
        - name: name
          id: 0
          email: email
      properties:
        users:
          items:
            $ref: '#/components/schemas/ComponentsUser'
          title: users
          type: array
        components:
          items:
            $ref: '#/components/schemas/OwnersAndSubscribersOfComponent'
          title: components
          type: array
      title: ComponentsUsersResponse
    ComponentsUser:
      example:
        name: name
        id: 0
        email: email
      properties:
        id:
          title: id
          type: integer
        name:
          title: name
          type: string
        email:
          title: email
          type: string
      required:
      - email
      - id
      - name
      title: ComponentsUser
      type: object
    OwnersAndSubscribersOfComponent:
      example:
        name: name
        id: id
        subscriber_ids:
        - 6
        - 6
        owner_ids:
        - 1
        - 1
      properties:
        id:
          title: id
          type: string
        name:
          title: name
          type: string
        subscriber_ids:
          items:
            type: integer
          title: subscriber_ids
          type: array
        owner_ids:
          items:
            type: integer
          title: owner_ids
          type: array
      required:
      - id
      - name
      title: OwnersAndSubscribersOfComponent
      type: object
    ComponentUsersRequest:
      description: Traits about the user in relation to the component
      example:
        owner: true
      properties:
        owner:
          description: "Impacts this user's ownership. For PUT, add ownership. For\
            \ DELETE, remove ownership."
          title: owner
          type: boolean
      title: ComponentUsersRequest
    ReviewLatency:
      example:
        gate_reviews:
        - gate_type: 0
          latency_days: 6
        - gate_type: 0
          latency_days: 6
        feature:
          name: WebGPU
          id: 5703707724349440
      properties:
        feature:
          $ref: '#/components/schemas/FeatureLink'
        gate_reviews:
          items:
            $ref: '#/components/schemas/GateLatency'
          title: gate_reviews
          type: array
      required:
      - feature
      - gate_reviews
      title: ReviewLatency
      type: object
    GateLatency:
      example:
        gate_type: 0
        latency_days: 6
      properties:
        gate_type:
          title: gate_type
          type: integer
        latency_days:
          title: latency_days
          type: integer
      required:
      - gate_type
      - latency_days
      title: GateLatency
      type: object
    SpecMentor:
      example:
        mentored_features:
        - name: WebGPU
          id: 5703707724349440
        - name: WebGPU
          id: 5703707724349440
        email: email
      properties:
        email:
          format: email
          title: email
          type: string
        mentored_features:
          items:
            $ref: '#/components/schemas/FeatureLink'
          title: mentored_features
          type: array
      required:
      - email
      - mentored_features
      title: SpecMentor
      type: object
    FeatureLatency:
      example:
        owner_emails:
        - owner_emails
        - owner_emails
        feature:
          name: WebGPU
          id: 5703707724349440
        shipped_date: 2000-01-23
        entry_created_date: 2000-01-23
        shipped_milestone: 0
      properties:
        feature:
          $ref: '#/components/schemas/FeatureLink'
        entry_created_date:
          format: date
          title: entry_created_date
          type: string
        shipped_milestone:
          title: shipped_milestone
          type: integer
        shipped_date:
          format: date
          title: shipped_date
          type: string
        owner_emails:
          items:
            format: email
            type: string
          title: owner_emails
          type: array
      required:
      - entry_created_date
      - feature
      - owner_emails
      - shipped_date
      - shipped_milestone
      title: FeatureLatency
      type: object
    ExternalReviewsResponse:
      example:
        link_previews:
        - information: "{}"
          type: type
          http_error_code: 1
          url: http://example.com/aeiou
        - information: "{}"
          type: type
          http_error_code: 1
          url: http://example.com/aeiou
        reviews:
        - feature:
            name: WebGPU
            id: 5703707724349440
          estimated_end_milestone: 6
          review_link: http://example.com/aeiou
          current_stage: incubating
          estimated_start_milestone: 0
        - feature:
            name: WebGPU
            id: 5703707724349440
          estimated_end_milestone: 6
          review_link: http://example.com/aeiou
          current_stage: incubating
          estimated_start_milestone: 0
      properties:
        reviews:
          items:
            $ref: '#/components/schemas/OutstandingReview'
          title: reviews
          type: array
        link_previews:
          items:
            $ref: '#/components/schemas/LinkPreview'
          title: link_previews
          type: array
      required:
      - link_previews
      - reviews
      title: ExternalReviewsResponse
      type: object
    OutstandingReview:
      example:
        feature:
          name: WebGPU
          id: 5703707724349440
        estimated_end_milestone: 6
        review_link: http://example.com/aeiou
        current_stage: incubating
        estimated_start_milestone: 0
      properties:
        review_link:
          format: url
          title: review_link
          type: string
        feature:
          $ref: '#/components/schemas/FeatureLink'
        current_stage:
          description: |
            The development stage that the feature has reached:
              - [`incubating`](https://www.chromium.org/blink/launching-features/#start-incubating)
              - [`prototyping`](https://www.chromium.org/blink/launching-features/#prototyping)
              - [`dev-trial`](https://www.chromium.org/blink/launching-features/#dev-trials)
              - [`wide-review`](https://www.chromium.org/blink/launching-features/#widen-review)
              - [`origin-trial`](https://www.chromium.org/blink/launching-features/#origin-trials)
              - [`shipping`](https://www.chromium.org/blink/launching-features/#new-feature-prepare-to-ship)
              - `shipped` - The feature is enabled by default in Chromium.
          enum:
          - incubating
          - prototyping
          - dev-trial
          - wide-review
          - origin-trial
          - shipping
          - shipped
          title: current_stage
          type: string
        estimated_start_milestone:
          title: estimated_start_milestone
          type: integer
        estimated_end_milestone:
          title: estimated_end_milestone
          type: integer
      required:
      - current_stage
      - feature
      - review_link
      title: OutstandingReview
      type: object
    FeatureLink:
      example:
        name: WebGPU
        id: 5703707724349440
      properties:
        id:
          example: 5703707724349440
          title: id
          type: integer
        name:
          example: WebGPU
          title: name
          type: string
      required:
      - id
      - name
      title: FeatureLink
      type: object
    LinkPreviewBase:
      example:
        information: "{}"
        type: type
        http_error_code: 0
        url: http://example.com/aeiou
      properties:
        url:
          format: url
          title: url
          type: string
        type:
          title: type
          type: string
        information:
          title: information
          type: object
        http_error_code:
          title: http_error_code
          type: integer
      required:
      - http_error_code
      - information
      - type
      - url
      title: LinkPreviewBase
      type: object
    LinkPreview:
      allOf:
      - $ref: '#/components/schemas/LinkPreviewBase'
      - discriminator:
          mapping:
            github_issue: LinkPreviewGithubIssue
            github_markdown: LinkPreviewGithubMarkdown
            github_pull_request: LinkPreviewGithubPullRequest
            mdn_docs: LinkPreviewMdnDocs
            google_docs: LinkPreviewGoogleDocs
            mozilla_bug: LinkPreviewMozillaBug
            webkit_bug: LinkPreviewWebkitBug
            specs: LinkPreviewSpecs
          propertyName: type
      example:
        information: "{}"
        type: type
        http_error_code: 1
        url: http://example.com/aeiou
      title: LinkPreview
    LinkPreviewGithubIssue:
      allOf:
      - $ref: '#/components/schemas/LinkPreviewBase'
      - properties:
          information:
            $ref: '#/components/schemas/LinkPreviewGithubIssue_allOf_information'
        required:
        - information
        type: object
      title: LinkPreviewGithubIssue
    LinkPreviewGithubPullRequest:
      allOf:
      - $ref: '#/components/schemas/LinkPreviewGithubIssue'
    LinkPreviewGithubMarkdown:
      allOf:
      - $ref: '#/components/schemas/LinkPreviewBase'
      - properties:
          information:
            $ref: '#/components/schemas/LinkPreviewGithubMarkdown_allOf_information'
        required:
        - information
        type: object
    LinkPreviewOpenGraph:
      allOf:
      - $ref: '#/components/schemas/LinkPreviewBase'
      - properties:
          information:
            $ref: '#/components/schemas/LinkPreviewOpenGraph_allOf_information'
        required:
        - information
        type: object
      title: LinkPreviewOpenGraph
    LinkPreviewMdnDocs:
      allOf:
      - $ref: '#/components/schemas/LinkPreviewOpenGraph'
    LinkPreviewGoogleDocs:
      allOf:
      - $ref: '#/components/schemas/LinkPreviewOpenGraph'
    LinkPreviewMozillaBug:
      allOf:
      - $ref: '#/components/schemas/LinkPreviewOpenGraph'
    LinkPreviewWebkitBug:
      allOf:
      - $ref: '#/components/schemas/LinkPreviewOpenGraph'
    LinkPreviewSpecs:
      allOf:
      - $ref: '#/components/schemas/LinkPreviewOpenGraph'
<<<<<<< HEAD
=======
    FeatureLinksResponse:
      example:
        data:
        - information: "{}"
          type: type
          http_error_code: 0
          url: http://example.com/aeiou
        - information: "{}"
          type: type
          http_error_code: 0
          url: http://example.com/aeiou
        has_stale_links: true
      properties:
        data:
          items:
            $ref: '#/components/schemas/LinkPreviewBase'
          title: data
          type: array
        has_stale_links:
          title: has_stale_links
          type: boolean
      title: FeatureLinksResponse
      type: object
    FeatureLinksSummaryResponse:
      example:
        uncovered_count: 1
        http_error_count: 5
        link_types:
        - count: 2
          key: key
        - count: 2
          key: key
        total_count: 0
        uncovered_link_domains:
        - count: 2
          key: key
        - count: 2
          key: key
        error_count: 5
        error_link_domains:
        - count: 2
          key: key
        - count: 2
          key: key
        covered_count: 6
      properties:
        total_count:
          title: total_count
          type: integer
        covered_count:
          title: covered_count
          type: integer
        uncovered_count:
          title: uncovered_count
          type: integer
        error_count:
          title: error_count
          type: integer
        http_error_count:
          title: http_error_count
          type: integer
        link_types:
          items:
            $ref: '#/components/schemas/CounterEntry'
          title: link_types
          type: array
        uncovered_link_domains:
          items:
            $ref: '#/components/schemas/CounterEntry'
          title: uncovered_link_domains
          type: array
        error_link_domains:
          items:
            $ref: '#/components/schemas/CounterEntry'
          title: error_link_domains
          type: array
      title: FeatureLinksSummaryResponse
      type: object
    FeatureLinksSample:
      allOf:
      - $ref: '#/components/schemas/LinkPreviewBase'
      - properties:
          feature_ids:
            items:
              type: integer
            type: array
        type: object
      example:
        feature_ids:
        - 6
        - 6
        information: "{}"
        type: type
        http_error_code: 0
        url: http://example.com/aeiou
      title: FeatureLinksSample
    CounterEntry:
      example:
        count: 2
        key: key
      properties:
        key:
          title: key
          type: string
        count:
          title: count
          type: integer
      title: CounterEntry
      type: object
    PermissionsResponse:
      example:
        user:
          is_admin: true
          can_comment: true
          editable_features:
          - 6
          - 6
          can_create_feature: true
          can_edit_all: true
          email: email
          approvable_gate_types:
          - 0
          - 0
      properties:
        user:
          $ref: '#/components/schemas/UserPermissions'
      required:
      - user
      title: PermissionsResponse
      type: object
    UserPermissions:
      example:
        is_admin: true
        can_comment: true
        editable_features:
        - 6
        - 6
        can_create_feature: true
        can_edit_all: true
        email: email
        approvable_gate_types:
        - 0
        - 0
      properties:
        can_create_feature:
          title: can_create_feature
          type: boolean
        approvable_gate_types:
          description: each element should be unique as OAS does not support set
          items:
            type: integer
          title: approvable_gate_types
          type: array
        can_comment:
          title: can_comment
          type: boolean
        can_edit_all:
          title: can_edit_all
          type: boolean
        is_admin:
          title: is_admin
          type: boolean
        email:
          format: email
          title: email
          type: string
        editable_features:
          items:
            type: integer
          title: editable_features
          type: array
      required:
      - approvable_gate_types
      - can_comment
      - can_create_feature
      - can_edit_all
      - editable_features
      - email
      - is_admin
      title: UserPermissions
      type: object
>>>>>>> 76d0ce7e
    DismissCueRequest:
      example:
        cue: progress-checkmarks
      properties:
        cue:
          enum:
          - progress-checkmarks
          title: cue
          type: string
      required:
      - cue
      title: DismissCueRequest
      type: object
    SuccessMessage:
      example:
        message: Done
      properties:
        message:
          example: Done
          title: message
          type: string
      title: SuccessMessage
      type: object
    ErrorMessage:
      example:
        error: Error
      properties:
        error:
          example: Error
          title: error
          type: string
      title: ErrorMessage
      type: object
    deleteAccount_200_response:
      example:
        message: Done
      properties:
        message:
          example: Done
          title: message
          type: string
      title: deleteAccount_200_response
      type: object
    getDismissedCues_400_response:
      example:
        error: error
      properties:
        error:
          title: error
          type: string
      title: getDismissedCues_400_response
      type: object
    LinkPreviewGithubIssue_allOf_information:
      properties:
        url:
          format: url
          title: url
          type: string
        number:
          title: number
          type: integer
        title:
          title: title
          type: string
        user_login:
          title: user_login
          type: string
        state:
          enum:
          - open
          - closed
          title: state
          type: string
        state_reason:
          enum:
          - completed
          - reopened
          - not_planned
          title: state_reason
          type: string
        assignee_login:
          title: assignee_login
          type: string
        created_at:
          format: date
          title: created_at
          type: string
        updated_at:
          format: date
          title: updated_at
          type: string
        closed_at:
          format: date
          title: closed_at
          type: string
        labels:
          items:
            type: string
          title: labels
          type: array
      title: LinkPreviewGithubIssue_allOf_information
      type: object
    LinkPreviewGithubMarkdown_allOf_information:
      properties:
        _parsed_title:
          title: _parsed_title
          type: string
        content:
          title: content
          type: string
      title: LinkPreviewGithubMarkdown_allOf_information
      type: object
    LinkPreviewOpenGraph_allOf_information:
      properties:
        title:
          title: title
          type: string
        description:
          title: description
          type: string
      title: LinkPreviewOpenGraph_allOf_information
      type: object
  securitySchemes:
    XsrfToken:
      in: header
      name: X-Xsrf-Token
      type: apiKey
      x-apikeyInfoFunc: chromestatus_openapi.controllers.security_controller.info_from_XsrfToken<|MERGE_RESOLUTION|>--- conflicted
+++ resolved
@@ -262,7 +262,6 @@
             format.
       summary: List how long each feature took to launch
       x-openapi-router-controller: chromestatus_openapi.controllers.default_controller
-<<<<<<< HEAD
   /features/<int:feature_id>/approvals/<int:gate_id>/comments:
     get:
       operationId: get_gate_comments
@@ -281,7 +280,142 @@
         schema:
           type: integer
         style: simple
-=======
+      responses:
+        "200":
+          content:
+            application/json:
+              schema:
+                items:
+                  $ref: '#/components/schemas/Activity'
+                type: array
+          description: List of comments for the gate.
+      summary: Get all comments for a given gate
+      x-openapi-router-controller: chromestatus_openapi.controllers.default_controller
+    post:
+      operationId: add_gate_comment
+      parameters:
+      - explode: false
+        in: path
+        name: feature_id
+        required: true
+        schema:
+          type: integer
+        style: simple
+      - explode: false
+        in: path
+        name: gate_id
+        required: true
+        schema:
+          type: integer
+        style: simple
+      requestBody:
+        content:
+          application/json:
+            schema:
+              $ref: '#/components/schemas/CommentsRequest'
+      responses:
+        "200":
+          content:
+            application/json:
+              schema:
+                $ref: '#/components/schemas/SuccessMessage'
+          description: Comment added successfully
+        "403":
+          content:
+            application/json:
+              schema:
+                $ref: '#/components/schemas/ErrorMessage'
+          description: User is not allowed to comment on this gate
+        "404":
+          content:
+            application/json:
+              schema:
+                $ref: '#/components/schemas/ErrorMessage'
+          description: Gate not found
+      summary: Add a comment to a specific gate
+      x-openapi-router-controller: chromestatus_openapi.controllers.default_controller
+  /features/<int:feature_id>/approvals/comments:
+    get:
+      operationId: get_feature_comments
+      parameters:
+      - explode: false
+        in: path
+        name: feature_id
+        required: true
+        schema:
+          type: integer
+        style: simple
+      responses:
+        "200":
+          content:
+            application/json:
+              schema:
+                $ref: '#/components/schemas/GetCommentsResponse'
+          description: List of comments for the feature.
+      summary: Get all comments for a given feature
+      x-openapi-router-controller: chromestatus_openapi.controllers.default_controller
+    patch:
+      operationId: update_feature_comment
+      parameters:
+      - explode: false
+        in: path
+        name: feature_id
+        required: true
+        schema:
+          type: integer
+        style: simple
+      requestBody:
+        content:
+          application/json:
+            schema:
+              $ref: '#/components/schemas/PatchCommentRequest'
+        required: true
+      responses:
+        "200":
+          content:
+            application/json:
+              schema:
+                $ref: '#/components/schemas/SuccessMessage'
+          description: Comment updated successfully
+        "403":
+          content:
+            application/json:
+              schema:
+                $ref: '#/components/schemas/ErrorMessage'
+          description: User is not allowed to update this comment
+      summary: Update a comment on a feature
+      x-openapi-router-controller: chromestatus_openapi.controllers.default_controller
+    post:
+      operationId: add_feature_comment
+      parameters:
+      - explode: false
+        in: path
+        name: feature_id
+        required: true
+        schema:
+          type: integer
+        style: simple
+      requestBody:
+        content:
+          application/json:
+            schema:
+              $ref: '#/components/schemas/CommentsRequest'
+        description: Add a review commend and possible set a approval value
+      responses:
+        "200":
+          content:
+            application/json:
+              schema:
+                $ref: '#/components/schemas/SuccessMessage'
+          description: Comment added successfully
+        "403":
+          content:
+            application/json:
+              schema:
+                $ref: '#/components/schemas/ErrorMessage'
+          description: User is not allowed to comment on this feature
+      summary: Add a comment to a feature
+      x-openapi-router-controller: chromestatus_openapi.controllers.default_controller
   /feature_links:
     get:
       operationId: get_feature_links
@@ -301,109 +435,24 @@
           default: true
           type: boolean
         style: form
->>>>>>> 76d0ce7e
-      responses:
-        "200":
-          content:
-            application/json:
-              schema:
-<<<<<<< HEAD
-                items:
-                  $ref: '#/components/schemas/Activity'
-                type: array
-          description: List of comments for the gate.
-      summary: Get all comments for a given gate
-      x-openapi-router-controller: chromestatus_openapi.controllers.default_controller
-    post:
-      operationId: add_gate_comment
-      parameters:
-      - explode: false
-        in: path
-        name: feature_id
-        required: true
-        schema:
-          type: integer
-        style: simple
-      - explode: false
-        in: path
-        name: gate_id
-        required: true
-        schema:
-          type: integer
-        style: simple
-      requestBody:
-        content:
-          application/json:
-            schema:
-              $ref: '#/components/schemas/CommentsRequest'
-      responses:
-        "200":
-          content:
-            application/json:
-              schema:
-                $ref: '#/components/schemas/SuccessMessage'
-          description: Comment added successfully
-        "403":
-=======
+      responses:
+        "200":
+          content:
+            application/json:
+              schema:
                 $ref: '#/components/schemas/FeatureLinksResponse'
           description: return the links and its information to the client
         "400":
->>>>>>> 76d0ce7e
           content:
             application/json:
               schema:
                 $ref: '#/components/schemas/ErrorMessage'
-<<<<<<< HEAD
-          description: User is not allowed to comment on this gate
-=======
           description: missing feature_id
->>>>>>> 76d0ce7e
         "404":
           content:
             application/json:
               schema:
                 $ref: '#/components/schemas/ErrorMessage'
-<<<<<<< HEAD
-          description: Gate not found
-      summary: Add a comment to a specific gate
-      x-openapi-router-controller: chromestatus_openapi.controllers.default_controller
-  /features/<int:feature_id>/approvals/comments:
-    get:
-      operationId: get_feature_comments
-      parameters:
-      - explode: false
-        in: path
-        name: feature_id
-        required: true
-        schema:
-          type: integer
-        style: simple
-      responses:
-        "200":
-          content:
-            application/json:
-              schema:
-                $ref: '#/components/schemas/GetCommentsResponse'
-          description: List of comments for the feature.
-      summary: Get all comments for a given feature
-      x-openapi-router-controller: chromestatus_openapi.controllers.default_controller
-    patch:
-      operationId: update_feature_comment
-      parameters:
-      - explode: false
-        in: path
-        name: feature_id
-        required: true
-        schema:
-          type: integer
-        style: simple
-      requestBody:
-        content:
-          application/json:
-            schema:
-              $ref: '#/components/schemas/PatchCommentRequest'
-        required: true
-=======
           description: feature not found
       summary: Get feature links by feature_id
       x-openapi-router-controller: chromestatus_openapi.controllers.default_controller
@@ -432,40 +481,11 @@
         schema:
           type: boolean
         style: form
->>>>>>> 76d0ce7e
-      responses:
-        "200":
-          content:
-            application/json:
-              schema:
-<<<<<<< HEAD
-                $ref: '#/components/schemas/SuccessMessage'
-          description: Comment updated successfully
-        "403":
-          content:
-            application/json:
-              schema:
-                $ref: '#/components/schemas/ErrorMessage'
-          description: User is not allowed to update this comment
-      summary: Update a comment on a feature
-      x-openapi-router-controller: chromestatus_openapi.controllers.default_controller
-    post:
-      operationId: add_feature_comment
-      parameters:
-      - explode: false
-        in: path
-        name: feature_id
-        required: true
-        schema:
-          type: integer
-        style: simple
-      requestBody:
-        content:
-          application/json:
-            schema:
-              $ref: '#/components/schemas/CommentsRequest'
-        description: Add a review commend and possible set a approval value
-=======
+      responses:
+        "200":
+          content:
+            application/json:
+              schema:
                 $ref: '#/components/schemas/FeatureLinksSample'
           description: return the sample links to the client
       summary: Get feature links samples
@@ -473,27 +493,14 @@
   /feature_links_summary:
     get:
       operationId: get_feature_links_summary
->>>>>>> 76d0ce7e
-      responses:
-        "200":
-          content:
-            application/json:
-              schema:
-<<<<<<< HEAD
-                $ref: '#/components/schemas/SuccessMessage'
-          description: Comment added successfully
-        "403":
-          content:
-            application/json:
-              schema:
-                $ref: '#/components/schemas/ErrorMessage'
-          description: User is not allowed to comment on this feature
-      summary: Add a comment to a feature
-=======
+      responses:
+        "200":
+          content:
+            application/json:
+              schema:
                 $ref: '#/components/schemas/FeatureLinksSummaryResponse'
           description: return the links and its information to the client
       summary: Get feature links summary
->>>>>>> 76d0ce7e
       x-openapi-router-controller: chromestatus_openapi.controllers.default_controller
   /features/{feature_id}/{stage_id}/{gate_id}/intent:
     get:
@@ -1282,8 +1289,6 @@
     LinkPreviewSpecs:
       allOf:
       - $ref: '#/components/schemas/LinkPreviewOpenGraph'
-<<<<<<< HEAD
-=======
     FeatureLinksResponse:
       example:
         data:
@@ -1465,7 +1470,6 @@
       - is_admin
       title: UserPermissions
       type: object
->>>>>>> 76d0ce7e
     DismissCueRequest:
       example:
         cue: progress-checkmarks
