--- conflicted
+++ resolved
@@ -193,7 +193,6 @@
           description: The permissions and email of the user.
       summary: Get the permissions and email of the user
       x-openapi-router-controller: chromestatus_openapi.controllers.default_controller
-<<<<<<< HEAD
   /currentuser/settings:
     get:
       operationId: get_user_settings
@@ -216,27 +215,28 @@
             schema:
               $ref: '#/components/schemas/PostSettingsRequest'
         required: true
-=======
-  /currentuser/token:
-    post:
-      operationId: refresh_token
->>>>>>> e8f4661d
-      responses:
-        "200":
-          content:
-            application/json:
-              schema:
-<<<<<<< HEAD
+      responses:
+        "200":
+          content:
+            application/json:
+              schema:
                 $ref: '#/components/schemas/SuccessMessage'
           description: Settings updated successfully
         "403":
           description: User not signed-in
       summary: Set the user settings (currently only the notify_as_starrer)
-=======
+      x-openapi-router-controller: chromestatus_openapi.controllers.default_controller
+  /currentuser/token:
+    post:
+      operationId: refresh_token
+      responses:
+        "200":
+          content:
+            application/json:
+              schema:
                 $ref: '#/components/schemas/TokenRefreshResponse'
           description: Successfully refreshed the token.
       summary: Refresh the XSRF token
->>>>>>> e8f4661d
       x-openapi-router-controller: chromestatus_openapi.controllers.default_controller
   /external_reviews/{review_group}:
     get:
@@ -2280,7 +2280,6 @@
       - cue
       title: DismissCueRequest
       type: object
-<<<<<<< HEAD
     GetSettingsResponse:
       example:
         notify_as_starrer: true
@@ -2302,7 +2301,7 @@
       required:
       - notify
       title: PostSettingsRequest
-=======
+      type: object
     TokenRefreshResponse:
       example:
         token_expires_sec: 0
@@ -2315,7 +2314,6 @@
           title: token_expires_sec
           type: integer
       title: TokenRefreshResponse
->>>>>>> e8f4661d
       type: object
     SuccessMessage:
       example:
