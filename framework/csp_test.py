# Copyright 2020 Google Inc.
#
# Licensed under the Apache License, Version 2.0 (the "License")
# you may not use this file except in compliance with the License.
# You may obtain a copy of the License at
#
#     http://www.apache.org/licenses/LICENSE-2.0
#
# Unless required by applicable law or agreed to in writing, software
# distributed under the License is distributed on an "AS IS" BASIS,
# WITHOUT WARRANTIES OR CONDITIONS OF ANY KIND, either express or implied.
# See the License for the specific language governing permissions and
# limitations under the License.




import unittest
import testing_config  # Must be imported before the module under test.

import mock
import werkzeug.exceptions  # Flask HTTP stuff.

from framework import csp


class CspTest(unittest.TestCase):

  def setUp(self):
    csp.ENABLED = True
    csp.REPORT_ONLY = False
    csp.REPORT_URI = 'test'

    self.test_policy = {
        'upgrade-insecure-requests': '',
        'default-src': ["'self'"],
        'base-uri': ["'none'"],
        'object-src': ["'none'"],
        'img-src': ["'self'", 'https:', 'data:'],
    }

  def test_get_nonce(self):
    """Many different nonce values are all different."""
    nonces = []
    for _ in range(1000):
      nonces.append(csp.get_nonce())

    self.assertEqual(len(nonces), len(set(nonces)))

  @mock.patch('framework.csp.USE_NONCE_ONLY_POLICY', False)
  def test_get_default_policy__strict(self):
    """We can get the regular strict policy."""
<<<<<<< HEAD
    policy = csp.get_default_policy(nonce='12345')
    self.assertCountEqual(list(csp.DEFAULT_POLICY.keys()), list(policy.keys()))
=======
    policy = csp.get_default_policy(nonce=12345)
    self.assertCountEqual(csp.DEFAULT_POLICY.keys(), policy.keys())
>>>>>>> 548828aa
    self.assertIn('strict-dynamic', policy['script-src'])
    self.assertIn("'nonce-12345'", policy['script-src'])

  @mock.patch('framework.csp.USE_NONCE_ONLY_POLICY', True)
  def test_get_default_policy__strict(self):
    """We can get the even stricter nonce-only policy."""
<<<<<<< HEAD
    policy = csp.get_default_policy(nonce='12345')
    self.assertCountEqual(list(csp.NONCE_ONLY_POLICY.keys()), list(policy.keys()))
=======
    policy = csp.get_default_policy(nonce=12345)
    self.assertCountEqual(csp.NONCE_ONLY_POLICY.keys(), policy.keys())
>>>>>>> 548828aa
    self.assertNotIn('strict-dynamic', policy['script-src'])
    self.assertIn("'nonce-12345'", policy['script-src'])

  @mock.patch('framework.csp.REPORT_ONLY', False)
  def test_get_csp_header_key__enforced(self):
    """We can get the header used when the policy."""
    self.assertEqual(
        csp.HEADER_KEY_ENFORCE,
        csp.get_csp_header_key())

  @mock.patch('framework.csp.REPORT_ONLY', True)
  def test_get_csp_header_key__enforced(self):
    """We can get the header used when only reporting violations."""
    self.assertEqual(
        csp.HEADER_KEY_REPORT_ONLY,
        csp.get_csp_header_key())

  def test_build_policy(self):
    """Each part of the CSP policy is in the header."""
    expected_directives = [
        'upgrade-insecure-requests', "default-src 'self'", "base-uri 'none'",
        "object-src 'none'", "img-src 'self' https: data:", 'report-uri test'
    ]
    result = csp.build_policy(self.test_policy)
    result_directives = [x.strip() for x in result.split(';')]
    self.assertCountEqual(expected_directives, result_directives)

  @mock.patch('framework.csp.REPORT_ONLY', True)
  def test_get_headers(self):
    """We can get a complete header dict."""
    actual = csp.get_headers('12345')
    self.assertIn('12345', actual[csp.HEADER_KEY_REPORT_ONLY])


class CspReporttest(unittest.TestCase):

  @mock.patch('logging.error')
  def test_report_handler(self, mock_error):
    """The report handler logs something for each request."""
    with csp.app.test_request_context('/csp', data='12345', method='POST'):
      actual = csp.report_handler()

    self.assertEqual('', actual)
    mock_error.assert_called_once()<|MERGE_RESOLUTION|>--- conflicted
+++ resolved
@@ -50,26 +50,16 @@
   @mock.patch('framework.csp.USE_NONCE_ONLY_POLICY', False)
   def test_get_default_policy__strict(self):
     """We can get the regular strict policy."""
-<<<<<<< HEAD
     policy = csp.get_default_policy(nonce='12345')
     self.assertCountEqual(list(csp.DEFAULT_POLICY.keys()), list(policy.keys()))
-=======
-    policy = csp.get_default_policy(nonce=12345)
-    self.assertCountEqual(csp.DEFAULT_POLICY.keys(), policy.keys())
->>>>>>> 548828aa
     self.assertIn('strict-dynamic', policy['script-src'])
     self.assertIn("'nonce-12345'", policy['script-src'])
 
   @mock.patch('framework.csp.USE_NONCE_ONLY_POLICY', True)
   def test_get_default_policy__strict(self):
     """We can get the even stricter nonce-only policy."""
-<<<<<<< HEAD
     policy = csp.get_default_policy(nonce='12345')
     self.assertCountEqual(list(csp.NONCE_ONLY_POLICY.keys()), list(policy.keys()))
-=======
-    policy = csp.get_default_policy(nonce=12345)
-    self.assertCountEqual(csp.NONCE_ONLY_POLICY.keys(), policy.keys())
->>>>>>> 548828aa
     self.assertNotIn('strict-dynamic', policy['script-src'])
     self.assertIn("'nonce-12345'", policy['script-src'])
 
