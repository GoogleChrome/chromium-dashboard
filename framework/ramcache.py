from __future__ import division
from __future__ import print_function

# -*- coding: utf-8 -*-
# Copyright 2020 Google Inc.
#
# Licensed under the Apache License, Version 2.0 (the "License")
# you may not use this file except in compliance with the License.
# You may obtain a copy of the License at
#
#     http://www.apache.org/licenses/LICENSE-2.0
#
# Unless required by applicable law or agreed to in writing, software
# distributed under the License is distributed on an "AS IS" BASIS,
# WITHOUT WARRANTIES OR CONDITIONS OF ANY KIND, either express or implied.
# See the License for the specific language governing permissions and
# limitations under the License.

"""
This module manages a distributed RAM cache as a global python dictionary in
each AppEngine instance.  AppEngine can spin up new instances or kill old ones
at any time.  Each instance's RAM cache is independent and might not have the
same entries as found in the RAM caches of other instances.

Each instance will do the work needed to compute a given RAM cache entry
itself.  The values computed in a given instance will speed up future requests
made to that instance only.

When the user edits something in the app, the updated entity is stored in
datastore.  Also, the singleton SharedInvalidate entity is updated with the
timestamp of the change.  Every request handler must start processing a request
by first calling SharedInvalidate.check_for_distributed_invalidation() which
checks for any needed invalidations and clears RAM cache entries in
that instance if needed.

For now, there is only a single RAM cache per instance and when anything is
invalidated, that entire RAM cache is completely cleared.  In the future,
invalidations could be compartmentalized by RAM cache type, or even specific
entity IDs.  Monorail uses that approach, but existing ChromeStatus code does
not need it.

Calling code must not mutate any value that is passed into set() or returned
from get().  If calling code needs to mutate such objects, it should call
copy.copy() or copy.deepcopy() to avoid unintentional cumulative mutations.

Unlike memcache, this RAM cache has no concept of expiration time.  So,
whenever a cached value would become invalid, it must be invalidated.
"""

import logging
import time as time_module
from google.appengine.ext import ndb


global_cache = {}
expires = {}

# Whenever the cache would have more than this many items, some
# random item is dropped, or the entire cache is cleared.
# If our instances are killed by appengine for exceeding memory limits,
# we can configure larger instances and/or reduce this value.
MAX_CACHE_SIZE = 10000

total_num_hits = 0
total_num_misses = 0


def set(key, value, time=None):
  """Emulate the memcache.set() method using a RAM cache."""
  if len(global_cache) + 1 > MAX_CACHE_SIZE:
    popped_item = global_cache.popitem()
    if popped_item[0] in expires:
      del expires[popped_item[0]]
  global_cache[key] = value
  if time:
    expires[key] = int(time_module.time()) + time


def _check_expired(keys):
  now = int(time_module.time())
  for key in keys:
    if key in expires and expires[key] < now:
      del expires[key]
      del global_cache[key]


def _count_hit_or_miss(keys):
  global total_num_hits, total_num_misses
  for key in keys:
    if key in global_cache:
      total_num_hits += 1
      verb = 'hit'
    else:
      total_num_misses += 1
      verb = 'miss'

    # TODO(jrobbins): Replace this with proper monitoring variables
    logging.info('cache %s for %r.  Hit ratio: %5.2f%%.', verb, key,
                 total_num_hits / (total_num_hits + total_num_misses) * 100)


def get(key):
  """Emulate the memcache.get() method using a RAM cache."""
  _check_expired([key])
  _count_hit_or_miss([key])
  return global_cache.get(key)


def get_multi(keys):
  """Emulate the memcache.get_multi() method using a RAM cache."""
  _check_expired(keys)
  _count_hit_or_miss(keys)
  return {
      key: global_cache[key]
      for key in keys
      if key in global_cache
  }


def set_multi(entries, time=None):
  """Emulate the memcache.set_multi() method using a RAM cache."""
  if len(global_cache) + len(entries) > MAX_CACHE_SIZE:
    global_cache.clear()
    expires.clear()
  global_cache.update(entries)
  if time:
    expire_time = int(time_module.time()) + time
    for key in entries:
      expires[key] = expire_time


def delete(key):
  """Emulate the memcache.delete() method using a RAM cache."""
  if key in global_cache:
    del global_cache[key]
  flush_all()  # Note: this is wasteful but infrequent in our app.


def flush_all():
  """Emulate the memcache.flush_all() method using a RAM cache.

     This does not clear the RAM cache in this instance.  That happens
     at the start of the next request when the request handler calls
     SharedInvalidate.check_for_distributed_invalidation().
  """
  SharedInvalidate.invalidate()


class SharedInvalidateParent(ndb.Model):
  pass


class SharedInvalidate(ndb.Model):

  PARENT_ENTITY_ID = 1234
  PARENT_KEY = ndb.Key('SharedInvalidateParent', PARENT_ENTITY_ID)
  SINGLETON_ENTITY_ID = 5678
  SINGLETON_KEY = ndb.Key(
      'SharedInvalidateParent', PARENT_ENTITY_ID,
      'SharedInvalidate', SINGLETON_ENTITY_ID)
  last_processed_timestamp = None

  updated = ndb.DateTimeProperty(auto_now=True)

  @classmethod
  def invalidate(cls):
    """Tell this and other appengine instances to invalidate their caches."""
<<<<<<< HEAD
    singleton = cls.SINGLETON_KEY.get()
=======
    singleton = None
    entities = cls.all().ancestor(cls.PARENT_KEY).fetch(1)
    if entities:
      singleton = entities[0]
>>>>>>> e8b4f0e3
    if not singleton:
      singleton = SharedInvalidate(key=cls.SINGLETON_KEY)
    singleton.put()  # automatically sets singleton.updated to now.
    # The cache in each instance (including this one) will be
    # cleared on the next call to check_for_distributed_invalidation()
    # which should happen at the start of request processing.

  @classmethod
  def check_for_distributed_invalidation(cls):
    """Check if any appengine instance has invlidated the cache."""
    singleton = None
    entities = cls.query(ancestor=cls.PARENT_KEY).fetch(1)
    if entities:
      singleton = entities[0]
    if not singleton:
      return  # No news is good news
    if (cls.last_processed_timestamp is None or
        singleton.updated > cls.last_processed_timestamp):
      global_cache.clear()
      expires.clear()
      cls.last_processed_timestamp = singleton.updated


def check_for_distributed_invalidation():
  """Just a shorthand way to call the class method."""
  SharedInvalidate.check_for_distributed_invalidation()<|MERGE_RESOLUTION|>--- conflicted
+++ resolved
@@ -165,14 +165,10 @@
   @classmethod
   def invalidate(cls):
     """Tell this and other appengine instances to invalidate their caches."""
-<<<<<<< HEAD
-    singleton = cls.SINGLETON_KEY.get()
-=======
     singleton = None
-    entities = cls.all().ancestor(cls.PARENT_KEY).fetch(1)
+    entities = cls.query(ancestor=cls.PARENT_KEY).fetch(1)
     if entities:
       singleton = entities[0]
->>>>>>> e8b4f0e3
     if not singleton:
       singleton = SharedInvalidate(key=cls.SINGLETON_KEY)
     singleton.put()  # automatically sets singleton.updated to now.
