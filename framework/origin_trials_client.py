# Copyright 2023 Google Inc.
#
# Licensed under the Apache License, Version 2.0 (the "License")
# you may not use this file except in compliance with the License.
# You may obtain a copy of the License at
#
#     http://www.apache.org/licenses/LICENSE-2.0
#
# Unless required by applicable law or agreed to in writing, software
# distributed under the License is distributed on an "AS IS" BASIS,
# WITHOUT WARRANTIES OR CONDITIONS OF ANY KIND, either express or implied.
# See the License for the specific language governing permissions and
# limitations under the License.

import google.auth
from google.auth.transport.requests import Request

from dataclasses import asdict
from datetime import datetime, timezone
import logging
from typing import Any, NotRequired, TypedDict
import requests

from framework import secrets
from framework import utils
from internals.core_models import Stage
from internals.data_types import OriginTrialInfo
import settings


class RequestTrial(TypedDict):
  id: NotRequired[int]
  display_name: str
  start_milestone: str
  end_milestone: str
  end_time: dict
  description: str
  documentation_url: str
  feedback_url: str
  intent_to_experiment_url: str
  chromestatus_url: str
  allow_third_party_origins: bool
  type: str
  origin_trial_feature_name: NotRequired[str]


class InternalRegistrationConfig(TypedDict):
  allow_public_suffix_subdomains: NotRequired[bool]
  approval_type: NotRequired[str]
  approval_buganizer_component_id: NotRequired[int]
  approval_buganizer_custom_field_id: NotRequired[int]
  approval_criteria_url: NotRequired[str]
  approval_group_email: NotRequired[str]


class CreateOriginTrialRequest(TypedDict):
  trial: RequestTrial
  registration_config: InternalRegistrationConfig
  trial_contacts: list[str]


class SetUpTrialRequest(TypedDict):
  trial_id: int
  announcement_groups_owners: list[str]
  trial_contacts: list[str]


def get_trials_list() -> list[dict[str, Any]]:
  """Get a list of all origin trials.

  Returns:
    A list of data on all public origin trials.

  Raises:
    requests.exceptions.RequestException: If the request fails to connect or
      the HTTP status code is not successful.
    KeyError: If the response from the OT API is not in the expected format.
  """
  key = secrets.get_ot_api_key()
  # Return an empty list if no API key is found.
  if key is None:
    return []

  try:
    response = requests.get(
        f'{settings.OT_API_URL}/v1/trials',
        params={'prettyPrint': 'false', 'key': key})
    response.raise_for_status()
  except requests.exceptions.RequestException as e:
    logging.exception('Failed to get response from origin trials API.')
    raise e

  response_json = response.json()

  trials_list = [asdict(OriginTrialInfo(api_trial))
                 for api_trial in response_json['trials']
                 if api_trial['isPublic']]
  return trials_list


def _get_trial_end_time(end_milestone: int) -> int:
  """Get the end time of the origin trial based on end milestone.

  Returns:
    The end time of the origin trial, represented in seconds since epoch.

  Raises:
    requests.exceptions.RequestException: If the request fails to connect or
      the HTTP status code is not successful.
    KeyError: If the response from Chromium schedule API is not in the expected
      format.
  """
  milestone_plus_two = int(end_milestone) + 2
  mstone_info = utils.get_chromium_milestone_info(milestone_plus_two)

  # Raise error if the response is not in the expected format.
  if ('mstones' not in mstone_info
      or len(mstone_info['mstones']) == 0
      or 'late_stable_date' not in mstone_info['mstones'][0]):
    raise KeyError('Chromium schedule response not in expected format.')
  date = datetime.strptime(
      mstone_info['mstones'][0]['late_stable_date'],
      utils.CHROMIUM_SCHEDULE_DATE_FORMAT)
  return int(date.replace(tzinfo=timezone.utc).timestamp())


def _get_ot_access_token() -> str:
  """Obtain the service account credentials to be used in the request
  using the origin trials auth scope

  Returns:
    The access token to be used for origin trials requests.
  """
  credentials, _ = google.auth.default(scopes=[
      'https://www.googleapis.com/auth/chromeorigintrials'])
  credentials.refresh(Request())
  if credentials.token is None:
    return ''
  return credentials.token


def _send_create_trial_request(
    ot_stage: Stage, api_key: str, access_token: str
  ) -> tuple[int|None, str|None]:
  """Send an origin trial creation request to the origin trials API.
  Returns:
    Newly created origin trial ID if trial was created, any error text if there
    was an issue during the creation process.
  """
  json: CreateOriginTrialRequest = {
    'trial': {
      'display_name': ot_stage.ot_display_name,
      'start_milestone': str(ot_stage.milestones.desktop_first),
      'end_milestone': str(ot_stage.milestones.desktop_last),
      'end_time': {
        'seconds': _get_trial_end_time(ot_stage.milestones.desktop_last)
      },
      'description': ot_stage.ot_description,
      'documentation_url': ot_stage.ot_documentation_url,
      'feedback_url': ot_stage.ot_feedback_submission_url,
      'intent_to_experiment_url': ot_stage.intent_thread_url,
      'chromestatus_url': f'{settings.SITE_URL}feature/{ot_stage.feature_id}',
      'allow_third_party_origins': ot_stage.ot_has_third_party_support,
      'type': ('DEPRECATION'
                if ot_stage.ot_is_deprecation_trial else 'ORIGIN_TRIAL'),
    },
    'registration_config': {'approval_type': 'NONE'},
    'trial_contacts': []
  }
  if ot_stage.ot_require_approvals:
    json['registration_config'] = {
      'approval_type': 'CUSTOM',
      'approval_buganizer_component_id': ot_stage.ot_approval_buganizer_component,
      'approval_criteria_url': ot_stage.ot_approval_criteria_url,
      'approval_group_email': ot_stage.ot_approval_group_email,
      'approval_buganizer_custom_field_id': ot_stage.ot_approval_buganizer_custom_field_id,
    }
  if ot_stage.ot_chromium_trial_name:
    json['trial']['origin_trial_feature_name'] = ot_stage.ot_chromium_trial_name
  if ot_stage.ot_is_deprecation_trial:
    json['registration_config']['allow_public_suffix_subdomains'] = True

  headers = {'Authorization': f'Bearer {access_token}'}
<<<<<<< HEAD
  url = f'{settings.OT_API_URL}/v1/trials:create'
=======
  url = f'{settings.OT_API_URL}/v1/trials:initialize'
>>>>>>> fc488c91

  # Retry the request a number of times if any issues arise.
  try:
    response = requests.post(
        url, headers=headers, params={'key': api_key}, json=json)
    logging.info(f'CreateTrial response text: {response.text}')
    response.raise_for_status()
  except requests.exceptions.RequestException:
    logging.exception(
        f'Failed to get response from origin trials API. {response.text}')
    return None, response.text
  response_json = response.json()
  return response_json['trial']['id'], None


def _send_set_up_trial_request(
    trial_id: int,
    owners: list[str],
    contacts: list[str],
    api_key: str,
    access_token: str
  ) -> str|None:
  """Send an origin trial setup request to the origin trials API.
  Returns:
    Any error text if there was an issue during the setup process.
  """
  json: SetUpTrialRequest = {
    'trial_id': trial_id,
    'announcement_groups_owners': owners,
    'trial_contacts': contacts,
  }
  headers = {'Authorization': f'Bearer {access_token}'}
<<<<<<< HEAD
  url = f'{settings.OT_API_URL}/v1/trials:setup'
=======
  url = f'{settings.OT_API_URL}/v1/trials/{trial_id}:setup'
>>>>>>> fc488c91
  try:
    response = requests.post(
        url, headers=headers, params={'key': api_key}, json=json)
    logging.info(f'SetUpTrial response text: {response.text}')
    response.raise_for_status()
  except requests.exceptions.RequestException:
    logging.exception(
        f'Failed to get response from origin trials API. {response.text}')
    return response.text
  return None


def create_origin_trial(ot_stage: Stage) -> tuple[str|None, str|None]:
  """Send an origin trial creation request to the origin trials API.

  Raises:
    requests.exceptions.RequestException: If the request fails to connect or
      the HTTP status code is not successful.
  Returns:
    Newly created origin trial ID if trial was created, any error text if there
    was an issue during the creation process.
  """
  if settings.DEV_MODE:
    logging.info('Creation request will not be sent to origin trials API in '
                 'local environment.')
    return None, None
  key = secrets.get_ot_api_key()
  if key is None:
    return None, 'No API key found for origin trials API'
<<<<<<< HEAD
  ot_support_emails = secrets.get_ot_support_emails()
  if ot_support_emails is None:
    return None, 'OT support emails not found'
=======
>>>>>>> fc488c91

  # Get a list of all OT @google.com contacts (ot_owner_email must be a google
  # contact).
  unique_contacts = [ot_stage.ot_owner_email]
  unique_contacts.extend(ot_stage.ot_emails)
  unique_contacts = [email for email in set(unique_contacts)
                     if email.endswith('@google.com')]
  # A trial must have a google.com domain contact.
  if len(unique_contacts) == 0:
    return None, 'No trial contacts found in google.com domain'

  access_token = _get_ot_access_token()
  origin_trial_id, error_text = _send_create_trial_request(
      ot_stage, key, access_token)

  if origin_trial_id is None:
    return None, error_text

  error_text = _send_set_up_trial_request(
<<<<<<< HEAD
      origin_trial_id,
      ot_support_emails.split(','),
      unique_contacts,
      key,
      access_token)
=======
      # TODO(DanielRyanSmith): Add owners contacts in subsequent PR.
      origin_trial_id, [], unique_contacts, key, access_token)
>>>>>>> fc488c91

  return str(origin_trial_id), error_text


def activate_origin_trial(origin_trial_id: str) -> None:
  """Activate an existing origin trial.

  Raises:
    requests.exceptions.RequestException: If the request fails to connect or
      the HTTP status code is not successful.
  """
  if settings.DEV_MODE:
    logging.info('Activation request will not be sent to origin trials API in '
                 'local environment.')
    return None
  key = secrets.get_ot_api_key()
  if key is None:
    return None

  json = {'id': origin_trial_id}
  access_token = _get_ot_access_token()
  headers = {'Authorization': f'Bearer {access_token}'}
  url = (f'{settings.OT_API_URL}/v1/trials/{origin_trial_id}:start')
  try:
    response = requests.post(
        url, headers=headers, params={'key': key}, json=json)
    logging.info(response.text)
    response.raise_for_status()
  except requests.exceptions.RequestException as e:
    logging.exception(
        f'Failed to get response from origin trials API. {response.text}')
    raise e


def extend_origin_trial(trial_id: str, end_milestone: int, intent_url: str):
  """Extend an existing origin trial.

  Raises:
    requests.exceptions.RequestException: If the request fails to connect or
      the HTTP status code is not successful.
  """
  if settings.DEV_MODE:
    logging.info('Extension request will not be sent to origin trials API in '
                 'local environment.')
    return
  key = secrets.get_ot_api_key()
  # Return if no API key is found.
  if key is None:
    return

  end_seconds = _get_trial_end_time(end_milestone)
  access_token = _get_ot_access_token()
  url = (f'{settings.OT_API_URL}/v1/trials/{trial_id}:add_extension')
  headers = {'Authorization': f'Bearer {access_token}'}
  json = {
    'trial_id': trial_id,
    'end_date': {
      'seconds': end_seconds
    },
    'milestone_end': str(end_milestone),
    'extension_intent_url': intent_url,
  }

  try:
    response = requests.post(
        url, headers=headers, params={'key': key}, json=json)
    logging.info(response.text)
    response.raise_for_status()
  except requests.exceptions.RequestException as e:
    logging.exception('Failed to get response from origin trials API.')
    raise e<|MERGE_RESOLUTION|>--- conflicted
+++ resolved
@@ -181,11 +181,7 @@
     json['registration_config']['allow_public_suffix_subdomains'] = True
 
   headers = {'Authorization': f'Bearer {access_token}'}
-<<<<<<< HEAD
-  url = f'{settings.OT_API_URL}/v1/trials:create'
-=======
   url = f'{settings.OT_API_URL}/v1/trials:initialize'
->>>>>>> fc488c91
 
   # Retry the request a number of times if any issues arise.
   try:
@@ -218,11 +214,7 @@
     'trial_contacts': contacts,
   }
   headers = {'Authorization': f'Bearer {access_token}'}
-<<<<<<< HEAD
-  url = f'{settings.OT_API_URL}/v1/trials:setup'
-=======
   url = f'{settings.OT_API_URL}/v1/trials/{trial_id}:setup'
->>>>>>> fc488c91
   try:
     response = requests.post(
         url, headers=headers, params={'key': api_key}, json=json)
@@ -252,12 +244,9 @@
   key = secrets.get_ot_api_key()
   if key is None:
     return None, 'No API key found for origin trials API'
-<<<<<<< HEAD
   ot_support_emails = secrets.get_ot_support_emails()
   if ot_support_emails is None:
     return None, 'OT support emails not found'
-=======
->>>>>>> fc488c91
 
   # Get a list of all OT @google.com contacts (ot_owner_email must be a google
   # contact).
@@ -277,16 +266,11 @@
     return None, error_text
 
   error_text = _send_set_up_trial_request(
-<<<<<<< HEAD
       origin_trial_id,
       ot_support_emails.split(','),
       unique_contacts,
       key,
       access_token)
-=======
-      # TODO(DanielRyanSmith): Add owners contacts in subsequent PR.
-      origin_trial_id, [], unique_contacts, key, access_token)
->>>>>>> fc488c91
 
   return str(origin_trial_id), error_text
 
