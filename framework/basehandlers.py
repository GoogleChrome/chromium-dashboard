# -*- coding: utf-8 -*-
# Copyright 2021 Google Inc.
#
# Licensed under the Apache License, Version 2.0 (the "License")
# you may not use this file except in compliance with the License.
# You may obtain a copy of the License at
#
#     http://www.apache.org/licenses/LICENSE-2.0
#
# Unless required by applicable law or agreed to in writing, software
# distributed under the License is distributed on an "AS IS" BASIS,
# WITHOUT WARRANTIES OR CONDITIONS OF ANY KIND, either express or implied.
# See the License for the specific language governing permissions and
# limitations under the License.

from datetime import datetime
import json
import logging
import os
import re
from typing import Optional

import flask
import flask.views
import werkzeug.exceptions

import google.appengine.api
from google.cloud import ndb  # type: ignore

import settings
from framework import csp
from framework import permissions
from framework import secrets
from framework import users
from framework import utils
from framework import xsrf
from internals import approval_defs
from internals.core_models import FeatureEntry
from internals import user_models

from google.auth.transport import requests
from flask import session
from flask import render_template
from flask_cors import CORS
import sys

# Our API responses are prefixed with this ro prevent attacks that
# exploit <script src="...">.  See go/xssi.
XSSI_PREFIX = ')]}\'\n';


# See https://www.regextester.com/93901 for url regex
SCHEME_PATTERN = r'((?P<scheme>[a-z]+):(\/\/)?)?'
DOMAIN_PATTERN = r'([\w-]+(\.[\w-]+)+)'
PATH_PARAMS_ANCHOR_PATTERN = r'([\w.,@?^=%&:/~+#-]*[\w@?^=%&/~+#-])?'
URL_RE = re.compile(r'\b%s%s%s\b' % (
    SCHEME_PATTERN, DOMAIN_PATTERN, PATH_PARAMS_ANCHOR_PATTERN))
ALLOWED_SCHEMES = [None, 'http', 'https']


class BaseHandler(flask.views.MethodView):

  @property
  def request(self):
    return flask.request

  def abort(self, status, msg=None, **kwargs):
    """Support webapp2-style, e.g., self.abort(400)."""
    if msg:
      if status == 500:
        logging.error('ISE: %s' % msg)
      else:
        logging.info('Abort %r: %s' % (status, msg))
      flask.abort(status, description=msg, **kwargs)
    else:
      flask.abort(status, **kwargs)

  def redirect(self, url):
    """Support webapp2-style, e.g., return self.redirect(url)."""
    return flask.redirect(url)

  def get_current_user(self, required=False):
    # TODO(jrobbins): oauth support
    current_user = users.get_current_user()

    if required and not current_user:
      self.abort(403, msg='User must be signed in')
    return current_user

  def get_json_param_dict(self) -> dict:
    """Return the JSON content in the body of the request."""
    return self.request.get_json(force=True, silent=True) or {}

  def get_param(
      self, name, default=None, required=True, validator=None, allowed=None):
    """Get the specified JSON parameter."""
    json_body = self.request.get_json(force=True, silent=True) or {}
    val = json_body.get(name, default)
    if required and val is None:
      self.abort(400, msg='Missing parameter %r' % name)
    if val and validator and not validator(val):
      self.abort(400, msg='Invalid value for parameter %r' % name)
    if val and allowed and val not in allowed:
      self.abort(400, msg='Unexpected value for parameter %r' % name)
    return val

  def get_int_param(
      self, name, default=None, required=True, validator=None, allowed=None):
    """Get the specified integer JSON parameter."""
    val = self.get_param(
        name, default=default, required=required, validator=validator,
        allowed=allowed)
    if val and type(val) != int:
      self.abort(400, msg='Parameter %r was not an int' % name)
    return val

  def get_bool_param(self, name, default=False, required=False):
    """Get the specified boolean JSON parameter."""
    val = self.get_param(name, default=default, required=required)
    if type(val) != bool:
      self.abort(400, msg='Parameter %r was not a bool' % name)
    return val

  def get_specified_feature(
      self, feature_id: Optional[int]=None):
    """Get the feature specified in the featureId parameter."""
    feature_id = (feature_id or
                  self.get_int_param('featureId', required=True))
    # Load feature directly from NDB so as to never get a stale cached copy.
    feature = FeatureEntry.get_by_id(feature_id)
    if not feature:
      self.abort(404, msg='Feature not found')
    user = self.get_current_user()
    if not permissions.can_view_feature(user, feature):
      self.abort(403, msg='Cannot view that feature')
    return feature

  def get_bool_arg(self, name, default=False):
    """Get the specified boolean from the query string."""
    if name not in self.request.args:
      return default
    return self.request.args[name].lower() in ('true', '1', '')

  def get_int_arg(self, name, default=None):
    """Get the specified integer from the query string."""
    val = self.request.args.get(name, default) or default
    if val is None:
      return None

    try:
      num = int(val)
    except ValueError:
      self.abort(400, msg='Request parameter %r was not an int' % name)

    if num < 0:
      self.abort(400, msg='Request parameter %r out of range: %r' % (name, val))
    return num


class APIHandler(BaseHandler):

  def get_headers(self):
    """Add CORS and Chrome Frame to all responses."""
    session.permanent = True
    headers = {
        'Strict-Transport-Security':
            'max-age=63072000; includeSubDomains; preload',
        'X-UA-Compatible': 'IE=Edge,chrome=1',
        'X-Frame-Options': 'DENY',
        }
    return headers

  def defensive_jsonify(self, handler_data):
    """Return a Flask Response object with a JSON string prefixed with junk."""
    body = json.dumps(handler_data)
    return flask.current_app.response_class(
        XSSI_PREFIX + body,
        mimetype=flask.current_app.config['JSONIFY_MIMETYPE'])

  def get(self, *args, **kwargs):
    """Handle an incoming HTTP GET request."""
    headers = self.get_headers()
    handler_data = self.do_get(*args, **kwargs)
    return self.defensive_jsonify(handler_data), headers

  def post(self, *args, **kwargs):
    """Handle an incoming HTTP POST request."""
    json_body = self.request.get_json(force=True, silent=True) or {}
    logging.info('POST data is:')
    for k, v in json_body.items():
      logging.info('%r: %s', k, repr(v)[:settings.MAX_LOG_LINE])
    is_login_request = str(self.request.url_rule) == '/api/v0/login'

    if not is_login_request:
      self.require_signed_in_and_xsrf_token()
    headers = self.get_headers()
    handler_data = self.do_post(*args, **kwargs)
    return self.defensive_jsonify(handler_data), headers

  def put(self, *args, **kwargs):
    """Handle an incoming HTTP PUT request."""
    self.require_signed_in_and_xsrf_token()
    headers = self.get_headers()
    handler_data = self.do_put(*args, **kwargs)
    return self.defensive_jsonify(handler_data), headers

  def patch(self, *args, **kwargs):
    """Handle an incoming HTTP PATCH request."""
    self.require_signed_in_and_xsrf_token()
    headers = self.get_headers()
    handler_data = self.do_patch(*args, **kwargs)
    return self.defensive_jsonify(handler_data), headers

  def delete(self, *args, **kwargs):
    """Handle an incoming HTTP DELETE request."""
    self.require_signed_in_and_xsrf_token()
    headers = self.get_headers()
    handler_data = self.do_delete(*args, **kwargs)
    return self.defensive_jsonify(handler_data), headers

  def _get_valid_methods(self):
    """For 405 responses, list methods the concrete handler implements."""
    valid_methods = ['GET']
    if self.do_post.__code__ is not APIHandler.do_post.__code__:
      valid_methods.append('POST')
    if self.do_patch.__code__ is not APIHandler.do_patch.__code__:
      valid_methods.append('PATCH')
    if self.do_delete.__code__ is not APIHandler.do_delete.__code__:
      valid_methods.append('DELETE')
    return valid_methods

  def _update_last_visit_field(self, email):
    """Updates the AppUser last_visit field to log the user's last visit"""
    app_user = user_models.AppUser.get_app_user(email)
    if not app_user:
      return False
    app_user.last_visit = datetime.now()
    # Reset the flag that states determines if the user has been notified
    # of inactivity if it has been set.
    if app_user.notified_inactive is not None:
      app_user.notified_inactive = False
    app_user.put()
    return True

  def do_get(self, **kwargs):
    """Subclasses should implement this method to handle a GET request."""
    # Every API handler must handle GET.
    raise NotImplementedError()

  def do_post(self, **kwargs):
    """Subclasses should implement this method to handle a POST request."""
    self.abort(405, valid_methods=self._get_valid_methods())

  def do_put(self, **kwargs):
    """Subclasses should implement this method to handle a PUT request."""
    self.abort(405, valid_methods=self._get_valid_methods())

  def do_patch(self, **kwargs):
    """Subclasses should implement this method to handle a PATCH request."""
    self.abort(405, valid_methods=self._get_valid_methods())

  def do_delete(self, **kwargs):
    """Subclasses should implement this method to handle a DELETE request."""
    self.abort(405, valid_methods=self._get_valid_methods())

  def validate_token(self, token, email):
    """If the token is not valid, raise an exception."""
    # This is a separate method so that the refresh handler can override it.
    xsrf.validate_token(token, email)

  def require_signed_in_and_xsrf_token(self):
    """Every API POST, PUT, or DELETE must be signed in with an XSRF token."""
    user = self.get_current_user(required=True)
    if not user:
      self.abort(403, msg='Sign in required')
    token = self.request.headers.get('X-Xsrf-Token')
    if not token:
      try:
        token = self.get_param('token', required=False)
      except werkzeug.exceptions.BadRequest:
        pass  # Raised when the request has no body.
    if not token:
      self.abort(400, msg='Missing XSRF token')
    try:
      self.validate_token(token, user.email())
    except xsrf.TokenIncorrect:
      self.abort(400, msg='Invalid XSRF token')


class FlaskHandler(BaseHandler):

  TEMPLATE_PATH: Optional[str] = None  # Subclasses should define this.
  HTTP_CACHE_TYPE: Optional[str] = None  # Subclasses can use 'public' or 'private'
  JSONIFY = False  # Set to True for JSON feeds.
  IS_INTERNAL_HANDLER = False  # Subclasses can skip XSRF check.

  def get_cache_headers(self):
    """Add cache control headers if HTTP_CACHE_TYPE is set."""
    if self.HTTP_CACHE_TYPE:
      directive = '%s, max-age=%s' % (
          self.HTTP_CACHE_TYPE, settings.DEFAULT_CACHE_TIME)
      return {'Cache-Control': directive}

    return {}

  def get_headers(self):
    """Add CORS and Chrome Frame to all responses."""
    session.permanent = True
    headers = {
        'Strict-Transport-Security':
            'max-age=63072000; includeSubDomains; preload',
        'X-UA-Compatible': 'IE=Edge,chrome=1',
        'X-Frame-Options': 'DENY',
        }
    headers.update(self.get_cache_headers())
    return headers

  def get_template_data(self, **kwargs):
    """Subclasses should implement this method to handle a GET request."""
    raise NotImplementedError()

  def get_template_path(self, template_data):
    """Subclasses can override their class constant via template_data."""
    if 'template_path' in template_data:
      return template_data['template_path']
    if self.TEMPLATE_PATH:
      return self.TEMPLATE_PATH
    raise ValueError(
        'No TEMPLATE_PATH was defined in %r or returned in template_data.' %
        self.__class__.__name__)

  def process_post_data(self, **kwargs):
    """Subclasses should implement this method to handle a POST request."""
    self.abort(405, msg='Unexpected HTTP method', valid_methods=['GET'])

  def get_common_data(self, path=None):
    """Return template data used on all pages, e.g., sign-in info."""
    current_path = path or flask.request.full_path
    # Used to make browser load new JS and CSS for each GAE version.
    app_version = os.environ.get('GAE_VERSION', 'Undeployed')
    common_data = {
      'prod': settings.PROD,
      'APP_TITLE': settings.APP_TITLE,
      'google_sign_in_client_id': settings.GOOGLE_SIGN_IN_CLIENT_ID,
      'current_path': current_path,
      'TEMPLATE_CACHE_TIME': settings.TEMPLATE_CACHE_TIME,
      'banner_message': settings.BANNER_MESSAGE,
      'banner_time': utils.get_banner_time(settings.BANNER_TIME),
      'app_version': app_version,
    }

    user = self.get_current_user()
    if user:
      field_id = approval_defs.ShipApproval.field_id
      approvers = approval_defs.get_approvers(field_id)
      user_pref = user_models.UserPref.get_signed_in_user_pref()
      common_data['user'] = {
        'can_create_feature': permissions.can_create_feature(user),
        'can_approve': permissions.can_approve_feature(
            user, None, approvers),
        'can_edit_all': permissions.can_edit_any_feature(user),
        'is_admin': permissions.can_admin_site(user),
        'editable_features': [],
        'email': user.email(),
        'dismissed_cues': json.dumps(user_pref.dismissed_cues),
      }
      common_data['user_json'] = json.dumps(common_data['user'])
      common_data['xsrf_token'] = xsrf.generate_token(user.email())
      common_data['xsrf_token_expires'] = xsrf.token_expires_sec()
    else:
      common_data['user'] = None
      common_data['user_json'] = None
      common_data['xsrf_token'] = xsrf.generate_token(None)
      common_data['xsrf_token_expires'] = 0
    return common_data

  def render(self, template_data, template_path):
    return render_template(template_path, **template_data)

  def get(self, *args, **kwargs):
    """GET handlers can render templates, return JSON, or do redirects."""
    if self.request.host.startswith('www.'):
      location = self.request.url.replace('www.', '', 1)
      logging.info('Striping www and redirecting to %r', location)
      return self.redirect(location)
    handler_data = self.get_template_data(*args, **kwargs)
    users.refresh_user_session()

    if self.JSONIFY and type(handler_data) in (dict, list):
      headers = self.get_headers()
      return flask.jsonify(handler_data), headers

    elif type(handler_data) == dict:
      status = handler_data.get('status', 200)
      handler_data.update(self.get_common_data())
      nonce = csp.get_nonce()
      handler_data['nonce'] = nonce
      template_path = self.get_template_path(handler_data)
      template_text = self.render(handler_data, os.path.join(template_path))
      headers = self.get_headers()
      headers.update(csp.get_headers(nonce))
      return template_text, status, headers

    else:
      # handler_data is a string or redirect response object.
      return handler_data

  def post(self, *args, **kwargs):
    """POST handlers return a string, JSON, or a redirect."""
    self.require_xsrf_token()
    handler_data = self.process_post_data(*args, **kwargs)
    headers = self.get_headers()

    if self.JSONIFY and type(handler_data) in (dict, list):
      return flask.jsonify(handler_data), headers
    else:
      # handler_data is a string or redirect response object.
      return handler_data, headers

  @property
  def form(self):
    """Property for POST values dict."""
    return flask.request.form

  def require_xsrf_token(self):
    """Every UI form submission must have a XSRF token."""
    if settings.UNIT_TEST_MODE or self.IS_INTERNAL_HANDLER:
      return
    token = self.request.headers.get('X-Xsrf-Token')
    if not token:
      token = self.form.get('token')
    if not token:
      self.abort(400, msg='Missing XSRF token')
    user = self.get_current_user(required=True)
    try:
      xsrf.validate_token(token, user.email())
    except xsrf.TokenIncorrect:
      self.abort(400, msg='Invalid XSRF token')

  def require_task_header(self):
    """Abort if this is not a Google Cloud Tasks request."""
    if settings.UNIT_TEST_MODE or settings.DEV_MODE:
      return
    if 'X-AppEngine-QueueName' in self.request.headers:
      return
    if self.request.headers.get('X-Appengine-Inbound-Appid') == settings.APP_ID:
      return

    logging.info('headers lack needed header:')
    for k, v in self.request.headers:
      logging.info('%r: %r', k, v)

    self.abort(403, msg=('Lacking X-AppEngine-QueueName or '
                         'incorrect X-Appengine-Inbound-Appid headers'))

  def require_cron_header(self):
    """Abort if this is not a GAE cron request or from a site admin."""
    if settings.UNIT_TEST_MODE or settings.DEV_MODE:
      return
    if 'X-AppEngine-Cron' in self.request.headers:
      return
    user = self.get_current_user(required=True)
    if permissions.can_admin_site(user):
      return

    logging.info('non-admin and headers lack X-AppEngine-Cron:')
    for k, v in self.request.headers:
      logging.info('%r: %r', k, v)

    self.abort(403, msg='Lacking X-AppEngine-Cron or admin account')

  def split_input(self, field_name, delim='\\r?\\n'):
    """Split the input lines, strip whitespace, and skip blank lines."""
    input_text = flask.request.form.get(field_name) or ''
    return [x.strip() for x in re.split(delim, input_text)
            if x.strip()]

  def split_emails(self, param_name):
    """Split one input field and construct objects for ndb.StringProperty()."""
    addr_strs = self.split_input(param_name, delim=',')
    emails = [str(addr) for addr in addr_strs]
    return emails

  def _extract_link(self, s):
    if s:
      match_obj = URL_RE.search(str(s))
      if match_obj and match_obj.group('scheme') in ALLOWED_SCHEMES:
        link = match_obj.group()
        if not link.startswith(('http://', 'https://')):
          link = 'http://' + link
        return link

    return None

  def parse_link(self, param_name):
    s = flask.request.form.get(param_name) or None
    return self._extract_link(s)

  def parse_links(self, param_name):
    strings = self.split_input(param_name)
    links = [self._extract_link(s) for s in strings]
    links = [link for link in links if link]  # Drop any bad ones.
    return links

  def parse_int(self, param_name):
    param = flask.request.form.get(param_name) or None
    if param:
      param = int(param)
    return param


class Redirector(FlaskHandler):
  """Reusable handler that always redirects.
     Specify the location in the third part of a routing rule using:
     {'location': '/path/to/page'}."""

  def get_template_data(self, **kwargs):
    location = kwargs['location'] if 'location' in kwargs else '/'
    return flask.redirect(location), self.get_headers()


class ConstHandler(FlaskHandler):
  """Reusable handler for templates that require no page-specific logic.
     Specify the location in the third part of a routing rule using:
     {'template_path': 'path/to/template.html'}."""

  def get_template_data(self, **defaults):
    """Render a template, or return a JSON constant."""
    if defaults.get('require_signin') and not self.get_current_user():
      return flask.redirect(settings.LOGIN_PAGE_URL), self.get_headers()
    if 'template_path' in defaults:
      template_path = defaults['template_path']
      if not template_path.endswith(('.html', '.xml')):
        self.abort(
            500, msg=f'${template_path =} does not end with .html or .xml')
      return defaults

    return flask.jsonify(defaults)

def ndb_wsgi_middleware(wsgi_app):
  """Create a new runtime context for cloud ndb for every request"""
  client = ndb.Client()

  def middleware(environ, start_response):
    with client.context():
      return wsgi_app(environ, start_response)

  return middleware


class SPAHandler(FlaskHandler):
  """Single-page app handler"""

  TEMPLATE_PATH = 'spa.html'

  def get_template_data(self, **defaults):
    return get_spa_template_data(self, defaults)


def get_spa_template_data(handler_obj, defaults):
  # Check if the page requires user to sign in
  if defaults.get('require_signin') and not handler_obj.get_current_user():
    return flask.redirect(settings.LOGIN_PAGE_URL), handler_obj.get_headers()

<<<<<<< HEAD
  # Check if the page requires create feature permission
  if defaults.get('require_create_feature'):
    redirect_resp = permissions.validate_feature_create_permission(handler_obj)
    if redirect_resp:
      return redirect_resp
=======
    # Validate the user has edit permissions and redirect if needed.
    if defaults.get('require_edit_feature'):
      feature_id = defaults.get('feature_id')
      if not feature_id:
        self.abort(500, msg='Cannot get feature ID from the URL')
      redirect_resp = permissions.validate_feature_edit_permission(
          self, feature_id)
      if redirect_resp:
        return redirect_resp
    # Validate the user has admin permissions and redirect if needed.
    if defaults.get('require_admin_site'):
      user = self.get_current_user()
      # Should have already done the require_signin check.
      # If for reason, we don't let's treat it as the main 403 case.
      if (not user
        or not permissions.can_admin_site(user)):
        self.abort(403, msg='Cannot perform admin actions')
>>>>>>> f33576a5

  # Validate the user has edit permissions and redirect if needed.
  if defaults.get('require_edit_feature'):
    feature_id = defaults.get('feature_id')
    if not feature_id:
      handler_obj.abort(500, msg='Cannot get feature ID from the URL')
    redirect_resp = permissions.validate_feature_edit_permission(
        handler_obj, feature_id)
    if redirect_resp:
      return redirect_resp

  return {} # no handler_data needed to be returned



def FlaskApplication(import_name, routes, pattern_base='', debug=False):
  """Make a Flask app and add routes and handlers that work like webapp2."""

  app = flask.Flask(import_name,
    template_folder=settings.get_flask_template_path())
  app.original_wsgi_app = app.wsgi_app  # Only for unit tests.
  app.wsgi_app = ndb_wsgi_middleware(app.wsgi_app) # For Cloud NDB Context
  # For GAE legacy libraries
  app.wsgi_app = google.appengine.api.wrap_wsgi_app(app.wsgi_app)
  client = ndb.Client()
  with client.context():
    app.secret_key = secrets.get_session_secret()  # For flask.session
    app.permanent_session_lifetime = xsrf.REFRESH_TOKEN_TIMEOUT_SEC

  for i, route in enumerate(routes):
    classname = route.handler_class.__name__
    app.add_url_rule(
        pattern_base + route.path,
        endpoint=f'{classname}{i}',  # We don't use it, but it must be unique.
        view_func=route.handler_class.as_view(classname),
        defaults=route.defaults)

  # The following causes flask to print a stack trace and return 500
  # when we are running locally and a handler raises a BadRequest exception.
  # In production, it will return a status 400.
  app.config["TRAP_BAD_REQUEST_ERRORS"] = settings.DEV_MODE
  # Flask apps also have a debug setting that can be used to auto-reload
  # template source code. TODO: investigate using the setting.

  # Set the CORS HEADERS.
  CORS(app, resources={r'/data/*': {'origins': '*'}})

  # Set cookie headers in Flask; see
  # https://flask.palletsprojects.com/en/2.0.x/config/
  # for more details.
  if not settings.DEV_MODE:
    app.config["SESSION_COOKIE_SECURE"] = True
    app.config["SESSION_COOKIE_HTTPONLY"] = True
    app.config["SESSION_COOKIE_SAMESITE"] = 'Lax'

  return app<|MERGE_RESOLUTION|>--- conflicted
+++ resolved
@@ -558,35 +558,16 @@
 
 
 def get_spa_template_data(handler_obj, defaults):
+  """Check permissions then let spa.html do its thing."""
   # Check if the page requires user to sign in
   if defaults.get('require_signin') and not handler_obj.get_current_user():
     return flask.redirect(settings.LOGIN_PAGE_URL), handler_obj.get_headers()
 
-<<<<<<< HEAD
   # Check if the page requires create feature permission
   if defaults.get('require_create_feature'):
     redirect_resp = permissions.validate_feature_create_permission(handler_obj)
     if redirect_resp:
       return redirect_resp
-=======
-    # Validate the user has edit permissions and redirect if needed.
-    if defaults.get('require_edit_feature'):
-      feature_id = defaults.get('feature_id')
-      if not feature_id:
-        self.abort(500, msg='Cannot get feature ID from the URL')
-      redirect_resp = permissions.validate_feature_edit_permission(
-          self, feature_id)
-      if redirect_resp:
-        return redirect_resp
-    # Validate the user has admin permissions and redirect if needed.
-    if defaults.get('require_admin_site'):
-      user = self.get_current_user()
-      # Should have already done the require_signin check.
-      # If for reason, we don't let's treat it as the main 403 case.
-      if (not user
-        or not permissions.can_admin_site(user)):
-        self.abort(403, msg='Cannot perform admin actions')
->>>>>>> f33576a5
 
   # Validate the user has edit permissions and redirect if needed.
   if defaults.get('require_edit_feature'):
@@ -597,6 +578,14 @@
         handler_obj, feature_id)
     if redirect_resp:
       return redirect_resp
+
+  # Validate the user has admin permissions and redirect if needed.
+  if defaults.get('require_admin_site'):
+    user = handler_obj.get_current_user()
+    # Should have already done the require_signin check.
+    # If for reason, we don't let's treat it as the main 403 case.
+    if not user or not permissions.can_admin_site(user):
+      handler_obj.abort(403, msg='Cannot perform admin actions')
 
   return {} # no handler_data needed to be returned
 
