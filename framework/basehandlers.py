--- conflicted
+++ resolved
@@ -25,12 +25,7 @@
 import flask.views
 import werkzeug.exceptions
 
-<<<<<<< HEAD
-from google.appengine.api import users as gae_users
 from google.appengine.ext import ndb
-=======
-from google.appengine.ext import db
->>>>>>> e8b4f0e3
 
 import settings
 from framework import csp
