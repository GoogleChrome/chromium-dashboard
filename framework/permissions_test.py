--- conflicted
+++ resolved
@@ -102,36 +102,8 @@
   def test_can_admin_site(self):
     self.check_function_results(
         permissions.can_admin_site, tuple(),
-<<<<<<< HEAD
-        normal=False, special=False, admin=True, anon=False)
-
-  def test_can_admin_site__appuser(self):
-    """A registered AppUser that has is_admin set can admin the site."""
-    email = 'app-admin@example.com'
-    testing_config.sign_in(email, 111)
-    user = users.get_current_user()
-
-    # Make sure there is no left over entity from past runs.
-    query = models.AppUser.query(models.AppUser.email == email)
-    for old_app_user in query.fetch(None):
-      old_app_user.key.delete()
-
-    self.assertFalse(permissions.can_admin_site(user))
-
-    app_user = models.AppUser(email=email)
-    app_user.put()
-    self.assertFalse(permissions.can_admin_site(user))
-
-    app_user.is_admin = True
-    app_user.put()
-    print('user is %r' % user)
-    print('get_app_user is %r' % models.AppUser.get_app_user(email))
-    print('get_app_user.is_admin is %r' % models.AppUser.get_app_user(email).is_admin)
-    self.assertTrue(permissions.can_admin_site(user))
-=======
         unregistered=False, registered=False,
         special=False, admin=True, anon=False)
->>>>>>> e8b4f0e3
 
   def test_can_view_feature(self):
     self.check_function_results(
