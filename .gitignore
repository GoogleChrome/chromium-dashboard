*~
*.pyc
*.swp
.sass-cache
.vscode
*oauth2.data
.fcm_server_key
*.iml
.idea/*
bulkloader-*
cookie
lib

# env variables file
env_vars.yaml

# Dependency directories
node_modules

# Generated files
static/css/
static/dist/
static/js/

# OS files
*.DS_Store

# Test coverage tool
.coverage
htmlcov

# Web test runner coverage report
coverage

# venv directory
cs-env

<<<<<<< HEAD
# playwright
/test-results/
/playwright-report/
/playwright/.cache/
=======
# API Key for local development
ot_api_key.txt
>>>>>>> 08619bbe
<|MERGE_RESOLUTION|>--- conflicted
+++ resolved
@@ -35,12 +35,10 @@
 # venv directory
 cs-env
 
-<<<<<<< HEAD
 # playwright
 /test-results/
 /playwright-report/
 /playwright/.cache/
-=======
+
 # API Key for local development
-ot_api_key.txt
->>>>>>> 08619bbe
+ot_api_key.txt