'use strict';

// This gulpfile makes use of new JavaScript features.
// Babel handles this without us having to do anything. It just works.
// You can read more about the new JavaScript features here:
// https://babeljs.io/docs/learn-es2015/

import path from 'path';
import gulp from 'gulp';
import del from 'del';
import runSequence from 'run-sequence';
import swPrecache from 'sw-precache';
import gulpLoadPlugins from 'gulp-load-plugins';
import merge from 'merge-stream';
import cssslam from 'css-slam';

const $ = gulpLoadPlugins();

function minifyHtml() {
  return $.minifyHtml({
    quotes: true,
    empty: true,
    spare: true
  }).on('error', console.log.bind(console));
}

function uglifyJS() {
  return $.uglify({preserveComments: 'some'});
}

function license() {
  return $.license('Apache2', {
    organization: 'Copyright (c) 2016 The Chromium Authors. All rights reserved.',
    tiny: true
  });
}

gulp.task('lint', () => {
  return gulp.src([
    'static/**/*.js'
  ])
    .pipe($.eslint())
    .pipe($.eslint.format())
    .pipe($.eslint.failAfterError());
});

// Compile and automatically prefix stylesheets
gulp.task('styles', () => {
  const AUTOPREFIXER_BROWSERS = [
    'last 1 version',
    'last 2 iOS versions'
  ];

  // For best performance, don't add Sass partials to `gulp.src`
  return gulp.src([
    'static/sass/**/*.scss'
  ])
    .pipe($.sass({
      outputStyle: 'compressed',
      precision: 10
    }).on('error', $.sass.logError))
    .pipe($.autoprefixer(AUTOPREFIXER_BROWSERS))
    .pipe(gulp.dest('static/css'));
});

// Minify the vulcanized script files
gulp.task('scripts', () => {
  // The script files are overwritten (as they are generated anyways)
  //  - The 'base' option is needed to retain the relative path of each file,
  //    allow overwriting
  return gulp.src(
    'static/elements/*.vulcanize.js', {base: 'static'}
  )
    .pipe(uglifyJS())
    .pipe(gulp.dest('static'));
});

// Vulcanize the Polymer imports, creating *.vulcanize.* files beside the
// original import files.
gulp.task('vulcanize-lazy-elements', () => {
  return gulp.src([
<<<<<<< HEAD
      'static/elements/metrics-imports.html',
      'static/elements/features-imports.html',
      'static/elements/admin-imports.html',
      'static/elements/samples-imports.html',
    ], {base: 'static'}
  )
    // Vulcanize does not allow the name of the output file to be specified, so
    // must manually rename the file first.
    .pipe($.rename({suffix: '.vulcanize'}))
    .pipe(gulp.dest('static'))
    .pipe($.vulcanize({
      stripComments: true,
      inlineScripts: true,
      inlineCss: true
    }))
    // Create an external script file to satisfy CSP
    .pipe($.crisper({
      scriptInHead: true
    }))
    .pipe(gulp.dest('static'));
=======
    'static/bower_components/paper-menu-button/paper-menu-button.html',
    'static/elements/chromedash-legend.html'
  ])
  .pipe($.vulcanize({
    stripComments: true,
    inlineScripts: true,
    inlineCss: true,
    // Leave out elements registered by main site or shared in other
    // lazy-loaded elements.
    stripExcludes: [
      'polymer.html$',
      'iron-meta.html',
      'chromedash-color-status.html'
    ]
  }))
  .pipe($.rename({suffix: '.vulcanize'}))
  .pipe($.crisper({scriptInHead: true})) // Separate HTML and JS. CSP friendly.
  .pipe($.if('*.html', minifyHtml())) // Minify HTML output.
  .pipe($.if('*.html', cssslam.gulp())) // Minify CSS in HTML output.
  .pipe($.if('*.js', uglifyJS())) // Minify JS in HTML output.
  .pipe($.if('*.js', license())) // Add license to top.
  .pipe(gulp.dest('static/elements'));
});

gulp.task('vulcanize', ['styles', 'vulcanize-lazy-elements'], () => {
  return gulp.src([
    // 'static/elements/elements.html',
    'static/elements/metrics-imports.html',
    'static/elements/features-imports.html',
    'static/elements/admin-imports.html',
    'static/elements/samples-imports.html',
  ])
  .pipe($.vulcanize({
    stripComments: true,
    inlineScripts: true,
    inlineCss: true
  }))
  .pipe($.rename({suffix: '.vulcanize'}))
  .pipe($.crisper({scriptInHead: true})) // Separate HTML and JS. CSP friendly.
  .pipe($.if('*.html', minifyHtml())) // Minify HTML output.
  .pipe($.if('*.html', cssslam.gulp())) // Minify CSS in HTML output.
  .pipe($.if('*.js', uglifyJS())) // Minify JS in HTML output.
  .pipe($.if('*.js', license())) // Add license to top.
  .pipe(gulp.dest('static/elements'));
>>>>>>> bf2601f4
});

// Clean generated files
gulp.task('clean', () => {
  del([
    'static/css',
    'static/dist',
    'static/elements/*.vulcanize.{html,js}'
    ], {dot: true});
});

// Build production files, the default task
gulp.task('default', ['clean'], cb =>
  runSequence(
    'styles',
    'lint',
    'vulcanize',
    'scripts',
    'generate-service-worker',
    cb
  )
);

// Generate a service worker file that will provide offline functionality for
// local resources.
gulp.task('generate-service-worker', () => {
  const staticDir = 'static';
  const distDir = path.join(staticDir, 'dist');
  const filepath = path.join(distDir, 'service-worker.js');

  return swPrecache.write(filepath, {
    cacheId: 'chromestatus',
    verbose: true,
    logger: $.util.log,
    staticFileGlobs: [
      // Images
      `${staticDir}/img/**/*`,
      `${staticDir}/elements/openinnew.svg`,
      // Scripts
      `${staticDir}/bower_components/webcomponentsjs/webcomponents-lite.min.js`,
      `${staticDir}/js/**/*.js`,
      // Styles
      `${staticDir}/css/**/*.css`,
      // Polymer imports
      // NOTE: The admin imports are intentionally excluded, as the admin pages
      //       only work online
      `${staticDir}/elements/metrics-imports.vulcanize.*`,
      `${staticDir}/elements/features-imports.vulcanize.*`,
      `${staticDir}/elements/samples-imports.vulcanize.*`,
    ],
    runtimeCaching: [
      // Server-side generated content
      {
        // The features page, which optionally has a trailing slash or a
        // feature id. For example:
        //  - /features
        //  - /features/
        //  - /features/<numeric feature id>
        // This overly-specific regex is required to avoid matching other
        // static content (i.e. /static/css/features/features.css)
        urlPattern: /\/features(\/(\w+)?)?$/,
        handler: 'fastest',
        options: {
          cache: {
            maxEntries: 10,
            name: 'features-cache'
          }
        }
      },
      {
        // The metrics pages (optionally with a trailing slash)
        //  - /metrics/css/animated
        //  - /metrics/css/timeline/animated
        //  - /metrics/css/popularity
        //  - /metrics/css/timeline/popularity
        //  - /metrics/feature/popularity
        //  - /metrics/feature/timeline/popularity
        urlPattern: /\/metrics\/(css|feature)\/(timeline\/)?(animated|popularity)(\/)?$/,
        handler: 'fastest',
        options: {
          cache: {
            maxEntries: 10,
            name: 'metrics-cache'
          }
        }
      },
      {
        // The samples page (optionally with a trailing slash)
        urlPattern: /\/samples(\/)?$/,
        handler: 'fastest',
        options: {
          cache: {
            maxEntries: 10,
            name: 'samples-cache'
          }
        }
      },
      // For dynamic data (json), try the network first to get the most recent
      // values.
      {
        urlPattern: /\/data\//,
        handler: 'networkFirst'
      },
      {
        urlPattern: /\/features.json$/,
        handler: 'networkFirst'
      },
      {
        urlPattern: /\/samples.json$/,
        handler: 'networkFirst'
      },
      {
        urlPattern: /\/omaha_data$/,
        handler: 'networkFirst'
      },
    ],
  });
});

// Load custom tasks from the `tasks` directory
// Run: `npm install --save-dev require-dir` from the command-line
// try { require('require-dir')('tasks'); } catch (err) { console.error(err); }<|MERGE_RESOLUTION|>--- conflicted
+++ resolved
@@ -79,28 +79,6 @@
 // original import files.
 gulp.task('vulcanize-lazy-elements', () => {
   return gulp.src([
-<<<<<<< HEAD
-      'static/elements/metrics-imports.html',
-      'static/elements/features-imports.html',
-      'static/elements/admin-imports.html',
-      'static/elements/samples-imports.html',
-    ], {base: 'static'}
-  )
-    // Vulcanize does not allow the name of the output file to be specified, so
-    // must manually rename the file first.
-    .pipe($.rename({suffix: '.vulcanize'}))
-    .pipe(gulp.dest('static'))
-    .pipe($.vulcanize({
-      stripComments: true,
-      inlineScripts: true,
-      inlineCss: true
-    }))
-    // Create an external script file to satisfy CSP
-    .pipe($.crisper({
-      scriptInHead: true
-    }))
-    .pipe(gulp.dest('static'));
-=======
     'static/bower_components/paper-menu-button/paper-menu-button.html',
     'static/elements/chromedash-legend.html'
   ])
@@ -145,7 +123,6 @@
   .pipe($.if('*.js', uglifyJS())) // Minify JS in HTML output.
   .pipe($.if('*.js', license())) // Add license to top.
   .pipe(gulp.dest('static/elements'));
->>>>>>> bf2601f4
 });
 
 // Clean generated files
