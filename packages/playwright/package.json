--- conflicted
+++ resolved
@@ -1,25 +1,4 @@
 {
-<<<<<<< HEAD
-  "name": "playwright",
-  "version": "1.0.0",
-  "description": "",
-  "main": "index.js",
-  "scripts": {
-    "//pwtests": "The version of playwright used here in devDependencies:@playwright/test must be the same as the docker image version used in Dockerfile, so the '^' prefix should not be included to avoid auto-upgrade of playwright which would then be out of sync.",
-    "test": "npm run pwtests",
-    "pwtests": "npm run pwtests-shutdown; ./run.sh bash -c \"./wait-for-app.sh && npx playwright test\"",
-    "pwtests-update": "npm run pwtests-shutdown; ./run.sh bash -c \"./wait-for-app.sh && npx playwright test --update-snapshots $npm_config_filename \"",
-    "pwtests-report": "npm run pwtests-shutdown; ./run.sh bash -c \"./wait-for-app.sh && npx playwright show-report\"",
-    "pwtests-ui": "npm run pwtests-shutdown; ./run.sh bash -c \"./wait-for-app.sh && npx playwright test --ui --ui-port=8123\"",
-    "pwtests-shell": "./run.sh bash",
-    "pwtests-debug": "./run.sh debug",
-    "pwtests-shutdown": "./run.sh down"
-  },
-  "author": "",
-  "devDependencies": {
-    "@playwright/test": "1.40.1"
-  }
-=======
     "name": "playwright",
     "version": "1.0.0",
     "description": "",
@@ -28,7 +7,7 @@
         "//pwtests": "The version of playwright used here in devDependencies:@playwright/test must be the same as the docker image version used in Dockerfile, so the '^' prefix should not be included to avoid auto-upgrade of playwright which would then be out of sync.",
         "test": "npm run pwtests",
         "pwtests": "npm run pwtests-shutdown; ./run.sh bash -c \"./wait-for-app.sh && npx playwright test\"",
-        "pwtests-update": "npm run pwtests-shutdown; ./run.sh bash -c \"./wait-for-app.sh && npx playwright test --update-snapshots\"",
+        "pwtests-update": "npm run pwtests-shutdown; ./run.sh bash -c \"./wait-for-app.sh && npx playwright test --update-snapshots $npm_config_filename \"",
         "pwtests-report": "npm run pwtests-shutdown; ./run.sh bash -c \"./wait-for-app.sh && npx playwright show-report\"",
         "pwtests-ui": "npm run pwtests-shutdown; ./run.sh bash -c \"./wait-for-app.sh && npx playwright test --ui --ui-port=8123\"",
         "pwtests-shell": "./run.sh bash",
@@ -37,7 +16,6 @@
     },
     "author": "",
     "devDependencies": {
-        "@playwright/test": "1.41.1"
+        "@playwright/test": "1.40.1"
     }
->>>>>>> 451fbc58
 }