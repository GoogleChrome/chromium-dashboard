{% extends "_base.html" %}

{% load inline_file %}
{% load cache %}

{% block rss %}
  <link rel="alternate" type="application/rss+xml" href="https://chromestatus.com/features.xml" title="All features" />
  {% cache TEMPLATE_CACHE_TIME rssfeed %}
    {% for k,v in categories %}
    <link rel="alternate" type="application/rss+xml"
          href="https://chromestatus.com/features.xml?category={{v}}" title='"{{k}}" features'>
    {% endfor %}
  {% endcache %}
{% endblock %}

{% block css %}
  {% cache TEMPLATE_CACHE_TIME featurescss %}
    <style>{% inline_file "/static/css/features/features.css" %}</style>
  {% endcache %}
{% endblock %}

{% block content %}
  <div id="column-container">
    <div id="drawer-column">
      <h3>Filter By</h3>
      {% cache TEMPLATE_CACHE_TIME chromedashmetadata %}
        <!-- Use single quote here. The value is a json string with double quote. -->
        <chromedash-metadata implstatuses='{{IMPLEMENTATION_STATUSES|safe}}'></chromedash-metadata>
      {% endcache %}
    </div>
<<<<<<< HEAD
    <div class="actionlinks">
      {% if user.can_create_feature %}
        <a href="/guide/new" class="blue-button" title="Adds a new feature to the site"><iron-icon icon="chromestatus:add-circle-outline"></iron-icon><span>Add new feature</span></a>
      {% endif %}
=======
    <div id="content-column">
      <div id="subheader">
        <div class="feature-count">
          <h2>Features: <span class="num-features"></span></h2>
        </div>
        <div class="search">
          <input type="search" placeholder="Filter" disabled>
          <button class="legend-button">
            <iron-icon icon="chromestatus:help"></iron-icon>
          </button>
        </div>
        <div class="actionlinks">
          {% if user.can_edit %}
          <a href="/guide/new" class="blue-button" title="Adds a new feature to the site">
            <iron-icon icon="chromestatus:add-circle-outline"></iron-icon><span>Add new feature</span>
          </a>
          {% endif %}
        </div>
      </div>
      <chromedash-featurelist
        {% if user %} signedInUser="{{user.email}}" {% endif %} 
        {% if user.can_edit %}canEdit{% endif %}
        {% if user.can_approve %}canApprove{% endif %}>
      </chromedash-featurelist>
>>>>>>> 89e61d41
    </div>
  </div>
{% endblock %}

{% block overlay %}
  <chromedash-legend></chromedash-legend>
{% endblock %}

<<<<<<< HEAD
{% block content %}
  <chromedash-featurelist
    {% if user %} signedInUser="{{user.email}}" {% endif %}
    {% if user.can_edit_all %}isSiteEditor{% endif %}
    {% if user %} editableFeatures="{{user.editable_features}}" {% endif %}
    {% if user.can_approve %}canApprove{% endif %}
    ></chromedash-featurelist>
{% endblock %}

=======
>>>>>>> 89e61d41
{% block js %}
  <script nonce="{{nonce}}">
    (function() {
      'use strict';
      // Get values from server. used in /static/js/features-page.js
      const VIEWS = {
        vendors: {{VENDOR_VIEWS|safe}},
        webdevs: {{WEB_DEV_VIEWS|safe}},
        standards: {{STANDARDS_VALS|safe}}
      };
      {% inline_file "/static/js/features-page.min.js" %}
    })();
  </script>
{% endblock %}<|MERGE_RESOLUTION|>--- conflicted
+++ resolved
@@ -28,12 +28,6 @@
         <chromedash-metadata implstatuses='{{IMPLEMENTATION_STATUSES|safe}}'></chromedash-metadata>
       {% endcache %}
     </div>
-<<<<<<< HEAD
-    <div class="actionlinks">
-      {% if user.can_create_feature %}
-        <a href="/guide/new" class="blue-button" title="Adds a new feature to the site"><iron-icon icon="chromestatus:add-circle-outline"></iron-icon><span>Add new feature</span></a>
-      {% endif %}
-=======
     <div id="content-column">
       <div id="subheader">
         <div class="feature-count">
@@ -46,7 +40,7 @@
           </button>
         </div>
         <div class="actionlinks">
-          {% if user.can_edit %}
+          {% if user.can_create_feature %}
           <a href="/guide/new" class="blue-button" title="Adds a new feature to the site">
             <iron-icon icon="chromestatus:add-circle-outline"></iron-icon><span>Add new feature</span>
           </a>
@@ -58,7 +52,6 @@
         {% if user.can_edit %}canEdit{% endif %}
         {% if user.can_approve %}canApprove{% endif %}>
       </chromedash-featurelist>
->>>>>>> 89e61d41
     </div>
   </div>
 {% endblock %}
@@ -67,7 +60,6 @@
   <chromedash-legend></chromedash-legend>
 {% endblock %}
 
-<<<<<<< HEAD
 {% block content %}
   <chromedash-featurelist
     {% if user %} signedInUser="{{user.email}}" {% endif %}
@@ -77,8 +69,6 @@
     ></chromedash-featurelist>
 {% endblock %}
 
-=======
->>>>>>> 89e61d41
 {% block js %}
   <script nonce="{{nonce}}">
     (function() {
