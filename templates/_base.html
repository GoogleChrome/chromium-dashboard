--- conflicted
+++ resolved
@@ -101,21 +101,15 @@
       </div>
 
       <div id="content">
-        <div id="spinner"><img src="/static/img/ring.svg"></div>
-<<<<<<< HEAD
-        <chromedash-banner message="{{banner_message}}"
-                               timestamp="{{banner_time}}"></chromedash-banner>
-        <div id="content-flex-wrapper">
-          <div id="content-component-wrapper">
-=======
-        <chromedash-banner 
+        <div id="spinner">
+          <img src="/static/img/ring.svg">
+        </div>
+        <chromedash-banner
           message="{{banner_message}}"
           timestamp="{{banner_time}}">
         </chromedash-banner>
-        <div id="column-container">
-          <div id="drawer-column">{% block drawer %}{% endblock %}</div>
-          <div id="content-column">
->>>>>>> bf8c565d
+        <div id="content-flex-wrapper">
+          <div id="content-component-wrapper">
             {% block subheader %}{% endblock %}
             {% block content %}{% endblock %}
           </div>
