--- conflicted
+++ resolved
@@ -64,8 +64,6 @@
           width: 100%;
         }
 
-<<<<<<< HEAD
-=======
         .nav-dropdown-trigger {
           display: flex;
           align-items: flex-end;
@@ -88,7 +86,6 @@
           border-bottom: var(--nav-link-active-border);
         }
 
->>>>>>> 24a0001c
         @media only screen and (max-width: 700px) {
           header {
             --logoSize: 24px;
@@ -293,7 +290,6 @@
                   </sl-button>
                 `
               : nothing}
-<<<<<<< HEAD
             <sl-dropdown>
               <sl-button slot="trigger" variant="text" size="medium" data-testid="account-indicator" caret>
                 ${this.user.email}
@@ -310,27 +306,6 @@
                 >
               </sl-menu>
             </sl-dropdown>
-=======
-
-            <div class="nav-dropdown-container" data-testid="account-indicator">
-              <a class="nav-dropdown-trigger">
-                ${this.user.email}
-                <sl-icon name="caret-down-fill"></sl-icon>
-              </a>
-              <ul>
-                <li><a href="/settings">Settings</a></li>
-                <li>
-                  <a
-                    href="#"
-                    id="sign-out-link"
-                    data-testid="sign-out-link"
-                    @click=${this.handleSignOutClick}
-                    >Sign out</a
-                  >
-                </li>
-              </ul>
-            </div>
->>>>>>> 24a0001c
           `
         : html` <slot></slot> `}
     `;
