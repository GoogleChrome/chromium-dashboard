import {LitElement, css, html, nothing} from 'lit';
import {customElement, property} from 'lit/decorators.js';
import {SHARED_STYLES} from '../css/shared-css.js';
import type {FeatureLink} from '../js-src/cs-client.js';
import {DETAILS_STYLES} from './chromedash-feature-detail.js';
import {IMPLEMENTATION_STATUS} from './form-field-enums.js';
import './chromedash-gantt.js';
import {enhanceUrl} from './chromedash-link.js';
import './chromedash-vendor-views.js';
import {autolink, renderAbsoluteDate, renderRelativeDate} from './utils.js';

@customElement('chromedash-feature-highlights')
export class ChromedashFeatureHighlights extends LitElement {
  static get styles() {
    return [
      ...SHARED_STYLES,
      ...DETAILS_STYLES,
      css`
        section {
          margin-bottom: 1em;
        }
        section h3 {
          margin: 24px 0 12px;
        }
        section label {
          font-weight: 500;
          margin-right: 5px;
        }

        li {
          list-style: none;
        }

        #consensus li {
          display: flex;
        }
        #consensus li label {
          width: 125px;
        }

        #history p {
          margin-top: var(--content-padding-half);
        }

        sl-dropdown {
          float: right;
          margin-right: -16px;
          margin-top: -20px;
        }
        #delete-feature::part(base) {
          color: var(--error-color);
        }
        .on-hold {
          background: var(--table-header-background);
        }
      `,
    ];
  }

  @property({attribute: false})
  feature: any = {};

  @property({attribute: false})
  featureLinks: FeatureLink[] = [];

  @property({type: Boolean})
  canDeleteFeature = false;

  @property({type: Boolean})
  canEditFeature = false;

  isOnHold() {
    return (
      this.feature?.browsers.chrome.status.val ===
      IMPLEMENTATION_STATUS.ON_HOLD[0]
    );
  }

  handleDeleteFeature() {
    this.dispatchEvent(new Event('delete', {bubbles: true, composed: true}));
  }

  handlePlaceOnHold() {
    this.dispatchEvent(new Event('onhold', {bubbles: true, composed: true}));
  }

  handleTakeOffHold() {
    this.dispatchEvent(new Event('offhold', {bubbles: true, composed: true}));
  }

  renderEnterpriseFeatureContent() {
    return html`
      ${this.feature.summary
        ? html`
            <section id="summary">
              <!-- prettier-ignore -->
              <p class="preformatted">${autolink(
                this.feature.summary,
                this.featureLinks
              )}</p>
            </section>
          `
        : nothing}
    `;
  }

  renderFeatureContent() {
    return html`
      ${this.feature.summary
        ? html`
            <section id="summary">
              <!-- prettier-ignore -->
              <p class="preformatted">${autolink(
                this.feature.summary,
                this.featureLinks
              )}</p>
            </section>
          `
        : nothing}
      ${this.feature.motivation
        ? html`
            <section id="motivation">
              <h3>Motivation</h3>
              <!-- prettier-ignore -->
              <p class="preformatted">${autolink(
                this.feature.motivation,
                this.featureLinks
              )}</p>
            </section>
          `
        : nothing}
      ${this.feature.resources?.samples?.length
        ? html`
            <section id="demo">
              <h3>Demos and samples</h3>
              <ul>
                ${this.feature.resources.samples.map(
                  sampleLink => html`
                    <li>${enhanceUrl(sampleLink, this.featureLinks)}</li>
                  `
                )}
              </ul>
            </section>
          `
        : nothing}
      ${this.feature.resources?.docs?.length
        ? html`
            <section id="documentation">
              <h3>Documentation</h3>
              <ul>
                ${this.feature.resources.docs.map(
                  docLink => html`
                    <li>${enhanceUrl(docLink, this.featureLinks)}</li>
                  `
                )}
              </ul>
            </section>
          `
        : nothing}
      ${this.feature.standards.spec
        ? html`
            <section id="specification">
              <h3>Specification</h3>
              <p>
                ${enhanceUrl(this.feature.standards.spec, this.featureLinks)}
              </p>
              <p>Spec status: ${this.feature.standards.maturity.text}</p>
            </section>
          `
        : this.feature.explainer_links?.length
          ? html`
              <section id="specification">
                <h3>Explainer(s)</h3>
                ${this.feature.explainer_links?.map(
                  link => html`<p>${enhanceUrl(link, this.featureLinks)}</p>`
                )}
              </section>
            `
          : nothing}
    `;
  }

  renderEnterpriseFeatureStatus() {
    return html`
      ${this.feature.browsers.chrome.owners
        ? html`
            <section id="owner">
              <h3>
                ${this.feature.browsers.chrome.owners.length == 1
                  ? 'Owner'
                  : 'Owners'}
              </h3>
              <ul>
                ${this.feature.browsers.chrome.owners.map(
                  owner => html`
                    <li><a href="mailto:${owner}">${owner}</a></li>
                  `
                )}
              </ul>
            </section>
          `
        : nothing}
    `;
  }

  renderFeatureStatus() {
    return html`
      <section id="status">
        <h3>Status in Chromium</h3>
        ${this.feature.browsers.chrome.blink_components
          ? html`
              <p>
                <label>Blink components:</label>
                ${this.feature.browsers.chrome.blink_components.map(
                  c => html`
                    <a
                      href="https://issues.chromium.org/issues?q=customfield1222907:%22${c}%22"
                      target="_blank"
                      rel="noopener"
                      >${c}</a
                    >
                  `
                )}
              </p>
            `
          : nothing}
        <br />
        <p>
          ${this.isOnHold()
            ? html` <label>Implementation status:</label>
                <b>Development work is on hold</b>`
            : nothing}
          ${this.feature.browsers.chrome.bug
            ? html`<chromedash-link
                href=${this.feature.browsers.chrome.bug}
                .featureLinks=${this.featureLinks}
                alwaysInTag
                >tracking bug</chromedash-link
              >`
            : nothing}
          <chromedash-gantt .feature=${this.feature}></chromedash-gantt>
        </p>
      </section>

      <section id="consensus">
        <h3>Consensus &amp; Standardization</h3>
        <div style="font-size:smaller;">
          After a feature ships in Chrome, the values listed here are not
          guaranteed to be up to date.
        </div>
        <br />
        <ul>
          ${this.feature.browsers.ff.view.val
            ? html`
                <li>
                  <label>Firefox:</label>
                  <chromedash-vendor-views
                    href=${this.feature.browsers.ff.view.url || nothing}
                    .featureLinks=${this.featureLinks}
                    >${this.feature.browsers.ff.view
                      .text}</chromedash-vendor-views
                  >
                </li>
              `
            : nothing}
          ${this.feature.browsers.safari.view.val
            ? html`
                <li>
                  <label>Safari:</label>
                  <chromedash-vendor-views
                    href=${this.feature.browsers.safari.view.url || nothing}
                    .featureLinks=${this.featureLinks}
                    >${this.feature.browsers.safari.view
                      .text}</chromedash-vendor-views
                  >
                </li>
              `
            : nothing}
          <li>
            <label>Web Developers:</label> ${this.feature.browsers.webdev.view
              .text}
          </li>
        </ul>
      </section>

      ${this.feature.browsers.chrome.owners
        ? html`
            <section id="owner">
              <h3>
                ${this.feature.browsers.chrome.owners.length == 1
                  ? 'Owner'
                  : 'Owners'}
              </h3>
              <ul>
                ${this.feature.browsers.chrome.owners.map(
                  owner => html`
                    <li><a href="mailto:${owner}">${owner}</a></li>
                  `
                )}
              </ul>
            </section>
          `
        : nothing}
      ${this.feature.intent_to_implement_url
        ? html`
            <section id="intent_to_implement_url">
              <h3>Intent to Prototype url</h3>
              <a href=${this.feature.intent_to_implement_url}
                >Intent to Prototype thread</a
              >
            </section>
          `
        : nothing}
      ${this.feature.comments
        ? html`
            <section id="comments">
              <h3>Comments</h3>
              <!-- prettier-ignore -->
              <p class="preformatted">${autolink(
                this.feature.comments,
                this.featureLinks
              )}</p>
            </section>
          `
        : nothing}
      ${this.feature.tags
        ? html`
            <section id="tags">
              <h3>Search tags</h3>
              ${this.feature.tags.map(
                tag => html`
                  <a href="/features#tags:${tag}">${tag}</a
                  ><span class="conditional-comma">, </span>
                `
              )}
            </section>
          `
        : nothing}
    `;
  }

  renderHistory() {
    return html`
      <section id="history">
        <h3>History</h3>
        <p>
          Entry created on
          ${renderAbsoluteDate(this.feature.created?.when, true)}
          ${renderRelativeDate(this.feature.created?.when)}
        </p>
        <p>
          Last updated on
          ${renderAbsoluteDate(this.feature.updated?.when, true)}
          ${renderRelativeDate(this.feature.updated?.when)}
        </p>

        <p>
          <a href="/feature/${this.feature.id}/activity">
            All comments &amp; activity
          </a>
        </p>
      </section>
    `;
  }

  renderDotDotDotMenu() {
    if (!this.canDeleteFeature && !this.canEditFeature) {
      return nothing;
    }
    let deleteItem = html``;
    let onHoldItem = html``;
    let offHoldItem = html``;

    if (this.canDeleteFeature) {
      deleteItem = html`
        <sl-menu-item id="delete-feature" @click=${this.handleDeleteFeature}>
          Delete
        </sl-menu-item>
      `;
    }

    if (this.canEditFeature) {
      if (this.isOnHold()) {
        offHoldItem = html`
          <sl-menu-item @click=${this.handleTakeOffHold}>
            Take off hold
          </sl-menu-item>
        `;
      } else {
        onHoldItem = html`
          <sl-menu-item @click=${this.handlePlaceOnHold}>
            Place on hold
          </sl-menu-item>
        `;
      }
    }

    return html`
      <sl-dropdown placement="left-start">
        <sl-icon-button
          library="material"
          name="more_vert_24px"
          label="Feature menu"
          style="font-size: 1.3rem;"
          slot="trigger"
        ></sl-icon-button>
        <sl-menu> ${onHoldItem} ${offHoldItem} ${deleteItem} </sl-menu>
      </sl-dropdown>
    `;
  }

  render() {
    return html`
      <sl-details summary="Overview" ?open=${true}>
<<<<<<< HEAD
        <section class="card">
          ${this.canDeleteFeature
            ? html`
                <sl-dropdown placement="left-start">
                  <sl-icon-button
                    library="material"
                    name="more_vert_24px"
                    label="Feature menu"
                    style="font-size: 1.3rem;"
                    slot="trigger"
                  ></sl-icon-button>
                  <sl-menu-item value="undo">
                    <a
                      id="delete-feature"
                      class="delete-button"
                      @click=${this.handleDeleteFeature}
                    >
                      Delete
                    </a>
                  </sl-menu-item>
                </sl-dropdown>
              `
            : nothing}
          ${this.feature.is_enterprise_feature
=======
        <section class="card ${this.isOnHold() ? 'on-hold' : ''}">
          ${this.renderDotDotDotMenu()}
          ${this.feature.is_enterprise_featqcure
>>>>>>> 2816efb1
            ? this.renderEnterpriseFeatureContent()
            : this.renderFeatureContent()}
          ${this.feature.is_enterprise_feature
            ? this.renderEnterpriseFeatureStatus()
            : this.renderFeatureStatus()}
          ${this.renderHistory()}
        </section>
      </sl-details>
    `;
  }
}<|MERGE_RESOLUTION|>--- conflicted
+++ resolved
@@ -412,36 +412,9 @@
   render() {
     return html`
       <sl-details summary="Overview" ?open=${true}>
-<<<<<<< HEAD
-        <section class="card">
-          ${this.canDeleteFeature
-            ? html`
-                <sl-dropdown placement="left-start">
-                  <sl-icon-button
-                    library="material"
-                    name="more_vert_24px"
-                    label="Feature menu"
-                    style="font-size: 1.3rem;"
-                    slot="trigger"
-                  ></sl-icon-button>
-                  <sl-menu-item value="undo">
-                    <a
-                      id="delete-feature"
-                      class="delete-button"
-                      @click=${this.handleDeleteFeature}
-                    >
-                      Delete
-                    </a>
-                  </sl-menu-item>
-                </sl-dropdown>
-              `
-            : nothing}
-          ${this.feature.is_enterprise_feature
-=======
         <section class="card ${this.isOnHold() ? 'on-hold' : ''}">
           ${this.renderDotDotDotMenu()}
           ${this.feature.is_enterprise_featqcure
->>>>>>> 2816efb1
             ? this.renderEnterpriseFeatureContent()
             : this.renderFeatureContent()}
           ${this.feature.is_enterprise_feature
