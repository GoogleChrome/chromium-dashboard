--- conflicted
+++ resolved
@@ -73,7 +73,8 @@
   }
 
   firstUpdated() {
-<<<<<<< HEAD
+    this.initialValue = JSON.parse(JSON.stringify(this.value));
+
     // We only want to do the following one time.
     this.setupSemanticCheck();
 
@@ -83,10 +84,6 @@
     document.addEventListener('DOMContentLoaded', () => (setTimeout(() => {
       this.doSemanticCheck();
     })));
-=======
-    this.initialValue = JSON.parse(JSON.stringify(this.value));
-    this.doSemanticCheck();
->>>>>>> fe936c92
   }
 
   updateAttributes(el) {
@@ -183,16 +180,12 @@
 
     const checkFunctionWrapper = async (checkFunction) => {
       const fieldValue = this.getValue();
-<<<<<<< HEAD
+      const initialValue = this.initialValue;
+
       if (fieldValue == null) return false; // Assume there is nothing to check.
 
       // Call the checkFunction and await result, in case it is async.
-      const checkResult = await checkFunction(fieldValue, getFieldValue);
-=======
-      const initialValue = this.initialValue;
-      const checkResult = await checkFunction(fieldValue,
-        (name) => getFieldValue(name, this.fieldValues), initialValue);
->>>>>>> fe936c92
+      const checkResult = await checkFunction(fieldValue, getFieldValue, initialValue);
       if (checkResult == null) {
         // Don't clear this.checkMessage here.
         return false;
