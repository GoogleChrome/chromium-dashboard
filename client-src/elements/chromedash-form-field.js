--- conflicted
+++ resolved
@@ -306,18 +306,12 @@
             <b>${this.fieldProps.label}:</b>
           </th>
         </tr>
-<<<<<<< HEAD
-      `:nothing}
+      `: nothing}
       <tr class=${fadeInClass}>
-        <td>${this.renderWidgets()}</td>
-=======
-      `: nothing}
-      <tr>
         <td>
           ${this.renderWidget()}
           ${this.checkMessage}
         </td>
->>>>>>> 492d9441
         <td>
           ${helpText ? html`<span class="helptext"> ${helpText} </span>`: nothing}
           ${extraHelpText ? html`
