--- conflicted
+++ resolved
@@ -95,11 +95,6 @@
     tags: ['tag_one'],
     stages: [
       {
-<<<<<<< HEAD
-        'stage_id': 10,
-        'stage_type': 150,
-        'intent_stage': 8,
-=======
         stage_id: 1,
         stage_type: 110,
         intent_stage: 1,
@@ -108,7 +103,6 @@
         stage_id: 2,
         stage_type: 120,
         intent_stage: 2,
->>>>>>> a86f0d7f
       },
     ],
   });
