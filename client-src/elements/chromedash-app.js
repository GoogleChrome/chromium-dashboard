--- conflicted
+++ resolved
@@ -116,11 +116,8 @@
       this.pageComponent.rawQuery = window.csClient.parseRawQuery(ctx.querystring);
       this.contextLink = ctx.path;
       this.currentPage = ctx.path;
-<<<<<<< HEAD
       this.pageComponent.addEventListener('pagination', this.handlePagination.bind(this));
-=======
       this.pageComponent.addEventListener('search', this.handleSearchQuery.bind(this));
->>>>>>> 9228fd25
     });
     page('/feature/:featureId(\\d+)', (ctx) => {
       this.pageComponent = document.createElement('chromedash-feature-page');
@@ -192,10 +189,10 @@
     page.start();
   }
 
-<<<<<<< HEAD
   handlePagination(e) {
     this.updateURLParams('start', e.detail.index);
-=======
+  }
+
   handleSearchQuery(e) {
     this.updateURLParams('q', e.detail.query);
   }
@@ -241,7 +238,6 @@
       }
     }
     return url;
->>>>>>> 9228fd25
   }
 
   render() {
