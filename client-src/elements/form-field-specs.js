import {html} from 'lit';
import {
  ENTERPRISE_FEATURE_CATEGORIES,
  FEATURE_CATEGORIES,
  FEATURE_TYPES,
  FEATURE_TYPES_WITHOUT_ENTERPRISE,
  IMPLEMENTATION_STATUS,
  PLATFORM_CATEGORIES,
  ROLLOUT_IMPACT,
  STANDARD_MATURITY_CHOICES,
  REVIEW_STATUS_CHOICES,
  VENDOR_VIEWS_COMMON,
  VENDOR_VIEWS_GECKO,
  WEB_DEV_VIEWS,
  DT_MILESTONE_FIELDS,
  OT_MILESTONE_START_FIELDS,
  SHIPPED_MILESTONE_FIELDS,
  STAGE_TYPES_DEV_TRIAL,
  STAGE_TYPES_ORIGIN_TRIAL,
  STAGE_TYPES_SHIPPING,
  ENTERPRISE_IMPACT,
} from './form-field-enums';

/* Patterns from https://www.oreilly.com/library/view/regular-expressions-cookbook/9781449327453/ch04s01.html
 * Removing single quote ('), backtick (`), and pipe (|) since they are risky unless properly escaped everywhere.
 * Also removing ! and % because they have special meaning for some older email routing systems. */
const USER_REGEX = String.raw`[A-Za-z0-9_#$&*+\/=?\{\}~^.\-]+`;
const DOMAIN_REGEX = String.raw`(([A-Za-z0-9\-]+\.)+[A-Za-z]{2,6})`;

const EMAIL_ADDRESS_REGEX = USER_REGEX + '@' + DOMAIN_REGEX;
const GOOGLE_EMAIL_ADDRESS_REGEX = `${USER_REGEX}@google.com`;
const EMAIL_ADDRESSES_REGEX =
  EMAIL_ADDRESS_REGEX + '([ ]*,[ ]*' + EMAIL_ADDRESS_REGEX + ')*';

// Simple http URLs
const PORTNUM_REGEX = '(:[0-9]+)?';
const URL_REGEX =
  '(https?)://' + DOMAIN_REGEX + PORTNUM_REGEX + String.raw`(/\S*)?`;
const URL_PADDED_REGEX = String.raw`\s*` + URL_REGEX + String.raw`\s*`;

const URL_FIELD_ATTRS = {
  title: 'Enter a full URL https://...',
  type: 'url',
  placeholder: 'https://...',
  pattern: URL_PADDED_REGEX,
};

const MULTI_STRING_FIELD_ATTRS = {
  title: 'Enter one or more comma-separated complete words.',
  type: 'text',
  multiple: true,
  placeholder: 'EnableFeature1, Feature1Policy',
};

const MULTI_EMAIL_FIELD_ATTRS = {
  title: 'Enter one or more comma-separated complete email addresses.',
  // Don't specify type="email" because browsers consider multiple emails
  // invalid, regardles of the multiple attribute.
  type: 'text',
  multiple: true,
  placeholder: 'user1@domain.com, user2@chromium.org',
  pattern: EMAIL_ADDRESSES_REGEX,
};

const TEXT_FIELD_ATTRS = {
  type: 'text',
};

const MILESTONE_NUMBER_FIELD_ATTRS = {
  type: 'number',
  placeholder: 'Milestone number',
};

const OT_MILESTONE_DESKTOP_RANGE = {
  earlier: 'ot_milestone_desktop_start',
  later: 'ot_milestone_desktop_end',
};

const OT_MILESTONE_ANDROID_RANGE = {
  earlier: 'ot_milestone_android_start',
  later: 'ot_milestone_android_end',
};

const OT_MILESTONE_WEBVIEW_RANGE = {
  earlier: 'ot_milestone_webview_start',
  later: 'ot_milestone_webview_end',
};

const OT_ALL_SHIPPED_MILESTONE_DESKTOP_RANGE = {
  earlier: 'ot_milestone_desktop_start',
  allLater: 'shipped_milestone',
  warning:
    'Origin trial starting milestone should be before all feature shipping milestones.',
};

const ALL_OT_SHIPPED_MILESTONE_DESKTOP_RANGE = {
  allEarlier: 'ot_milestone_desktop_start',
  later: 'shipped_milestone',
  warning:
    'All origin trials starting milestones should be before feature shipping milestone.',
};

const OT_ALL_SHIPPED_MILESTONE_WEBVIEW_RANGE = {
  earlier: 'ot_milestone_webview_start',
  allLater: 'shipped_webview_milestone',
  warning:
    'Origin trial starting milestone should be before all feature shipping milestones.',
};

const ALL_OT_SHIPPED_MILESTONE_WEBVIEW_RANGE = {
  allEarlier: 'ot_milestone_webview_start',
  later: 'shipped_webview_milestone',
  warning:
    'All origin trials starting milestones should be before feature shipping milestone.',
};

const OT_ALL_SHIPPED_MILESTONE_ANDROID_RANGE = {
  earlier: 'ot_milestone_android_start',
  allLater: 'shipped_android_milestone',
  warning:
    'Origin trial starting milestone should be before all feature shipping milestones.',
};

const ALL_OT_SHIPPED_MILESTONE_ANDROID_RANGE = {
  allEarlier: 'ot_milestone_android_start',
  later: 'shipped_android_milestone',
  warning:
    'All origin trials starting milestones should be before feature shipping milestone.',
};

const DT_ALL_SHIPPED_MILESTONE_DESKTOP_RANGE = {
  earlier: 'dt_milestone_desktop_start',
  allLater: 'shipped_milestone',
  warning: 'Shipped milestone should be later than dev trial.',
};

const ALL_DT_SHIPPED_MILESTONE_DESKTOP_RANGE = {
  allEarlier: 'dt_milestone_desktop_start',
  later: 'shipped_milestone',
  warning: 'Shipped milestone should be later than dev trial.',
};

const DT_ALL_SHIPPED_MILESTONE_ANDROID_RANGE = {
  earlier: 'dt_milestone_android_start',
  allLater: 'shipped_android_milestone',
  warning: 'Shipped milestone should be later than dev trial start milestone.',
};

const ALL_DT_SHIPPED_MILESTONE_ANDROID_RANGE = {
  allEarlier: 'dt_milestone_android_start',
  later: 'shipped_android_milestone',
  warning: 'Shipped milestone should be later than dev trial start milestone.',
};

const DT_ALL_SHIPPED_MILESTONE_IOS_RANGE = {
  earlier: 'dt_milestone_ios_start',
  allLater: 'shipped_ios_milestone',
  warning: 'Shipped milestone should be later than dev trial start milestone.',
};

const ALL_DT_SHIPPED_MILESTONE_IOS_RANGE = {
  allEarlier: 'dt_milestone_ios_start',
  later: 'shipped_ios_milestone',
  warning: 'Shipped milestone should be later than dev trial start milestone.',
};

const MULTI_URL_FIELD_ATTRS = {
  title: 'Enter one or more full URLs, one per line:\nhttps://...\nhttps://...',
  multiple: true,
  placeholder: 'https://...\nhttps://...',
  rows: 4,
  cols: 50,
  maxlength: 5000,
  chromedash_single_pattern: URL_REGEX,
  chromedash_split_pattern: String.raw`\s+`,
};

const SHIPPED_HELP_TXT = html` First milestone to ship with this status. Applies
to: Enabled by default, Browser Intervention, Deprecated, and Removed.`;

const SHIPPED_WEBVIEW_HELP_TXT = html` First milestone to ship with this status.
Applies to Enabled by default, Browser Intervention, Deprecated, and Removed.`;

// Map of specifications for all form fields.
export const ALL_FIELDS = {
  name: {
    type: 'input',
    attrs: TEXT_FIELD_ATTRS,
    required: true,
    label: 'Feature name',
    help_text: html` <p>
      Capitalize only the first letter and the beginnings of proper nouns.
    </p>`,
    extra_help: html` <p>
        Each feature should have a unique name that is written as a noun phrase.
      </p>
      <ul>
        <li>
          Capitalize only the first letter and the beginnings of proper nouns.
        </li>
        <li>
          Avoid using verbs such as "add", "enhance", "deprecate", or "delete".
          Instead, simply name the feature itself and use the feature type and
          stage fields to indicate the intent of change.
        </li>
        <li>
          Do not include markup or markdown because they will not be rendered..
        </li>
        <li>
          Write keywords and identifiers as they would appear to a web
          developer, not as they are in source code. For example, a method
          implemented as NewInterface#dostuff would be written as in JavaScript:
          NewInterface.doStuff().
        </li>
      </ul>

      <h4>Examples</h4>
      <ul>
        <li>Conversion Measurement API</li>
        <li>CSS Flexbox: intrinsic size algorithm</li>
        <li>Permissions-Policy header</li>
      </ul>`,
    check: (_value, getFieldValue) => checkFeatureNameAndType(getFieldValue),
  },

  summary: {
    type: 'textarea',
    required: true,
    label: 'Summary',
    enterprise_help_text: html` <p>
        This text will be used in the
        <a
          href="https://support.google.com/chrome/a/answer/7679408"
          target="_blank"
          >enterprise release notes</a
        >, which are publicly visible and primarily written for IT admins.
      </p>
      <p>
        Explain what's changing from the point of view of an end-user,
        developer, or administrator. Indicate what the motivation is for this
        change, especially if there’s security or privacy benefits to the
        change. If an admin should do something (like test or set a flag or an
        enterprise policy), please explain. Finally, if the change has a
        user-visible benefit (eg. better security or privacy), explain that
        motivation. If there are already publicly visible comms (e.g. blog
        posts), you should link to them here as well.
      </p>
      <p>
        See
        <a
          href="https://docs.google.com/document/d/1SdQ-DKeA5O7I8ju5Cb8zSM5S4NPwUACNJ9qbEhz-AYU"
          target="_blank"
          >go/releasenotes-examples</a
        >
        for examples.
      </p>`,
    help_text: html`
      <p>
        Text in the beta release post, the enterprise release notes, and other
        external sources will be based on this text.
      </p>
      <p>
        Write from a web developer's point of view. Begin with one line
        explaining what the feature does. Add one or two lines explaining how
        this feature helps developers. Write in a matter-of-fact manner and in
        the present tense. (This summary will be visible long after your project
        is finished.) Avoid language such as "a new feature" and "we propose".
      </p>
    `,
    extra_help: html`
      <p>
        Provide a one sentence description followed by one or two lines
        explaining how this feature works and how it helps web developers.
      </p>

      <p>
        Note: This text communicates with more than just the rest of Chromium
        development. It's the part most visible to external readers and is used
        in the beta release announcement, enterprise release notes, and other
        communications.
      </p>

      <ul>
        <li>
          Write from a web developer's point of view, not a browser developer's
        </li>
        <li>
          Do not use markup or markdown because they will not be rendered.
        </li>
        <li>
          Do not use hard or soft returns because they will not be rendered.
        </li>
        <li>
          Avoid phrases such as "a new feature". Every feature on the site was
          new when it was created. You don't need to repeat that information.
        </li>

        <li>
          The first line should be a sentence fragment beginning with a verb.
          (See below.) This is the rare exception to the requirement to always
          use complete sentences.
        </li>

        <li>
          "Conformance with spec" is not adequate. Most if not all features are
          in conformance to spec.
        </li>
      </ul>

      <h4>Example</h4>
      <blockquote>
        Splits the HTTP cache using the top frame origin (and possibly subframe
        origin) to prevent documents from one origin from knowing whether a
        resource from another origin was cached. The HTTP cache is currently one
        per profile, with a single namespace for all resources and subresources
        regardless of origin or renderer process. Splitting the cache on top
        frame origins helps the browser deflect side-channel attacks where one
        site can detect resources in another site's cache.
      </blockquote>
    `,
    enterprise_extra_help: '',
    check: value => {
      if (value && typeof value === 'string' && value.length > 0) {
        if (value.length < 100 || value.length > 5000) {
          return {
            warning:
              'Feature summary should be between 100 and 5000 characters long.',
          };
        }
      }
      return undefined;
    },
  },

  owner: {
    type: 'input',
    name: 'owner_emails', // Field name in database.
    attrs: MULTI_EMAIL_FIELD_ATTRS,
    required: true,
    label: 'Feature owners',
    help_text: html` Comma separated list of full email addresses.`,
  },

  editors: {
    type: 'input',
    name: 'editor_emails', // Field name in database.
    attrs: MULTI_EMAIL_FIELD_ATTRS,
    required: false,
    label: 'Feature editors',
    help_text: html` Comma separated list of full email addresses. These users
    will be allowed to edit this feature, but will not be listed as feature
    owners. User groups are not supported.`,
  },

  cc_recipients: {
    type: 'input',
    name: 'cc_emails', // Field name in database.
    attrs: MULTI_EMAIL_FIELD_ATTRS,
    required: false,
    label: 'CC',
    help_text: html` Comma separated list of full email addresses. These users
    will be notified of any changes to the feature, but do not gain permission
    to edit. User groups must allow posting from
    admin@cr-status.appspotmail.com.`,
  },

  unlisted: {
    type: 'checkbox',
    label: 'Unlisted',
    initial: false,
    help_text: html` Check this box to hide draft features in list views. Anyone
    with a link will be able to view the feature's detail page.`,
  },

  accurate_as_of: {
    type: 'checkbox',
    label: 'Confirm accuracy',
    initial: true,
    help_text: html` Check this box to indicate that feature information is
    accurate as of today. (Selecting this avoids reminder emails for four
    weeks.)`,
  },

  blink_components: {
    type: 'datalist',
    required: true,
    choices: undefined, // this gets replaced in chromedash-form-field via the blink component api
    label: 'Blink component',
    attrs: {placeholder: 'Please select a Blink component'},
    help_text: html` Select the most specific component. If unsure, leave as
    "Blink".`,
  },

  category: {
    type: 'select',
    choices: FEATURE_CATEGORIES,
    initial: FEATURE_CATEGORIES.MISC[0],
    label: 'Category',
    help_text: html` Select the most specific category. If unsure, leave as
    "Miscellaneous".`,
  },

  feature_type: {
    type: 'select',
    disabled: true,
    choices: FEATURE_TYPES,
    label: 'Feature type',
    help_text: html` Feature type chosen at time of creation.
      <br />
      <p style="color: red">
        <strong>Note:</strong> The feature type field cannot be changed. If this
        field needs to be modified, a new feature would need to be created.
      </p>`,
    check: (_value, getFieldValue) => checkFeatureNameAndType(getFieldValue),
  },

  feature_type_radio_group: {
    // form field name matches underlying DB field (sets "feature_type" in DB).
    name: 'feature_type',
    type: 'radios',
    choices: FEATURE_TYPES_WITHOUT_ENTERPRISE,
    label: 'Feature type',
    help_text: html` Select the feature type.
      <br />
      <p style="color: red">
        <strong>Note:</strong> The feature type field cannot be changed. If this
        field needs to be modified, a new feature would need to be created.
      </p>`,
    check: (_value, getFieldValue) => checkFeatureNameAndType(getFieldValue),
  },

  set_stage: {
    name: 'active_stage_id',
    type: 'checkbox',
    label: 'Set to this stage',
    help_text: html` Check this box to move this feature to this stage in the
    process. Leave it unchecked if you are adding draft information or revising
    a previous stage.`,
  },

  search_tags: {
    type: 'input',
    attrs: TEXT_FIELD_ATTRS,
    required: false,
    label: 'Search tags',
    help_text: html` Comma separated keywords used only in search.`,
  },

  impl_status_chrome: {
    type: 'select',
    choices: IMPLEMENTATION_STATUS,
    label: 'Implementation status',
    help_text: html` Select the appropriate Chromium development stage. If you
    select In developer trial, Origin trial, or Enabled by default, be sure to
    set the equivalent Process stage.`,
  },

  set_impl_status: {
    type: 'checkbox',
    name: 'impl_status_chrome',
    label: 'Implementation status',
    help_text: html` Check this box to update the implementation status of this
    feature in Chromium.`,
  },

  bug_url: {
    type: 'input',
    attrs: URL_FIELD_ATTRS,
    required: false,
    label: 'Tracking bug URL',
    help_text: html` Tracking bug url (https://bugs.chromium.org/...). This bug
      should have "Type=Feature" set and be world readable. Note: This field
      only accepts one URL.
      <br /><br />
      <a
        target="_blank"
        href="https://bugs.chromium.org/p/chromium/issues/entry"
      >
        Create tracking bug</a
      >`,
  },

  launch_bug_url: {
    type: 'input',
    attrs: URL_FIELD_ATTRS,
    required: false,
    label: 'Launch URL',
    help_text: html` Launch URL (https://launch.corp.google.com/...) to track
      internal approvals, if any.
      <br /><br />
      <a target="_blank" href="https://launch.corp.google.com/">
        Create a launch</a
      >.`,
  },
  screenshot_links: {
    type: 'textarea',
    attrs: MULTI_URL_FIELD_ATTRS,
    required: false,
    label: 'Screenshots link(s)',
    help_text: html` Optional: Link to screenshots showcasing this feature (one
    URL per line). These will be shared publicly.`,
    check: async value => {
      const urls = value.split('\n').filter(x => !!x);
      if (!urls.length) {
        return undefined;
      }
      const urlTypes = await Promise.all(
        urls.map(url =>
          fetch(url, {method: 'HEAD'})
            .then(response => response.blob())
            .then(blob => blob.type)
            .catch(() => 'error')
        )
      );
      // All urls must link to an image.
      if (urlTypes.some(type => !type.startsWith('image'))) {
        return {
          error:
            'One or more urls are not actual images. Use a valid link to an actual image.',
        };
      }
      return undefined;
    },
  },

  first_enterprise_notification_milestone: {
    type: 'input',
    attrs: MILESTONE_NUMBER_FIELD_ATTRS,
    required: false,
    label: 'First notification milestone',
    help_text: html` Optional: Unless you're sure you need to use this, leave it
      blank.
      <br /><br />
      If you leave this blank, we will automatically find the right milestone.
      <br /><br />
      If you're not ready to communicate this feature to enterprises yet, what
      is the earliest milestone that you expect to be ready to communicate it?
      You can change this later. In general, you should provide enterprises
      notice at least 3 milestones before making an impactful change.`,
    check: (value, _, initialValue) =>
      checkFirstEnterpriseNotice(value, initialValue),
  },

  motivation: {
    type: 'textarea',
    required: false,
    label: 'Motivation',
    help_text: html` Explain why the web needs this change. It may be useful to
      describe what web developers are forced to do without it. When possible,
      add links to your explainer (under
      <a href="#id_explainer_links">Explainer link(s)</a>) backing up your
      claims. <br /><br />
      This text is sometimes included with the summary in the beta post,
      enterprise release notes and other external documents. Write in a
      matter-of-fact manner and in the present tense.
      <br /><br />
      <a
        target="_blank"
        href="https://github.com/GoogleChrome/chromium-dashboard/wiki/EditingHelp#motivation-example"
      >
        Example</a
      >`,
  },

  deprecation_motivation: {
    // form field name matches underlying DB field (sets "motivation" field in DB).
    name: 'motivation',
    type: 'textarea',
    required: false,
    label: 'Motivation',
    help_text: html` Deprecations and removals must have strong reasons, backed
      up by measurements. There must be clear and actionable paths forward for
      developers.
      <br /><br />
      This text is sometimes included with the summary in the beta post,
      enterprise release notes and other external documents. Write in a
      matter-of-fact manner and in the present tense.
      <br /><br />
      Please see
      <a
        target="_blank"
        href="https://docs.google.com/a/chromium.org/document/d/1LdqUfUILyzM5WEcOgeAWGupQILKrZHidEXrUxevyi_Y/edit?usp=sharing"
      >
        Removal guidelines</a
      >.`,
  },

  initial_public_proposal_url: {
    type: 'input',
    attrs: URL_FIELD_ATTRS,
    required: false,
    label: 'Initial public proposal URL',
    help_text: html` Link to the first public proposal to create this feature.`,
    extra_help: html` If there isn't another obvious place to propose your
      feature, create a
      <a
        target="_blank"
        href="https://github.com/WICG/proposals#what-does-a-proposal-look-like"
      >
        WICG proposal</a
      >. You can use your proposal document to help you socialize the problem
      with other vendors and developers.`,
  },

  explainer_links: {
    type: 'textarea',
    attrs: MULTI_URL_FIELD_ATTRS,
    required: false,
    label: 'Explainer link(s)',
    help_text: html` Link to explainer(s) (one URL per line). You should have at
    least an explainer in hand and have shared it on a public forum before
    sending an Intent to Prototype in order to enable discussion with other
    browser vendors, standards bodies, or other interested parties.`,
    extra_help: html` <p>
        See the TAG guide to writing
        <a target="_blank" href="https://tag.w3.org/explainers/">Explainers</a>
        for several examples of good explainers and tips for effective
        explainers.
      </p>
      <p>
        If you've already made an initial public proposal (see above), post your
        explainer to that thread. Otherwise, make an initial proposal based on
        your explainer.
      </p>
      <p>
        Once a second organization is interested in the WICG proposal, you can
        move the explainer into the WICG. The
        <a href="https://wicg.github.io/admin/charter.html#chairs"
          >WICG co-chairs</a
        >
        can help you.
      </p>
      <p>
        If you want help, ask for a
        <a
          target="_blank"
          href="https://sites.google.com/a/chromium.org/dev/blink/spec-mentors"
          >specification mentor</a
        >.
      </p>`,
  },

  spec_link: {
    type: 'input',
    attrs: URL_FIELD_ATTRS,
    required: false,
    label: 'Spec link',
    help_text: html` Link to the spec, if and when available. When implementing
    a spec update, please link to a heading in a published spec rather than a
    pull request when possible.`,
  },

  comments: {
    type: 'textarea',
    name: 'feature_notes', // Field name in database.
    attrs: {rows: 4},
    required: false,
    label: 'Comments',
    help_text: html` Additional comments, caveats, info...`,
  },

  standard_maturity: {
    type: 'select',
    choices: STANDARD_MATURITY_CHOICES,
    initial: STANDARD_MATURITY_CHOICES.PROPOSAL_STD[0],
    label: 'Standard maturity',
    help_text: html` How far along is the standard that this feature implements?`,
  },

  api_spec: {
    type: 'checkbox',
    initial: false,
    label: 'API spec',
    help_text: html` The spec document has details in a specification language
    such as Web IDL, or there is an existing MDN page.`,
  },

  spec_mentors: {
    type: 'input',
    name: 'spec_mentor_emails',
    attrs: MULTI_EMAIL_FIELD_ATTRS,
    required: false,
    label: 'Spec mentors',
    help_text: html` Experienced
      <a target="_blank" href="https://www.chromium.org/blink/spec-mentors">
        spec mentors</a
      >
      are available to help you improve your feature spec.`,
  },

  intent_to_implement_url: {
    type: 'input',
    attrs: URL_FIELD_ATTRS,
    required: false,
    label: 'Intent to Prototype link',
    help_text: html` After you have started the "Intent to Prototype" discussion
    thread, link to it here.`,
  },

  doc_links: {
    type: 'textarea',
    attrs: MULTI_URL_FIELD_ATTRS,
    required: false,
    label: 'Doc link(s)',
    help_text: html` Links to design doc(s) (one URL per line), if and when
    available. [This is not required to send out an Intent to Prototype. Please
    update the intent thread with the design doc when ready]. An explainer
    and/or design doc is sufficient to start this process. [Note: Please include
    links and data, where possible, to support any claims.`,
  },

  measurement: {
    type: 'textarea',
    attrs: {rows: 4},
    required: false,
    label: 'Measurement',
    help_text: html` It's important to measure the adoption and success of
    web-exposed features. Note here what measurements you have added to track
    the success of this feature, such as a link to the UseCounter(s) you have
    set up.`,
  },

  availability_expectation: {
    type: 'textarea',
    attrs: {rows: 4},
    required: false,
    label: 'Availability expectation',
    help_text: html` What is your availability expectation for this feature?
    Examples:`,
    extra_help: html`
      <ul>
        <li>
          Feature is available on Web Platform mainline within 12 months of
          launch in Chrome.
        </li>

        <li>
          Feature is available only in Chromium browsers for the foreseeable
          future.
        </li>
      </ul>
    `,
  },

  adoption_expectation: {
    type: 'textarea',
    attrs: {rows: 4},
    required: false,
    label: 'Adoption expectation',
    help_text: html` What is your adoption expectation for this feature?
    Examples:`,
    extra_help: html`
      <ul>
        <li>
          Feature is considered a best practice for some use case within 12
          months of reaching Web Platform baseline.
        </li>

        <li>
          Feature is used by specific partner(s) to provide functionality within
          12 months of launch in Chrome.
        </li>

        <li>
          At least 3 major abstractions replace their use of an existing feature
          with this feature within 24 months of reaching mainline.
        </li>
      </ul>
    `,
  },

  adoption_plan: {
    type: 'textarea',
    attrs: {rows: 4},
    required: false,
    label: 'Adoption plan',
    help_text: html` What is the plan to achieve the stated expectations? Please
    provide a plan that covers availability and adoption for the feature.`,
  },

  security_review_status: {
    type: 'select',
    choices: REVIEW_STATUS_CHOICES,
    initial: REVIEW_STATUS_CHOICES.REVIEW_PENDING[0],
    label: 'Security review status',
    help_text: html` Status of the security review.`,
  },

  privacy_review_status: {
    type: 'select',
    choices: REVIEW_STATUS_CHOICES,
    initial: REVIEW_STATUS_CHOICES.REVIEW_PENDING[0],
    label: 'Privacy review status',
    help_text: html`Status of the privacy review.`,
  },

  tag_review: {
    type: 'textarea',
    attrs: {rows: 2},
    required: false,
    label: 'TAG Specification Review',
    help_text: html` Link(s) to TAG specification review(s), or explanation why
    this is not needed.`,
    extra_help: html` <p>
        The
        <a target="_blank" href="https://www.w3.org/2001/tag/"
          >W3C Technical Architecture Group</a
        >
        (TAG) is a special working group of the W3C that consists of a few
        appointed and elected members, all of whom are experienced members of
        the web standards community. The Blink launch process has a formal
        requirement for requesting a
        <a target="_blank" href="https://github.com/w3ctag/design-reviews"
          >TAG specification review</a
        >
        for all features. The review happens publicly on a GitHub issue.
      </p>
      <p>
        You will likely have asked for an "<a
          target="_blank"
          href="https://github.com/w3ctag/design-reviews/issues/new?template=005-early-design-review.md"
          >Early Design Review</a
        >" earlier in the process to get the TAG familiar with your feature.
        This isn't that.
      </p>
      <p>
        It's recommended that you file a TAG
        <a
          target="_blank"
          href="https://github.com/w3ctag/design-reviews/issues/new?template=010-specification-review.md"
          >Specification Review</a
        >
        as soon as your specification is written, and at least a month ahead of
        sending an Intent to Ship. There may be some work involved in preparing
        your feature for review (see the
        <a
          target="_blank"
          href="https://github.com/w3ctag/design-reviews/blob/main/.github/ISSUE_TEMPLATE/010-specification-review.md"
          >submission template fields</a
        >).
      </p>
      <p>
        A large number of Intents to Ship are delayed because a TAG
        specification review was only recently filed and engagement from the TAG
        can take multiple weeks to multiple months. Note that the API owners can
        approve shipping even if the TAG hasn't replied to your review request,
        as long as you've made a reasonable effort to obtain their review with
        enough time for them to give feedback.
      </p>`,
  },

  tag_review_status: {
    type: 'select',
    choices: REVIEW_STATUS_CHOICES,
    initial: REVIEW_STATUS_CHOICES.REVIEW_PENDING[0],
    label: 'TAG Specification Review Status',
    help_text: html`Status of the TAG specification review.`,
  },

  intent_to_ship_url: {
    type: 'input',
    attrs: URL_FIELD_ATTRS,
    required: false,
    label: 'Intent to Ship link',
    help_text: html`After you have started the "Intent to Ship" discussion
    thread, link to it here.`,
  },

  announcement_url: {
    type: 'input',
    attrs: URL_FIELD_ATTRS,
    required: false,
    label: 'Ready for Developer Testing link',
    help_text: html`After you have started the "Ready for Developer Testing"
    discussion thread, link to it here.`,
  },

  intent_to_experiment_url: {
    type: 'input',
    attrs: URL_FIELD_ATTRS,
    required: false,
    label: 'Intent to Experiment link',
    help_text: html`After you have started the "Intent to Experiment" discussion
    thread, link to it here.`,
  },

  intent_to_extend_experiment_url: {
    type: 'input',
    attrs: URL_FIELD_ATTRS,
    required: false,
    label: 'Intent to Extend Experiment link',
    help_text: html`If this feature has an "Intent to Extend Experiment"
    discussion thread, link to it here.`,
  },

  ot_extension__intent_to_extend_experiment_url: {
    type: 'input',
    attrs: URL_FIELD_ATTRS,
    required: true,
    label: 'Intent to Extend Experiment link',
    help_text: html` Link to the approved Intent to Extend Experiment, as per
      <a
        target="_blank"
        href="https://www.chromium.org/blink/origin-trials/running-an-origin-trial/#what-is-the-process-to-extend-an-origin-trial"
      >
        the trial extension process </a
      >.`,
  },

  r4dt_url: {
    // form field name matches underlying DB field (sets "intent_to_experiment_url" field in DB).
    name: 'intent_to_experiment_url',
    type: 'input',
    attrs: URL_FIELD_ATTRS,
    required: false,
    label: 'Request for Deprecation Trial link',
    help_text: html`After you have started the "Request for Deprecation Trial"
    discussion thread, link to it here.`,
  },

  interop_compat_risks: {
    type: 'textarea',
    required: false,
    label: 'Interoperability and Compatibility Risks',
    help_text: html` Describe the degree of
      <a
        target="_blank"
        href="https://www.chromium.org/blink/guidelines/web-platform-changes-guidelines#finding-balance"
      >
        interoperability risk</a
      >. For a new feature, the main risk is that it fails to become an
      interoperable part of the web platform if other browsers do not implement
      it. For a removal, please review our
      <a
        target="_blank"
        href="https://docs.google.com/document/d/1RC-pBBvsazYfCNNUSkPqAVpSpNJ96U8trhNkfV0v9fk/edit"
      >
        principles of web compatibility</a
      >.<br />
      <br />
      Please include citation links below where possible. Examples include
      resolutions from relevant standards bodies (e.g. W3C working group),
      tracking bugs, or links to online conversations.
      <a
        target="_blank"
        href="https://github.com/GoogleChrome/chromium-dashboard/wiki/EditingHelp#interoperability-and-compatibility-risks-example"
      >
        Example</a
      >.`,
  },

  safari_views: {
    type: 'select',
    choices: VENDOR_VIEWS_COMMON,
    initial: VENDOR_VIEWS_COMMON.NO_PUBLIC_SIGNALS[0],
    label: 'Safari views',
    help_text: html` See
      <a target="_blank" href="https://bit.ly/blink-signals">
        https://bit.ly/blink-signals</a
      >`,
  },

  safari_views_link: {
    type: 'input',
    attrs: URL_FIELD_ATTRS,
    required: false,
    label: '',
    displayLabel: 'Safari views link',
    help_text: html`Citation link.`,
  },

  safari_views_notes: {
    type: 'textarea',
    attrs: {rows: 2, placeholder: 'Notes'},
    required: false,
    label: '',
    displayLabel: 'Safari views notes',
    help_text: '',
  },

  ff_views: {
    type: 'select',
    choices: VENDOR_VIEWS_GECKO,
    initial: VENDOR_VIEWS_GECKO.NO_PUBLIC_SIGNALS[0],
    label: 'Firefox views',
    help_text: html` See
      <a target="_blank" href="https://bit.ly/blink-signals">
        https://bit.ly/blink-signals</a
      >`,
  },

  ff_views_link: {
    type: 'input',
    attrs: URL_FIELD_ATTRS,
    required: false,
    label: '',
    displayLabel: 'Firefox views link',
    help_text: html` Citation link.`,
  },

  ff_views_notes: {
    type: 'textarea',
    attrs: {rows: 2, placeholder: 'Notes'},
    required: false,
    label: '',
    displayLabel: 'Firefox views notes',
    help_text: '',
  },

  web_dev_views: {
    type: 'select',
    choices: WEB_DEV_VIEWS,
    initial: WEB_DEV_VIEWS.DEV_NO_SIGNALS[0],
    label: 'Web / Framework developer views',
    help_text: html` If unsure, default to "No signals". See
      <a target="_blank" href="https://goo.gle/developer-signals">
        https://goo.gle/developer-signals</a
      >`,
  },

  web_dev_views_link: {
    type: 'input',
    attrs: URL_FIELD_ATTRS,
    required: false,
    label: '',
    displayLabel: 'Web / Framework developer views link',
    help_text: html` Citation link.`,
  },

  web_dev_views_notes: {
    type: 'textarea',
    attrs: {rows: 2, placeholder: 'Notes'},
    required: false,
    label: '',
    displayLabel: 'Web / Framework developer views notes',
    help_text: html` Reference known representative examples of opinions, both
    positive and negative.`,
  },

  other_views_notes: {
    type: 'textarea',
    attrs: {rows: 4, placeholder: 'Notes'},
    required: false,
    label: 'Other views',
    help_text: html` For example, other browsers.`,
  },

  ergonomics_risks: {
    type: 'textarea',
    required: false,
    label: 'Ergonomics Risks',
    help_text: html` Are there any other platform APIs this feature will
    frequently be used in tandem with? Could the default usage of this API make
    it hard for Chrome to maintain good performance (i.e. synchronous return,
    must run on a certain thread, guaranteed return timing)?`,
  },

  activation_risks: {
    type: 'textarea',
    required: false,
    label: 'Activation Risks',
    help_text: html` Will it be challenging for developers to take advantage of
    this feature immediately, as-is? Would this feature benefit from having
    polyfills, significant documentation and outreach, and/or libraries built on
    top of it to make it easier to use?`,
  },

  security_risks: {
    type: 'textarea',
    required: false,
    label: 'Security Risks',
    help_text: html` List any security considerations that were taken into
    account when designing this feature.`,
  },

  webview_risks: {
    type: 'textarea',
    required: false,
    label: 'WebView application risks',
    help_text: html` Does this feature deprecate or change behavior of existing
      APIs, such that it has potentially high risk for Android WebView-based
      applications? (See
      <a
        target="_blank"
        href="https://new.chromium.org/developers/webview-changes/"
      >
        here</a
      >
      for a definition of "potentially high risk", information on why changes to
      this platform carry higher risk, and general rules of thumb for which
      changes have higher or lower risk) If so:
      <ul>
        <li>
          Please use a base::Feature killswitch (<a
            target="_blank"
            href="https://source.chromium.org/chromium/chromium/src/+/main:third_party/blink/public/common/features.h"
            >examples here</a
          >) that can be flipped off in case of compat issues
        </li>
        <li>Consider contacting android-webview-dev@chromium.org for advice</li>
        <li>
          If you are not sure, just put "not sure" as the answer and the API
          owners can help during the review of your Intent to Ship
        </li>
      </ul>`,
  },

  experiment_goals: {
    type: 'textarea',
    required: false,
    label: 'Experiment Goals',
    help_text: html` Which pieces of the API surface are you looking to gain
      insight on? What metrics/measurement/feedback will you be using to
      validate designs? Double check that your experiment makes sense given that
      a large developer (e.g. a Google product or Facebook) likely can't use it
      in production due to the limits enforced by origin trials.
      <br /><br />
      If you send an Intent to Extend Origin Trial, highlight areas for
      experimentation. They should not be an exact copy of the goals from the
      first Intent to Experiment.`,
  },

  experiment_timeline: {
    type: 'textarea',
    attrs: {rows: 2, placeholder: 'This field is deprecated', disabled: true},
    required: false,
    label: 'Experiment Timeline',
    help_text: html` When does the experiment start and expire? Deprecated:
    Please use the numeric fields above instead.`,
  },

  ot_milestone_desktop_start: {
    type: 'input',
    attrs: MILESTONE_NUMBER_FIELD_ATTRS,
    required: false,
    label: 'OT desktop start',
    help_text: html` First desktop milestone that will support an origin trial
    of this feature.`,
    check: (_value, getFieldValue) =>
      checkMilestoneRanges(
        [OT_MILESTONE_DESKTOP_RANGE, OT_ALL_SHIPPED_MILESTONE_DESKTOP_RANGE],
        getFieldValue
      ),
  },

  ot_milestone_desktop_end: {
    type: 'input',
    attrs: MILESTONE_NUMBER_FIELD_ATTRS,
    required: false,
    label: 'OT desktop end',
    help_text: html` Last desktop milestone that will support an origin trial of
    this feature.`,
    check: (_value, getFieldValue) =>
      checkMilestoneRanges([OT_MILESTONE_DESKTOP_RANGE], getFieldValue),
  },

  ot_milestone_android_start: {
    type: 'input',
    attrs: MILESTONE_NUMBER_FIELD_ATTRS,
    required: false,
    label: 'OT Android start',
    help_text: html` First android milestone that will support an origin trial
    of this feature.`,
    check: (_value, getFieldValue) =>
      checkMilestoneRanges(
        [OT_MILESTONE_ANDROID_RANGE, OT_ALL_SHIPPED_MILESTONE_ANDROID_RANGE],
        getFieldValue
      ),
  },

  ot_milestone_android_end: {
    type: 'input',
    attrs: MILESTONE_NUMBER_FIELD_ATTRS,
    required: false,
    label: 'OT Android end',
    help_text: html` Last android milestone that will support an origin trial of
    this feature.`,
    check: (_value, getFieldValue) =>
      checkMilestoneRanges([OT_MILESTONE_ANDROID_RANGE], getFieldValue),
  },

  ot_milestone_webview_start: {
    type: 'input',
    attrs: MILESTONE_NUMBER_FIELD_ATTRS,
    required: false,
    label: 'OT WebView start',
    help_text: html` First WebView milestone that will support an origin trial
    of this feature.`,
    check: (_value, getFieldValue) =>
      checkMilestoneRanges(
        [OT_MILESTONE_WEBVIEW_RANGE, OT_ALL_SHIPPED_MILESTONE_WEBVIEW_RANGE],
        getFieldValue
      ),
  },

  ot_milestone_webview_end: {
    type: 'input',
    attrs: MILESTONE_NUMBER_FIELD_ATTRS,
    required: false,
    label: 'OT WebView end',
    help_text: html` Last WebView milestone that will support an origin trial of
    this feature.`,
    check: (_value, getFieldValue) =>
      checkMilestoneRanges([OT_MILESTONE_WEBVIEW_RANGE], getFieldValue),
  },

  experiment_risks: {
    type: 'textarea',
    required: false,
    label: 'Experiment Risks',
    help_text: html` When this experiment comes to an end are there any risks to
    the sites that were using it, for example losing access to important storage
    due to an experimental storage API?`,
  },

  experiment_extension_reason: {
    type: 'textarea',
    required: false,
    label: 'Experiment Extension Reason',
    help_text: html` If this is a repeated or extended experiment, explain why
    it's being repeated or extended. Also, fill in discussion link fields below.`,
  },

  extension_desktop_last: {
    type: 'input',
    attrs: MILESTONE_NUMBER_FIELD_ATTRS,
    required: false,
<<<<<<< HEAD
    label: 'Trial extension end milestone',
    help_text: html`
      The last desktop milestone in which the trial will be available after extension.`,
=======
    label: 'Trial extension desktop end',
    help_text: html` The last desktop milestone in which the trial will be
    available after extension.`,
>>>>>>> 3e2a2417
  },

  extension_android_last: {
    type: 'input',
    attrs: MILESTONE_NUMBER_FIELD_ATTRS,
    required: false,
    label: 'Trial extension Android end',
    help_text: html` The last android milestone in which the trial will be
    available after extension.`,
  },

  extension_webview_last: {
    type: 'input',
    attrs: MILESTONE_NUMBER_FIELD_ATTRS,
    required: false,
    label: 'Trial extension WebView end',
    help_text: html` The last WebView milestone in which the trial will be
    available after extension.`,
  },

  ot_extension__milestone_desktop_last: {
    type: 'input',
    attrs: MILESTONE_NUMBER_FIELD_ATTRS,
    required: true,
<<<<<<< HEAD
    label: 'Trial extension end milestone',
    help_text: html`
      The last milestone in which the trial will be available after extension.`,
    check: _value => checkExtensionMilestoneIsValid(_value),
=======
    label: 'Trial extension desktop end',
    help_text: html` The last milestone in which the trial will be available
    after extension.`,
>>>>>>> 3e2a2417
  },

  ongoing_constraints: {
    type: 'textarea',
    required: false,
    label: 'Ongoing Constraints',
    help_text: html` Do you anticipate adding any ongoing technical constraints
    to the codebase while implementing this feature? We prefer to avoid features
    that require or assume a specific architecture. For most features, the
    answer is "None."`,
  },

  origin_trial_feedback_url: {
    type: 'input',
    attrs: URL_FIELD_ATTRS,
    required: false,
    label: 'Origin trial feedback summary',
    help_text: html` If your feature was available as an origin trial, link to a
    summary of usage and developer feedback. If not, leave this empty. DO NOT
    USE FEEDBACK VERBATIM without prior consultation with the Origin Trials
    team.`,
  },

  ot_chromium_trial_name: {
    type: 'input',
    attrs: TEXT_FIELD_ATTRS,
    required: true,
    label: 'Chromium trial name',
    help_text: html` Name for the trial, as specified in
      <a
        target="_blank"
        href="https://chromium.googlesource.com/chromium/src/+/main/third_party/blink/renderer/platform/runtime_enabled_features.json5"
        >runtime_enabled_features.json5</a
      >.
      <br />
      <p style="color: red">
        <strong>Note:</strong> This name should be unique and should not be used
        by any previous origin trials!
      </p>`,
  },

  ot_documentation_url: {
    type: 'input',
    attrs: URL_FIELD_ATTRS,
    required: true,
    label: 'Documentation link',
    help_text: html` Link to more information to help developers use the trial's
    feature (e.g. blog post, Github explainer, etc.).`,
  },

  ot_emails: {
    type: 'input',
    attrs: MULTI_EMAIL_FIELD_ATTRS,
    required: false,
    label: 'Origin trial contacts',
    help_text: html` List any other individuals or groups to include on the
    contact list (e.g. for reminders on trial milestones).`,
  },

  ot_has_third_party_support: {
    type: 'checkbox',
    initial: false,
    label: 'Origin trial supports third party origins',
    help_text: html` Whether this trial supports third party origins. See
      <a href="https://web.dev/third-party-origin-trials/">this article</a>
      for more information. The feature should have
      "origin_trial_allows_third_party" set to "true" in
      <a
        target="_blank"
        href="https://chromium.googlesource.com/chromium/src/+/main/third_party/blink/renderer/platform/runtime_enabled_features.json5"
        >runtime_enabled_features.json5</a
      >`,
  },

  ot_is_critical_trial: {
    type: 'checkbox',
    initial: false,
    label: 'Critical origin trial',
    help_text: html` See
      <a href="https://goto.google.com/running-an-origin-trial"
        >go/running-an-origin-trial</a
      >
      for criteria and additional process requirements. The feature name must be
      added to the "kHasExpiryGracePeriod" array in
      <a
        target="_blank"
        href="https://source.chromium.org/chromium/chromium/src/+/main:third_party/blink/common/origin_trials/manual_completion_origin_trial_features.cc"
        >manual_completion_origin_trial_features.cc</a
      >`,
  },

  ot_is_deprecation_trial: {
    type: 'checkbox',
    initial: false,
    label: 'Deprecation trial',
    help_text: html` Is this a deprecation trial? See the
      <a
        href="https://www.chromium.org/blink/launching-features/#deprecation-trial"
        >deprecation trial section</a
      >
      for more information.`,
  },

  ot_request_note: {
    type: 'textarea',
    required: false,
    label: 'Anything else?',
    help_text: html`<p>
      Let us know if you have any further questions or comments.
    </p>`,
  },

  ot_webfeature_use_counter: {
    type: 'input',
    attrs: {
      ...TEXT_FIELD_ATTRS,
      placeholder: 'e.g. "kWebFeature"',
      pattern: String.raw`k\S*`,
    },
    required: true,
    label: 'WebFeature UseCounter name',
    help_text: html` For measuring usage, this must be a single named value from
      the WebFeature enum, e.g. kWorkerStart. The use counter must be landed in
      <a
        target="_blank"
        href="https://source.chromium.org/chromium/chromium/src/+/main:third_party/blink/public/mojom/use_counter/metrics/web_feature.mojom"
        >web_feature.mojom</a
      >.`,
  },

  ot_require_approvals: {
    type: 'checkbox',
    initial: false,
    label: 'Trial participation requires approval',
    help_text: html` <p>
      Will this trial require registrants to receive approval before
      participating? Please reach out to origin-trials-support@google.com
      beforehand to discuss options here.
    </p>`,
  },

  ot_approval_buganizer_component: {
    type: 'input',
    attrs: {type: 'number'},
    required: true,
    label: 'Approvals Buganizer component ID',
    help_text: html` Buganizer component ID used for approvals requests.`,
  },

  ot_approval_group_email: {
    type: 'input',
    required: true,
    attrs: {
      ...TEXT_FIELD_ATTRS,
      pattern: GOOGLE_EMAIL_ADDRESS_REGEX,
      placeholder: 'ex. "approval-requests@google.com"',
    },
    label: 'Registration request notifications group',
    help_text: html` <p>
      Google group email to be used for new registration request notifications.
      Please supply a '@google.com' domain email address only.
    </p>`,
  },

  ot_approval_criteria_url: {
    type: 'input',
    attrs: URL_FIELD_ATTRS,
    required: true,
    label: 'Approval criteria link',
    help_text: html` <p>
      Link to public documentation describing the requirements to be approved
      for trial participation.
    </p>`,
  },

  ot_creation__intent_to_experiment_url: {
    name: 'intent_to_experiment_url',
    type: 'input',
    attrs: URL_FIELD_ATTRS,
    required: true,
    label: 'Intent to Experiment link',
    help_text: html`After you have started the "Intent to Experiment" discussion
    thread, link to it here.`,
  },

  ot_creation__milestone_desktop_first: {
    name: 'ot_milestone_desktop_start',
    type: 'input',
    attrs: MILESTONE_NUMBER_FIELD_ATTRS,
    required: true,
    label: 'Trial milestone start',
    help_text: html` First milestone that will support an origin trial of this
    feature.`,
    check: (_value, getFieldValue) =>
      checkMilestoneRanges(
        [OT_MILESTONE_DESKTOP_RANGE, OT_ALL_SHIPPED_MILESTONE_DESKTOP_RANGE],
        getFieldValue
      ),
  },

  ot_creation__milestone_desktop_last: {
    name: 'ot_milestone_desktop_end',
    type: 'input',
    attrs: MILESTONE_NUMBER_FIELD_ATTRS,
    required: true,
    label: 'Trial milestone end',
    help_text: html` Last milestone that will support an origin trial of this
    feature.`,
    check: (_value, getFieldValue) =>
      checkMilestoneRanges([OT_MILESTONE_DESKTOP_RANGE], getFieldValue),
  },

  anticipated_spec_changes: {
    type: 'textarea',
    attrs: {rows: 4},
    required: false,
    label: 'Anticipated spec changes',
    help_text: html` Open questions about a feature may be a source of future
    web compat or interop issues. Please list open issues (e.g. links to known
    github issues in the repo for the feature specification) whose resolution
    may introduce web compat/interop risk (e.g., changing the naming or
    structure of the API in a non-backward-compatible way).`,
  },

  finch_url: {
    type: 'input',
    attrs: URL_FIELD_ATTRS,
    required: false,
    label: 'Finch experiment',
    help_text: html` If your feature will roll out gradually via a
      <a target="_blank" href="http://go/finch">Finch experiment</a>, link to it
      here.`,
  },

  i2e_lgtms: {
    type: 'input',
    attrs: {
      ...MULTI_EMAIL_FIELD_ATTRS,
      placeholder: 'This field is deprecated',
      disabled: true,
    },
    required: false,
    label: 'Intent to Experiment LGTM by',
    help_text: html` Full email address of API owner who LGTM'd the Intent to
    Experiment email thread.`,
  },

  i2s_lgtms: {
    type: 'input',
    attrs: {
      ...MULTI_EMAIL_FIELD_ATTRS,
      placeholder: 'This field is deprecated',
      disabled: true,
    },
    required: false,
    label: 'Intent to Ship LGTMs by',
    help_text: html`
      Comma separated list of email addresses of API owners who LGTM'd the
      Intent to Ship email thread.
    `,
  },

  r4dt_lgtms: {
    // form field name matches underlying DB field (sets "i2e_lgtms" field in DB).
    name: 'i2e_lgtms',
    type: 'input',
    attrs: {
      ...MULTI_EMAIL_FIELD_ATTRS,
      placeholder: 'This field is deprecated',
      disabled: true,
    },
    required: false,
    label: 'Request for Deprecation Trial LGTM by',
    help_text: html` Full email addresses of API owners who LGTM'd the Request
    for Deprecation Trial email thread.`,
  },

  debuggability: {
    type: 'textarea',
    required: false,
    label: 'Debuggability',
    help_text: html` Description of the DevTools debugging support for your
      feature. Please follow the
      <a target="_blank" href="https://goo.gle/devtools-checklist">
        DevTools support checklist</a
      >
      for guidance.`,
  },

  all_platforms: {
    type: 'checkbox',
    inital: false,
    label: 'Supported on all platforms?',
    help_text: html` Will this feature be supported on all six Blink platforms
    (Windows, Mac, Linux, ChromeOS, Android, and Android WebView)?`,
  },

  all_platforms_descr: {
    type: 'textarea',
    attrs: {rows: 2},
    required: false,
    label: 'Platform Support Explanation',
    help_text: html` Explain why this feature is, or is not, supported on all
    platforms.`,
  },

  wpt: {
    type: 'checkbox',
    initial: false,
    label: 'Web Platform Tests',
    help_text: html` Is this feature fully tested in Web Platform Tests?`,
  },

  wpt_descr: {
    type: 'textarea',
    required: false,
    label: 'Web Platform Tests Description',
    help_text: html` Please link to the
      <a target="_blank" href="https://wpt.fyi/results">results on wpt.fyi</a>.
      If any part of the feature is not tested by web-platform-tests, please
      include links to issues, e.g. a web-platform-tests issue with the "infra"
      label explaining why a certain thing cannot be tested (<a
        target="_blank"
        href="https://github.com/w3c/web-platform-tests/issues/3867"
        >example</a
      >), a spec issue for some change that would make it possible to test. (<a
        target="_blank"
        href="https://github.com/whatwg/fullscreen/issues/70"
        >example</a
      >), or a Chromium issue to upstream some existing tests (<a
        target="_blank"
        href="https://bugs.chromium.org/p/chromium/issues/detail?id=695486"
        >example</a
      >).`,
  },

  sample_links: {
    type: 'textarea',
    attrs: MULTI_URL_FIELD_ATTRS,
    required: false,
    label: 'Demo and sample links',
    help_text: html` Links to demos and samples (one URL per line).`,
  },

  non_oss_deps: {
    type: 'textarea',
    required: false,
    label: 'Non-OSS dependencies',
    help_text: html` Does the feature depend on any code or APIs outside the
    Chromium open source repository and its open-source dependencies to
    function? (e.g. server-side APIs, operating system APIs tailored to this
    feature or closed-source code bundles) Yes or no. If yes, explain why this
    is necessary.`,
  },

  devrel: {
    type: 'input',
    name: 'devrel_emails', // Field name in database.
    attrs: MULTI_EMAIL_FIELD_ATTRS,
    required: false,
    label: 'Developer relations emails',
    help_text: html` Comma separated list of full email addresses.`,
  },

  shipped_milestone: {
    type: 'input',
    attrs: MILESTONE_NUMBER_FIELD_ATTRS,
    required: false,
    label: 'Chrome for desktop',
    help_text: SHIPPED_HELP_TXT,
    check: (_value, getFieldValue) =>
      checkMilestoneRanges(
        [
          ALL_OT_SHIPPED_MILESTONE_DESKTOP_RANGE,
          ALL_DT_SHIPPED_MILESTONE_DESKTOP_RANGE,
        ],
        getFieldValue
      ),
  },

  shipped_android_milestone: {
    type: 'input',
    attrs: MILESTONE_NUMBER_FIELD_ATTRS,
    required: false,
    label: 'Chrome for Android',
    help_text: SHIPPED_HELP_TXT,
    check: (_value, getFieldValue) =>
      checkMilestoneRanges(
        [
          ALL_OT_SHIPPED_MILESTONE_ANDROID_RANGE,
          ALL_DT_SHIPPED_MILESTONE_ANDROID_RANGE,
        ],
        getFieldValue
      ),
  },

  shipped_ios_milestone: {
    type: 'input',
    attrs: MILESTONE_NUMBER_FIELD_ATTRS,
    required: false,
    label: 'Chrome for iOS (RARE)',
    help_text: SHIPPED_HELP_TXT,
    check: (_value, getFieldValue) =>
      checkMilestoneRanges([ALL_DT_SHIPPED_MILESTONE_IOS_RANGE], getFieldValue),
  },

  shipped_webview_milestone: {
    type: 'input',
    attrs: MILESTONE_NUMBER_FIELD_ATTRS,
    required: false,
    label: 'Android Webview',
    help_text: SHIPPED_WEBVIEW_HELP_TXT,
    check: (_value, getFieldValue) =>
      checkMilestoneRanges(
        [ALL_OT_SHIPPED_MILESTONE_WEBVIEW_RANGE],
        getFieldValue
      ),
  },

  requires_embedder_support: {
    type: 'checkbox',
    initial: false,
    label: 'Requires Embedder Support',
    help_text: html` Will this feature require support in //chrome? That
      includes any code in //chrome, even if that is for functionality on top of
      the spec. Other //content embedders will need to be aware of that
      functionality. Please add a row to this
      <a
        target="_blank"
        href="https://docs.google.com/spreadsheets/d/1QV4SW4JBG3IyLzaonohUhim7nzncwK4ioop2cgUYevw/edit#gid=0"
      >
        tracking spreadsheet</a
      >.`,
  },

  devtrial_instructions: {
    type: 'input',
    attrs: URL_FIELD_ATTRS,
    required: false,
    label: 'DevTrial instructions',
    help_text: html` Link to a HOWTO or FAQ describing how developers can get
      started using this feature in a DevTrial.
      <br /><br />
      <a
        target="_blank"
        href="https://github.com/samuelgoto/WebID/blob/master/HOWTO.md"
      >
        Example 1</a
      >.
      <a
        target="_blank"
        href="https://github.com/WICG/idle-detection/blob/main/HOWTO.md"
      >
        Example 2</a
      >.`,
  },

  dt_milestone_desktop_start: {
    type: 'input',
    attrs: MILESTONE_NUMBER_FIELD_ATTRS,
    required: false,
    label: 'DevTrial on desktop',
    help_text: html` First milestone that allows web developers to try this
    feature on desktop platforms by setting a flag. When flags are enabled by
    default in preparation for shipping or removal, please use the fields in the
    ship stage.`,
    check: (_value, getFieldValue) =>
      checkMilestoneRanges(
        [DT_ALL_SHIPPED_MILESTONE_DESKTOP_RANGE],
        getFieldValue
      ),
  },

  dt_milestone_android_start: {
    type: 'input',
    attrs: MILESTONE_NUMBER_FIELD_ATTRS,
    required: false,
    label: 'DevTrial on Android',
    help_text: html` First milestone that allows web developers to try this
    feature on Android by setting a flag. When flags are enabled by default in
    preparation for shipping or removal, please use the fields in the ship
    stage.`,
    check: (_value, getFieldValue) =>
      checkMilestoneRanges(
        [DT_ALL_SHIPPED_MILESTONE_ANDROID_RANGE],
        getFieldValue
      ),
  },

  dt_milestone_ios_start: {
    type: 'input',
    attrs: MILESTONE_NUMBER_FIELD_ATTRS,
    required: false,
    label: 'DevTrial on iOS (RARE)',
    help_text: html` First milestone that allows web developers to try this
    feature on iOS by setting a flag. When flags are enabled by default in
    preparation for shipping or removal, please use the fields in the ship
    stage.`,
    check: (_value, getFieldValue) =>
      checkMilestoneRanges([DT_ALL_SHIPPED_MILESTONE_IOS_RANGE], getFieldValue),
  },

  flag_name: {
    type: 'input',
    attrs: TEXT_FIELD_ATTRS,
    required: false,
    label: 'Flag name',
    help_text: html` Name of the flag on chrome://flags that allows a web
      developer to enable this feature in their own browser to try it out. E.g.,
      "storage-buckets". These are defined in
      <a
        target="_blank"
        href="https://source.chromium.org/chromium/chromium/src/+/main:chrome/browser/about_flags.cc"
        >about_flags.cc</a
      >.`,
  },

  finch_name: {
    type: 'input',
    attrs: TEXT_FIELD_ATTRS,
    required: false,
    label: 'Finch feature name',
    help_text: html` String name of the <code>base::Feature</code> defined via
      the <code>BASE_FEATURE</code> macro in your feature implementation code.
      E.g., "StorageBuckets". These names are used in
      <a
        target="_blank"
        href="https://chromium.googlesource.com/chromium/src/+/main/third_party/blink/renderer/platform/runtime_enabled_features.json5"
        >runtime_enabled_features.json5</a
      >
      and finch GCL files`,
  },

  non_finch_justification: {
    type: 'textarea',
    required: false,
    label: 'Non-finch justification',
    help_text: html` The
      <a
        target="_blank"
        href="https://chromium.googlesource.com/chromium/src/+/main/docs/flag_guarding_guidelines.md"
        >Flag Guarding Guidelines</a
      >
      require new features to have a finch flag. If your feature does not have a
      finch flag, explain why.`,
  },

  prefixed: {
    type: 'checkbox',
    label: 'Prefixed?',
    initial: false,
    help_text: '',
  },

  display_name: {
    type: 'input',
    attrs: TEXT_FIELD_ATTRS,
    required: false,
    label: 'Stage display name',
    help_text: html` <p>
      Optional. Stage name to display on the feature detail page.
    </p>`,
    extra_help: html` <p>
        This name is only used for displaying stages on this site. Use this to
        differentiate stages of the same type.
      </p>
      <h4>Examples</h4>
      <ul>
        <li>Extended deprecation trial</li>
        <li>Second origin trial run</li>
        <li>Delayed ship for Android</li>
      </ul>`,
  },

  ot_display_name: {
    type: 'input',
    attrs: TEXT_FIELD_ATTRS,
    required: true,
    label: 'Origin trial display name',
    help_text: html` <p>
      Name shown in the
      <a href="https://developer.chrome.com/origintrials/" target="_blank">
        Origin Trials Console
      </a>
      and included in reminder emails.
    </p>`,
  },

  ot_description: {
    type: 'textarea',
    required: true,
    label: 'Trial description',
    help_text: html` <p>
      A brief description of the feature to interest web developers in joining
      the trial (1-2 sentences). Shown as the trial description in the
      <a href="https://developer.chrome.com/origintrials/" target="_blank">
        Origin Trials Console </a
      >.
    </p>`,
  },

  ot_owner_email: {
    type: 'input',
    required: true,
    attrs: {...TEXT_FIELD_ATTRS, pattern: GOOGLE_EMAIL_ADDRESS_REGEX},
    label: 'Trial owner email',
    help_text: html` <p>
      The primary contact for this origin trial. Please supply a '@google.com'
      domain email address only.
    </p>`,
  },

  ot_feedback_submission_url: {
    type: 'input',
    attrs: URL_FIELD_ATTRS,
    required: true,
    label: 'Feature feedback link',
    help_text: html` Link for developers to file feedback on the feature (e.g.
    GitHub issues, or WICG page).`,
  },

  enterprise_policies: {
    type: 'input',
    attrs: MULTI_STRING_FIELD_ATTRS,
    required: false,
    label: 'Enterprise policies',
    help_text: html` List the policies that are being introduced, removed, or
    can be used to control the feature at this stage, if any.`,
  },

  enterprise_feature_categories: {
    type: 'multiselect',
    choices: ENTERPRISE_FEATURE_CATEGORIES,
    required: false,
    label: 'Categories',
    help_text: html` Select all that apply.`,
  },

  enterprise_impact: {
    type: 'select',
    choices: ENTERPRISE_IMPACT,
    initial: ENTERPRISE_IMPACT.IMPACT_NONE[0],
    enterprise_initial: ENTERPRISE_IMPACT.IMPACT_MEDIUM[0],
    label: 'Enterprise impact / risk',
    help_text: html` Most web platform changes have no enterprise impact or risk
    unless they introduce a breaking change that could cause breakage without
    remediation from the web developer. Enterprise reviewers can help judge risk
    if you're unsure.`,
    enterprise_help_text: html` A feature is probably high impact if it
    introduces a breaking change on the stable channel, or seriously changes the
    experience of using Chrome. Use your judgment; Enterprise reviewers can help
    judge risk if you're unsure.`,
  },

  rollout_impact: {
    type: 'select',
    choices: ROLLOUT_IMPACT,
    initial: ROLLOUT_IMPACT.IMPACT_MEDIUM[0],
    label: 'Impact',
    help_text: html` A stage is probably high impact if it introduces a breaking
    change on the stable channel, or seriously changes the experience of using
    Chrome. Use your judgment; if you're unsure, most stages are Medium impact.`,
  },

  rollout_milestone: {
    type: 'input',
    attrs: {...MILESTONE_NUMBER_FIELD_ATTRS, min: 100},
    required: true,
    label: 'Chrome milestone',
    help_text: html` The milestone in which this stage rolls out to the stable
    channel (even a 1% rollout). If you don't yet know which milestone it will
    be, put in your best estimate. You can always change this later.`,
  },

  rollout_platforms: {
    type: 'multiselect',
    choices: PLATFORM_CATEGORIES,
    required: true,
    label: 'Rollout platforms',
    help_text: html` The platform(s) affected by this stage`,
  },

  rollout_details: {
    type: 'textarea',
    attrs: {rows: 4},
    required: false,
    label: 'Rollout details (optional)',
    help_text: html` Explain what specifically is changing in this milestone,
    for the given platforms. Many features are composed of multiple stages on
    different milestones. For example, you may have a stage that introduces a
    change and a temporary policy to control it, then another stage on a
    subsequent milestone that removes the policy. Alternatively, you may ship
    the feature to different platforms in different milestones.`,
  },

  breaking_change: {
    type: 'checkbox',
    label: 'Breaking change',
    initial: false,
    help_text: html` This is a breaking change: customers or developers must
    take action to continue using some existing functionaity.`,
  },
};

// Return a simplified field type to help differentiate the
// render behavior of each field in chromedash-feature-detail
function categorizeFieldType(field) {
  if (field.attrs === MULTI_URL_FIELD_ATTRS) {
    return 'multi-url';
  } else if (field.attrs === URL_FIELD_ATTRS) {
    return 'url';
  } else if (field.type === 'checkbox') {
    return 'checkbox';
  }
  return 'text'; // select, input, textarea can all render as plain text.
}

// Return a field name with underscored replaced and first character capitalized
function makeHumanReadable(fieldName) {
  fieldName = fieldName.replace('_', ' ');
  return fieldName.charAt(0).toUpperCase() + fieldName.slice(1);
}

// Return an array of field info
function makeDisplaySpec(fieldName) {
  const fieldProps = ALL_FIELDS[fieldName];
  const displayName =
    fieldProps.label || fieldProps.displayLabel || makeHumanReadable(fieldName);
  const fieldType = categorizeFieldType(fieldProps);
  return [fieldName, displayName, fieldType];
}

export function makeDisplaySpecs(fieldNames) {
  return fieldNames.map(fieldName => makeDisplaySpec(fieldName));
}

// Find the minimum milestone, used for shipped milestones.
function findMinMilestone(fieldName, stageTypes, getFieldValue) {
  let minMilestone = Infinity;
  // Iterate through all stages that are in stageTypes.
  const feature = getFieldValue.feature;
  for (const stage of feature.stages) {
    if (stageTypes.has(stage.stage_type)) {
      const milestone = getFieldValue(fieldName, stage);
      if (milestone != null && milestone !== '') {
        minMilestone = Math.min(minMilestone, milestone);
      }
    }
  }
  if (minMilestone === Infinity) return undefined;
  return minMilestone;
}

// Find the maximum milestone, used for OT start milestones.
function findMaxMilestone(fieldName, stageTypes, getFieldValue) {
  let maxMilestone = -Infinity;
  // Iterate through all stages that are in stageTypes.
  const feature = getFieldValue.feature;
  for (const stage of feature.stages) {
    if (stageTypes.has(stage.stage_type)) {
      const milestone = getFieldValue(fieldName, stage);
      if (milestone != null && milestone !== '') {
        maxMilestone = Math.max(maxMilestone, milestone);
      }
    }
  }
  if (maxMilestone === -Infinity) return undefined;
  return maxMilestone;
}

// Check that the earlier milestone is before all later milestones.
// Used with OT start milestone and all shipped milestones.
function checkEarlierBeforeAllLaterMilestones(fieldPair, getFieldValue) {
  const {earlier, allLater, warning} = fieldPair;
  const stageTypes =
    // Only shipping, for now.
    SHIPPED_MILESTONE_FIELDS.has(allLater) ? STAGE_TYPES_SHIPPING : null;
  const earlierValue = getNumericValue(earlier, getFieldValue);
  const laterValue = findMinMilestone(allLater, stageTypes, getFieldValue);
  if (
    earlierValue != null &&
    laterValue != null &&
    Number(earlierValue) >= laterValue
  ) {
    return warning
      ? {
          warning,
        }
      : {
          error:
            error ||
            `Earlier milestone #${earlierValue} should be before shipped milestone #${laterValue}.`,
        };
  }
}

// Check that all earlier milestones before a later milestone.
// Used with all OT start milestones and a shipped milestone.
function checkAllEarlierBeforeLaterMilestone(fieldPair, getFieldValue) {
  const {allEarlier, later, warning} = fieldPair;
  const stageTypes =
    // Only origin trials or dev trials, for now.
    OT_MILESTONE_START_FIELDS.has(allEarlier)
      ? STAGE_TYPES_ORIGIN_TRIAL
      : DT_MILESTONE_FIELDS.has(allEarlier)
        ? STAGE_TYPES_DEV_TRIAL
        : null;
  // console.info(`stageTypes: ${stageTypes}`);
  const earlierValue = findMaxMilestone(allEarlier, stageTypes, getFieldValue);
  const laterValue = getNumericValue(later, getFieldValue);
  // console.info(`Earlier: ${earlierValue} ... later: ${laterValue}`);
  if (
    earlierValue != null &&
    laterValue != null &&
    earlierValue >= Number(laterValue)
  ) {
    return warning
      ? {
          warning,
        }
      : {
          error:
            error ||
            `Earlier milestone #${earlierValue} should be before shipped milestone #${laterValue}.`,
        };
  }
}

function getNumericValue(name, getFieldValue) {
  const value = getFieldValue(name, 'current stage');
  if (typeof value === 'string') {
    if (value === '') return undefined;
    return Number(value);
  }
  return value;
}

function checkMilestoneRanges(ranges, getFieldValue) {
  let result;
  for (const range of ranges) {
    const {earlier, allEarlier, later, allLater, warning, error} = range;
    // There can be an allLater or allEarlier, but not both.
    if (allLater) {
      result = checkEarlierBeforeAllLaterMilestones(range, getFieldValue);
    } else if (allEarlier) {
      result = checkAllEarlierBeforeLaterMilestone(range, getFieldValue);
    } else {
      const earlierMilestone = getNumericValue(earlier, getFieldValue);
      const laterMilestone = getNumericValue(later, getFieldValue);
      if (earlierMilestone != null && laterMilestone != null) {
        if (laterMilestone <= earlierMilestone) {
          // It's either a warning or an error.
          result = warning
            ? {
                warning,
              }
            : {
                error: error || 'Start milestone must be before end milestone',
              };
        }
      }
    }
    if (result) return result;
  }
}

function checkFeatureNameAndType(getFieldValue) {
  const name = (getFieldValue('name') || '').toLowerCase();
  const featureType = Number(getFieldValue('feature_type') || '0');
  const isdeprecationName = name.includes('deprecat') || name.includes('remov');
  const isdeprecationType =
    featureType === FEATURE_TYPES.FEATURE_TYPE_DEPRECATION_ID[0];
  if (isdeprecationName !== isdeprecationType) {
    if (isdeprecationName) {
      return {
        warning: `If the feature name contains "deprecate" or "remove",
        the feature type should be "Feature deprecation"`,
      };
    } else {
      return {
        warning: `If the feature type is "Feature deprecation",
        the feature name should contain "deprecate" or "remove"`,
      };
    }
  }
}

async function checkFirstEnterpriseNotice(value, initialValue) {
  if (!value) {
    return undefined;
  }
  const newChannelStableDate = await window.csClient
    .getSpecifiedChannels(value, value)
    .then(channels => channels[value]?.stable_date);
  const previousChannelStableDate = initialValue
    ? await window.csClient
        .getSpecifiedChannels(initialValue, initialValue)
        .then(channels => channels[value]?.stable_date)
    : undefined;

  if (!newChannelStableDate) {
    return {error: `Unknown milestone ${value}`};
  }
  if (
    previousChannelStableDate &&
    Date.parse(previousChannelStableDate) < Date.now()
  ) {
    return {
      warning: `Feature was already shown in milestone ${initialValue}, this cannot be changed`,
    };
  }
  if (Date.parse(newChannelStableDate) <= Date.now()) {
    return {
      warning: `Milestone ${value}  was already released, choose a future milestone`,
    };
  }
  return undefined;
}

async function checkExtensionMilestoneIsValid(value) {
  if (isNaN(value)) {
    return {error: 'Invalid milestone format.'};
  }
  for (let i = 0; i < value.length; i++) {
    // Milestone should only have digits.
    if (value[i] < '0' || value[i] > '9') {
      return {error: 'Invalid milestone format.'};
    }
  }
  const intValue = parseInt(value);
  if (intValue >= 1000) {
    return {error: 'Milestone is too distant.'};
  }
  const resp = await fetch('https://chromiumdash.appspot.com/fetch_milestone_schedule');
  const json = await resp.json();
  if (parseInt(json.mstones[0].mstone) > intValue) {
    return {error: 'End milestone cannot be in the past.'};
  }
  // TODO(DanielRyanSmith): Check that the extension milestone comes after
  // OT end milestone and all previous extension end milestones.
  return undefined;
}<|MERGE_RESOLUTION|>--- conflicted
+++ resolved
@@ -1225,15 +1225,9 @@
     type: 'input',
     attrs: MILESTONE_NUMBER_FIELD_ATTRS,
     required: false,
-<<<<<<< HEAD
     label: 'Trial extension end milestone',
     help_text: html`
       The last desktop milestone in which the trial will be available after extension.`,
-=======
-    label: 'Trial extension desktop end',
-    help_text: html` The last desktop milestone in which the trial will be
-    available after extension.`,
->>>>>>> 3e2a2417
   },
 
   extension_android_last: {
@@ -1258,16 +1252,10 @@
     type: 'input',
     attrs: MILESTONE_NUMBER_FIELD_ATTRS,
     required: true,
-<<<<<<< HEAD
     label: 'Trial extension end milestone',
     help_text: html`
       The last milestone in which the trial will be available after extension.`,
     check: _value => checkExtensionMilestoneIsValid(_value),
-=======
-    label: 'Trial extension desktop end',
-    help_text: html` The last milestone in which the trial will be available
-    after extension.`,
->>>>>>> 3e2a2417
   },
 
   ongoing_constraints: {
