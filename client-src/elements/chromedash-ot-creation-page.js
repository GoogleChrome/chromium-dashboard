import {LitElement, css, html, nothing} from 'lit';
import {ref} from 'lit/directives/ref.js';
import {
  formatFeatureChanges,
  getStageValue,
  showToastMessage,
  setupScrollToHash} from './utils.js';
import './chromedash-form-table.js';
import './chromedash-form-field.js';
import {ORIGIN_TRIAL_CREATION_FIELDS} from './form-definition.js';
import {SHARED_STYLES} from '../css/shared-css.js';
import {FORM_STYLES} from '../css/forms-css.js';
import {ALL_FIELDS} from './form-field-specs.js';


export class ChromedashOTCreationPage extends LitElement {
  static get styles() {
    return [
      ...SHARED_STYLES,
      ...FORM_STYLES,
      css`
      `];
  }

  static get properties() {
    return {
      stageId: {type: Number},
      featureId: {type: Number},
      userEmail: {type: String},
      feature: {type: Object},
      loading: {type: Boolean},
      appTitle: {type: String},
      nextPage: {type: String},
      fieldValues: {type: Array},
      showApprovalsFields: {type: Boolean},
    };
  }

  constructor() {
    super();
    this.stageId = 0;
    this.featureId = 0;
    this.feature = {};
    this.loading = true;
    this.appTitle = '';
    this.nextPage = '';
    this.fieldValues = [];
    this.showApprovalsFields = false;
  }

  connectedCallback() {
    super.connectedCallback();
    this.fetchData();
  }

  // Handler to update form values when a field update event is fired.
  handleFormFieldUpdate(event) {
    const value = event.detail.value;
    // Index represents which form was updated.
    const index = event.detail.index;
    if (index >= this.fieldValues.length) {
      throw new Error('Out of bounds index when updating field values.');
    }
    // The field has been updated, so it is considered touched.
    this.fieldValues[index].touched = true;
    this.fieldValues[index].value = value;

    // Toggle the display of the registration approval fields when the box is checked.
    if (this.fieldValues[index].name === 'ot_require_approvals') {
      this.showApprovalsFields = !this.showApprovalsFields;
      this.requestUpdate();
    }
  };

  fetchData() {
    this.loading = true;
    Promise.all([
      window.csClient.getFeature(this.featureId),
      window.csClient.getStage(this.featureId, this.stageId),
    ]).then(([feature, stage]) => {
      this.feature = feature;
      this.stage = stage;

      if (this.feature.name) {
        document.title = `${this.feature.name} - ${this.appTitle}`;
      }
      this.setFieldValues();
      this.loading = false;
    });
  }

  // Add the togglable registration approvals fields to the fieldValues array.
  addOptionalApprovalsFields() {
    // Approval requirement fields are always hidden unless the feature owner
    // opts in to using them.
    const insertIndex = this.fieldValues.findIndex(
      fieldInfo => fieldInfo.name === 'ot_require_approvals') + 1;
    this.fieldValues.splice(insertIndex, 0,
      {
        name: 'ot_approval_buganizer_component',
        touched: false,
        value: '',
        stageId: this.stage.id,
        isApprovalsField: true,
      },
      {
        name: 'ot_approval_group_email',
        touched: false,
        value: '',
        stageId: this.stage.id,
        isApprovalsField: true,
      },
      {
        name: 'ot_approval_criteria_url',
        touched: false,
        value: '',
        stageId: this.stage.id,
        isApprovalsField: true,
      });
  }

  addHiddenFields() {
    // Add a field for updating that an OT creation request has been submitted.
    this.fieldValues.push({
      name: 'ot_action_requested',
      touched: true,
      value: true,
      stageId: this.stage.id,
      alwaysHidden: true,
    });
  }

  // Create the array that tracks the value of fields.
  setFieldValues() {
    // OT creation page only has one section.
    const section = ORIGIN_TRIAL_CREATION_FIELDS.sections[0];

    this.fieldValues = section.fields.map(field => {
      const featureJSONKey = ALL_FIELDS[field].name || field;
      let value = getStageValue(this.stage, featureJSONKey);
      let touched = false;

      // The requester's email should be a contact by default.
      if (featureJSONKey === 'ot_owner_email' && !value) {
        value = [this.userEmail];
        touched = true;
      // Display registration approvals fields by default if the value is checked already.
      } else if (featureJSONKey === 'ot_require_approvals') {
        this.showApprovalsFields = !!value;
      }

      // Add the field to this component's stage before creating the field component.
      return {
        name: featureJSONKey,
        touched,
        value,
        stageId: this.stage.id,
      };
    });
    this.addOptionalApprovalsFields();
    this.addHiddenFields();
  }

  disconnectedCallback() {
    super.disconnectedCallback();
    document.title = this.appTitle;
  }

  async registerHandlers(el) {
    if (!el) return;

    /* Add the form's event listener after Shoelace event listeners are attached
    * see more at https://github.com/GoogleChrome/chromium-dashboard/issues/2014 */
    await el.updateComplete;
    const submitButton = this.shadowRoot.querySelector('input[id=submit-button]');
    submitButton.form.addEventListener('submit', (event) => {
      this.handleFormSubmit(event);
    });

    setupScrollToHash(this);
  }

  handleFormSubmit(e) {
    e.preventDefault();
    // If registration approvals is not enabled, ignore all fields related to that setting.
    if (!this.showApprovalsFields) {
      this.fieldValues.forEach(fieldInfo => {
        if (fieldInfo.isApprovalsField) {
          fieldInfo.touched = false;
        }
      });
    }

    const featureSubmitBody = formatFeatureChanges(this.fieldValues, this.featureId);
    // We only need the single stage changes.
    const stageSubmitBody = featureSubmitBody.stages[0];

    window.csClient.updateStage(this.featureId, this.stageId, stageSubmitBody).then(() => {
      showToastMessage('Creation request submitted!');
      setTimeout(() => {
        window.location.href = this.nextPage || `/feature/${this.featureId}`;
      }, 1000);
    });
  }

  handleCancelClick() {
    window.location.href = `/feature/${this.featureId}`;
  }

  renderSkeletons() {
    return html`
      <h3><sl-skeleton effect="sheen"></sl-skeleton></h3>
      <section id="metadata">
        <h3><sl-skeleton effect="sheen"></sl-skeleton></h3>
        <p>
          <sl-skeleton effect="sheen"></sl-skeleton>
          <sl-skeleton effect="sheen"></sl-skeleton>
          <sl-skeleton effect="sheen"></sl-skeleton>
          <sl-skeleton effect="sheen"></sl-skeleton>
          <sl-skeleton effect="sheen"></sl-skeleton>
          <sl-skeleton effect="sheen"></sl-skeleton>
          <sl-skeleton effect="sheen"></sl-skeleton>
          <sl-skeleton effect="sheen"></sl-skeleton>
        </p>
      </section>
    `;
  }

  getNextPage() {
    return this.nextPage || `/feature/${this.featureId}`;
  }

  renderSubheader() {
    return html`
      <div id="subheader">
        <h2 id="breadcrumbs">
          <a href=${this.getNextPage()}>
            <iron-icon icon="chromestatus:arrow-back"></iron-icon>
            Request origin trial creation: ${this.feature.name}
          </a>
        </h2>
      </div>
    `;
  }

  renderFields() {
    const fields = this.fieldValues.map((fieldInfo, i) => {
      if (fieldInfo.alwaysHidden || (fieldInfo.isApprovalsField && !this.showApprovalsFields)) {
        return nothing;
      }
      // Fade in transition for the approvals fields if they're being displayed.
      const shouldFadeIn = fieldInfo.isApprovalsField;

      return html`
      <chromedash-form-field
<<<<<<< HEAD
        name=${fieldInfo.name}
        .shouldFadeIn=${shouldFadeIn}
        value=${fieldInfo.value}
        index=${i}
=======
        name=${field}
        index=${index}
        value=${value}
        .fieldValues=${this.fieldValues}
>>>>>>> 492d9441
        @form-field-update="${this.handleFormFieldUpdate}">
      </chromedash-form-field>
    `;
    });
    return fields;
  }

  renderForm() {
    // OT creation page only has one section.
    const section = ORIGIN_TRIAL_CREATION_FIELDS.sections[0];
    return html`
      <form name="feature_form">
        <chromedash-form-table ${ref(this.registerHandlers)}>
          <section class="stage_form">
            ${this.renderFields(section)}
          </section>
        </chromedash-form-table>
        <div class="final_buttons">
          <input
            id='submit-button'
            class="button"
            type="submit"
            value="Submit">
          <button id="cancel-button" @click=${this.handleCancelClick}>Cancel</button>
        </div>
      </form>
    `;
  }

  render() {
    return html`
      ${this.renderSubheader()}
      ${this.loading ? this.renderSkeletons() : this.renderForm()}
    `;
  }
}

customElements.define('chromedash-ot-creation-page', ChromedashOTCreationPage);<|MERGE_RESOLUTION|>--- conflicted
+++ resolved
@@ -253,17 +253,11 @@
 
       return html`
       <chromedash-form-field
-<<<<<<< HEAD
         name=${fieldInfo.name}
-        .shouldFadeIn=${shouldFadeIn}
         value=${fieldInfo.value}
         index=${i}
-=======
-        name=${field}
-        index=${index}
-        value=${value}
         .fieldValues=${this.fieldValues}
->>>>>>> 492d9441
+        .shouldFadeIn=${shouldFadeIn}
         @form-field-update="${this.handleFormFieldUpdate}">
       </chromedash-form-field>
     `;
