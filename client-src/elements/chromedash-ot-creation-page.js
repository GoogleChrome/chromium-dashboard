--- conflicted
+++ resolved
@@ -151,19 +151,14 @@
   }
 
   renderFields(section) {
-<<<<<<< HEAD
-    return section.fields.map(field => {
-      let value = getStageValue(this.stage, field);
+    const fields = section.fields.map(field => {
+      const value = getStageValue(this.stage, field);
       let touched = false;
       // The requester's email should be a contact by default.
       if (field === 'ot_owner_email' && !value) {
         value = [this.userEmail];
         touched = true;
       }
-=======
-    const fields = section.fields.map(field => {
-      const value = getStageValue(this.stage, field);
->>>>>>> c57bd372
       // Add the field to this component's stage before creating the field component.
       const index = this.fieldValues.length;
       this.fieldValues.push({
