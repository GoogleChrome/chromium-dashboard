--- conflicted
+++ resolved
@@ -43,26 +43,12 @@
     return [
       ...SHARED_STYLES,
       css`
-<<<<<<< HEAD
-      sl-icon-button {
-        font-size: 1.6rem;
-        margin: 0 !important;
-      }
-    `];
-=======
         sl-icon-button {
           font-size: 1.6rem;
           margin: 0 !important;
         }
-        #searchbar::part(base),
-        #filterwidgets {
-          background: #eee;
-          border: none;
-          border-radius: 8px;
-        }
       `,
     ];
->>>>>>> 3807569c
   }
 
   showHelp() {
@@ -71,7 +57,6 @@
     openSearchHelpDialog();
   }
 
-<<<<<<< HEAD
 
   render() {
     return html`
@@ -90,38 +75,6 @@
         </sl-icon-button>
       </chromedash-typeahead>
     `;
-=======
-  renderSearchBar() {
-    return html`
-      <div>
-        <sl-input
-          id="searchbar"
-          placeholder="Search"
-          value=${this.query}
-          @keyup="${this.handleSearchKey}"
-        >
-          <sl-icon-button
-            library="material"
-            name="search"
-            slot="prefix"
-            @click="${this.handleSearchClick}"
-          >
-          </sl-icon-button>
-          <sl-icon-button
-            library="material"
-            name="help_20px"
-            slot="suffix"
-            @click="${this.showHelp}"
-          >
-          </sl-icon-button>
-        </sl-input>
-      </div>
-    `;
-  }
-
-  render() {
-    return html` ${this.renderSearchBar()} `;
->>>>>>> 3807569c
   }
 }
 
