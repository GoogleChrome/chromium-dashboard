import {LitElement, css, html, nothing} from 'lit';
import {ref} from 'lit/directives/ref.js';
import {showToastMessage, findProcessStage} from './utils.js';
import './chromedash-form-table';
import './chromedash-form-field';
import {
  formatFeatureForEdit,
<<<<<<< HEAD
  FLAT_FORMS_BY_FEATURE_TYPE,
  FLAT_ENTERPRISE_PREPARE_TO_SHIP_FIELDS} from './form-definition';
=======
  METADATA_FORM_FIELDS,
  FLAT_FORMS_BY_INTENT_TYPE} from './form-definition';
>>>>>>> 7c40e187
import {SHARED_STYLES} from '../sass/shared-css.js';
import {FORM_STYLES} from '../sass/forms-css.js';


export class ChromedashGuideEditallPage extends LitElement {
  static get styles() {
    return [
      ...SHARED_STYLES,
      ...FORM_STYLES,
      css`
    `];
  }

  static get properties() {
    return {
      featureId: {type: Number},
      feature: {type: Object},
      process: {type: Object},
      loading: {type: Boolean},
      appTitle: {type: String},
      nextPage: {type: String},
    };
  }

  constructor() {
    super();
    this.featureId = 0;
    this.feature = {};
    this.loading = true;
    this.appTitle = '';
    this.nextPage = '';
  }

  connectedCallback() {
    super.connectedCallback();
    this.fetchData();
  }

  fetchData() {
    this.loading = true;
    Promise.all([
      window.csClient.getFeature(this.featureId),
      window.csClient.getFeatureProcess(this.featureId),
    ]).then(([feature, process]) => {
      this.feature = feature;
      this.process = process;
      if (this.feature.name) {
        document.title = `${this.feature.name} - ${this.appTitle}`;
      }
      this.loading = false;
    }).catch(() => {
      showToastMessage('Some errors occurred. Please refresh the page or try again later.');
    });
  }

  disconnectedCallback() {
    super.disconnectedCallback();
    document.title = this.appTitle;
  }

  /* Add the form's event listener after Shoelace event listeners are attached
   * see more at https://github.com/GoogleChrome/chromium-dashboard/issues/2014 */
  async registerFormSubmitHandler(el) {
    if (!el) return;

    await el.updateComplete;
    const hiddenTokenField = this.shadowRoot.querySelector('input[name=token]');
    hiddenTokenField.form.addEventListener('submit', (event) => {
      this.handleFormSubmit(event, hiddenTokenField);
    });
  }

  handleFormSubmit(event, hiddenTokenField) {
    event.preventDefault();

    // get the XSRF token and update it if it's expired before submission
    window.csClient.ensureTokenIsValid().then(() => {
      hiddenTokenField.value = window.csClient.token;
      event.target.submit();
    });
  }

  handleCancelClick() {
    window.location.href = `/guide/edit/${this.featureId}`;
  }

<<<<<<< HEAD
  getForms() {
    const forms = JSON.parse(JSON.stringify(
      FLAT_FORMS_BY_FEATURE_TYPE[this.featureForEdit.feature_type]));

    // Ensures the rollout field is shown for breaking changes.
    if (this.featureForEdit.breaking_change &&
      !forms.some(([name]) => name === 'Start feature rollout')) {
      forms.splice(
        forms.length - 1,
        0,
        ['Start feature rollout', FLAT_ENTERPRISE_PREPARE_TO_SHIP_FIELDS]);
    }
    return forms;
  }

  // get a comma-spearated list of field names
  getFormFields() {
    let fields = [];
    this.getForms().map((form) => {
      fields = [...fields, ...form[1]];
    });
    return fields.join();
  }

=======
>>>>>>> 7c40e187
  renderSkeletons() {
    return html`
      <h3><sl-skeleton effect="sheen"></sl-skeleton></h3>
      <section class="flat_form">
        <h3><sl-skeleton effect="sheen"></sl-skeleton></h3>
        <p>
          <sl-skeleton effect="sheen"></sl-skeleton>
          <sl-skeleton effect="sheen"></sl-skeleton>
          <sl-skeleton effect="sheen"></sl-skeleton>
          <sl-skeleton effect="sheen"></sl-skeleton>
        </p>
      </section>
      <h3><sl-skeleton effect="sheen"></sl-skeleton></h3>
      <section class="flat_form">
        <h3><sl-skeleton effect="sheen"></sl-skeleton></h3>
        <p>
          <sl-skeleton effect="sheen"></sl-skeleton>
          <sl-skeleton effect="sheen"></sl-skeleton>
          <sl-skeleton effect="sheen"></sl-skeleton>
          <sl-skeleton effect="sheen"></sl-skeleton>
        </p>
      </section>
    `;
  }

  getNextPage() {
    return this.nextPage || `/guide/edit/${this.featureId}`;
  }

  renderSubheader() {
    return html`
      <div id="subheader">
        <h2 id="breadcrumbs">
          <a href=${this.getNextPage()}>
            <iron-icon icon="chromestatus:arrow-back"></iron-icon>
            Edit feature: ${this.loading ? 'loading...' : this.feature.name}
          </a>
        </h2>
      </div>
    `;
  }

  getStageFormFields(processStage) {
    return FLAT_FORMS_BY_INTENT_TYPE[processStage.outgoing_stage] || [];
  }

  renderStageFormFields(formattedFeature, processStage, feStage, formFields) {
    if (!formFields) return nothing;

    return html`
      <h3>${processStage.name}</h3>
      <section class="flat_form">
        ${formFields.map((field) => html`
          <chromedash-form-field
            name=${field}
            stageId=${feStage.stage_id}
            value=${formattedFeature[field]}>
          </chromedash-form-field>
        `)}
      </section>
    `;
  }

  getForms(formattedFeature, feStages) {
    const formsToRender = [html`
    <h3>Feature metadata</h3>
    <section class="flat_form">
      ${METADATA_FORM_FIELDS.map((field) => html`
        <chromedash-form-field
          name=${field}
          value=${formattedFeature[field]}>
        </chromedash-form-field>
      `)}
    </section>
    `];

    let allFormFields = [...METADATA_FORM_FIELDS];
    for (const feStage of feStages) {
      const processStage = findProcessStage(feStage, this.process);
      if (!processStage) {
        continue;
      }
      const formFields = this.getStageFormFields(processStage);
      formsToRender.push(this.renderStageFormFields(
        formattedFeature, processStage, feStage, formFields));
      allFormFields = [...allFormFields, ...formFields];
    }

    return [allFormFields, formsToRender];
  }

  renderForm() {
    const formattedFeature = formatFeatureForEdit(this.feature);
    const stages = this.feature.stages.map(stage => stage.stage_id);
    const [allFormFields, formsToRender] = this.getForms(formattedFeature, this.feature.stages);
    return html`
      <form name="feature_form" method="POST" action="/guide/editall/${this.featureId}">
        <input type="hidden" name="stages" value="${stages}">
        <input type="hidden" name="token">
        <input type="hidden" name="nextPage" value=${this.getNextPage()} >
        <input type="hidden" name="form_fields" value=${allFormFields.join(',')}>
        <chromedash-form-table ${ref(this.registerFormSubmitHandler)}>
          ${formsToRender}
        </chromedash-form-table>

        <section class="final_buttons">
          <input class="button" type="submit" value="Submit">
          <button id="cancel-button" type="reset"
            @click=${this.handleCancelClick}>Cancel</button>
        </section>
      </form>
    `;
  }

  render() {
    return html`
      ${this.renderSubheader()}
      ${this.loading ? this.renderSkeletons() : this.renderForm()}
    `;
  }
}

customElements.define('chromedash-guide-editall-page', ChromedashGuideEditallPage);<|MERGE_RESOLUTION|>--- conflicted
+++ resolved
@@ -5,13 +5,8 @@
 import './chromedash-form-field';
 import {
   formatFeatureForEdit,
-<<<<<<< HEAD
-  FLAT_FORMS_BY_FEATURE_TYPE,
-  FLAT_ENTERPRISE_PREPARE_TO_SHIP_FIELDS} from './form-definition';
-=======
   METADATA_FORM_FIELDS,
   FLAT_FORMS_BY_INTENT_TYPE} from './form-definition';
->>>>>>> 7c40e187
 import {SHARED_STYLES} from '../sass/shared-css.js';
 import {FORM_STYLES} from '../sass/forms-css.js';
 
@@ -98,33 +93,6 @@
     window.location.href = `/guide/edit/${this.featureId}`;
   }
 
-<<<<<<< HEAD
-  getForms() {
-    const forms = JSON.parse(JSON.stringify(
-      FLAT_FORMS_BY_FEATURE_TYPE[this.featureForEdit.feature_type]));
-
-    // Ensures the rollout field is shown for breaking changes.
-    if (this.featureForEdit.breaking_change &&
-      !forms.some(([name]) => name === 'Start feature rollout')) {
-      forms.splice(
-        forms.length - 1,
-        0,
-        ['Start feature rollout', FLAT_ENTERPRISE_PREPARE_TO_SHIP_FIELDS]);
-    }
-    return forms;
-  }
-
-  // get a comma-spearated list of field names
-  getFormFields() {
-    let fields = [];
-    this.getForms().map((form) => {
-      fields = [...fields, ...form[1]];
-    });
-    return fields.join();
-  }
-
-=======
->>>>>>> 7c40e187
   renderSkeletons() {
     return html`
       <h3><sl-skeleton effect="sheen"></sl-skeleton></h3>
