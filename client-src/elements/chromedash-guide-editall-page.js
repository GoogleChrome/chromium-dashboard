import {LitElement, css, html, nothing} from 'lit';
import {ref} from 'lit/directives/ref.js';
import {repeat} from 'lit/directives/repeat.js';
import {
  formatFeatureChanges,
  getStageValue,
  showToastMessage,
  flattenSections,
  setupScrollToHash,
  shouldShowDisplayNameField,
  renderHTMLIf} from './utils.js';
import './chromedash-form-table';
import './chromedash-form-field';
import {
  formatFeatureForEdit,
  FLAT_METADATA_FIELDS,
  FLAT_ENTERPRISE_METADATA_FIELDS,
  FORMS_BY_STAGE_TYPE,
  FLAT_TRIAL_EXTENSION_FIELDS,
} from './form-definition';
import {SHARED_STYLES} from '../css/shared-css.js';
import {FORM_STYLES} from '../css/forms-css.js';
import {STAGE_SHORT_NAMES, STAGE_SPECIFIC_FIELDS, STAGE_ENT_ROLLOUT} from './form-field-enums.js';
import {ALL_FIELDS} from './form-field-specs';
import {openAddStageDialog} from './chromedash-add-stage-dialog';


export class ChromedashGuideEditallPage extends LitElement {
  static get styles() {
    return [
      ...SHARED_STYLES,
      ...FORM_STYLES,
      css`
      .enterprise-help-text > *, .enterprise-help-text li {
        margin: revert;
        padding: revert;
        list-style: revert;
      }
    `];
  }

  static get properties() {
    return {
      featureId: {type: Number},
      feature: {type: Object},
      loading: {type: Boolean},
      appTitle: {type: String},
      nextPage: {type: String},
      nextStageToCreateId: {type: Number},
      fieldValues: {type: Array},
    };
  }

  constructor() {
    super();
    this.featureId = 0;
    this.feature = {};
    this.loading = true;
    this.appTitle = '';
    this.nextPage = '';
    this.previousStageTypeRendered = 0;
    this.sameTypeRendered = 0;
    this.nextStageToCreateId = 0;
    this.fieldValues = [];
  }

  connectedCallback() {
    super.connectedCallback();
    this.fetchData();
  }

  fetchData() {
    this.loading = true;
    Promise.all([
      window.csClient.getFeature(this.featureId),
    ]).then(([feature]) => {
      this.feature = feature;
      if (this.feature.name) {
        document.title = `${this.feature.name} - ${this.appTitle}`;
      }
      this.loading = false;
    }).catch(() => {
      showToastMessage('Some errors occurred. Please refresh the page or try again later.');
    });
  }

  disconnectedCallback() {
    super.disconnectedCallback();
    document.title = this.appTitle;
  }

  /* Add the form's event listener after Shoelace event listeners are attached
   * see more at https://github.com/GoogleChrome/chromium-dashboard/issues/2014 */
  async registerHandlers(el) {
    if (!el) return;
    await el.updateComplete;

    const hiddenTokenField = this.shadowRoot.querySelector('input[name=token]');
    hiddenTokenField.form.addEventListener('submit', (event) => {
      this.handleFormSubmit(event, hiddenTokenField);
    });

    setupScrollToHash(this);
  }

  handleFormSubmit(e, hiddenTokenField) {
    e.preventDefault();
    const submitBody = formatFeatureChanges(this.fieldValues, this.featureId);

    // get the XSRF token and update it if it's expired before submission
    window.csClient.ensureTokenIsValid().then(() => {
      hiddenTokenField.value = window.csClient.token;
      return csClient.updateFeature(submitBody);
    }).then(() => {
      window.location.href = this.nextPage || `/guide/edit/${this.featureId}`;
    }).catch(() => {
      showToastMessage('Some errors occurred. Please refresh the page or try again later.');
    });
  }

  // Handler to update form values when a field update event is fired.
  handleFormFieldUpdate(event) {
    const value = event.detail.value;
    // Index represents which form was updated.
    const index = event.detail.index;
    if (index >= this.fieldValues.length) {
      throw new Error('Out of bounds index when updating field values.');
    }
    // The field has been updated, so it is considered touched.
    this.fieldValues[index].touched = true;
    this.fieldValues[index].value = value;
  };

  handleCancelClick() {
    window.location.href = `/guide/edit/${this.featureId}`;
  }

  renderSkeletons() {
    return html`
      <h3><sl-skeleton effect="sheen"></sl-skeleton></h3>
      <section class="flat_form">
        <h3><sl-skeleton effect="sheen"></sl-skeleton></h3>
        <p>
          <sl-skeleton effect="sheen"></sl-skeleton>
          <sl-skeleton effect="sheen"></sl-skeleton>
          <sl-skeleton effect="sheen"></sl-skeleton>
          <sl-skeleton effect="sheen"></sl-skeleton>
        </p>
      </section>
      <h3><sl-skeleton effect="sheen"></sl-skeleton></h3>
      <section class="flat_form">
        <h3><sl-skeleton effect="sheen"></sl-skeleton></h3>
        <p>
          <sl-skeleton effect="sheen"></sl-skeleton>
          <sl-skeleton effect="sheen"></sl-skeleton>
          <sl-skeleton effect="sheen"></sl-skeleton>
          <sl-skeleton effect="sheen"></sl-skeleton>
        </p>
      </section>
    `;
  }

  getNextPage() {
    return this.nextPage || this.feature.is_enterprise_feature ?
    `/feature/${this.featureId}` : `/guide/edit/${this.featureId}`;
  }

  renderSubheader() {
    return html`
      <div id="subheader">
        <h2 id="breadcrumbs">
          <a href=${this.getNextPage()}>
            <iron-icon icon="chromestatus:arrow-back"></iron-icon>
            Edit feature: ${this.loading ? 'loading...' : this.feature.name}
          </a>
        </h2>
      </div>
    `;
  }

  getStageForm(stageType) {
    return FORMS_BY_STAGE_TYPE[stageType] || null;
  }

  getHelpTextForStage(stageType) {
    switch (stageType) {
      case STAGE_ENT_ROLLOUT:
        return html`
        <section class="enterprise-help-text">
          <h3>Rollout steps</h3>
          <p>The enterprise release notes focus on changes to the stable channel.
          Please add a stage for each milestone where something is changing on the stable channel.
          For finch rollouts, use the milestone where the rollout starts.
          </p>
          <p>
            For example, you may only have a single stage where you roll out to 100% of users on milestone N.
          </p>
          <p>A more complex example might look like this:</p>
          <ul>
            <li>On milestone N-1, you introduce a flag for early testing of an upcoming change, or start a deprecation origin trial</li>
            <li>On milestone N, you start a finch rollout of a feature at 1% and introduce an enterprise policy for it</li>
            <li>On milestone N+3, you remove the enterprise policy</li>
          </ul>
        </section>
      `;
      default:
        return nothing;
    }
  }

  renderStageSection(formattedFeature, sectionBaseName, feStage, stageFields) {
    if (!stageFields) return nothing;

    // Add a number differentiation if this stage type is the same as another stage.
    let numberDifferentiation = '';
    if (this.previousStageTypeRendered && this.previousStageTypeRendered === feStage.stage_type) {
      this.sameTypeRendered += 1;
      numberDifferentiation = ` ${this.sameTypeRendered}`;
    } else {
      this.previousStageTypeRendered = feStage.stage_type;
      this.sameTypeRendered = 1;
    }
    let sectionName = `${sectionBaseName}${numberDifferentiation}`;
    if (feStage.display_name) {
      sectionName = `${sectionBaseName}: ${feStage.display_name} `;
    }

    const formFieldEls = stageFields.map(field => {
      // Only show "display name" field if there is more than one stage of the same type.
      const featureJSONKey = ALL_FIELDS[field].name || field;
      if (featureJSONKey === 'display_name' &&
          !shouldShowDisplayNameField(this.feature.stages, feStage.stage_type)) {
        return nothing;
      }
      let value = formattedFeature[field];
      let stageId = null;
      if (STAGE_SPECIFIC_FIELDS.has(featureJSONKey)) {
        value = getStageValue(feStage, featureJSONKey);
        stageId = feStage.id;
      } else if (this.sameTypeRendered > 1) {
        // Don't render fields that are not stage-specific if this is
        // a stage type that is already being rendered.
        // This is to avoid repeated fields on the edit-all page.
        return nothing;
      }
      const index = this.fieldValues.length;
      this.fieldValues.push({name: featureJSONKey, touched: false, value, stageId});

      return html`
        <chromedash-form-field
          name=${field}
          index=${index}
          value=${value}
          ?forEnterprise=${formattedFeature.is_enterprise_feature}
          @form-field-update="${this.handleFormFieldUpdate}">
        </chromedash-form-field>
      `;
    });
    const id = `${STAGE_SHORT_NAMES[feStage.stage_type] || 'metadata'}${this.sameTypeRendered}`
      .toLowerCase();
    const isEnterpriseFeatureRollout = formattedFeature.is_enterprise_feature &&
      feStage.stage_type === STAGE_ENT_ROLLOUT;
    return {
      id: feStage.id,
      item: html`
        ${renderHTMLIf(!isEnterpriseFeatureRollout, html`<h3 id="${id}">${sectionName}</h3>`)}
        <section class="flat_form" stage="${feStage.stage_type}">
          ${renderHTMLIf(feStage.stage_type === STAGE_ENT_ROLLOUT,
            html`
            <sl-button stage="${feStage.stage_type}" size="small" @click="${() => this.deleteStage(feStage)}">
              Delete
            </sl-button>`)}
          ${formFieldEls}
        </section>
    `};
  }

  /**
   * Builds the HTML elements for rendering the form sections.
   * @param {Object} formattedFeature Object describing the feature.
   * @param {Array} feStages List of stages associated with the feature.
   *
   * @return {Array} formsToRender, All HTML elements to render in the form.
   */
  getForms(formattedFeature, feStages) {
    // All features display the metadata section.
    let fieldsOnly = flattenSections(formattedFeature.is_enterprise_feature ?
      FLAT_ENTERPRISE_METADATA_FIELDS :
      FLAT_METADATA_FIELDS);
    const formsToRender = [
      this.renderStageSection(formattedFeature, FLAT_METADATA_FIELDS.name, {id: -1}, fieldsOnly)];

    let previousStageType = null;
    for (const feStage of feStages) {
      const stageForm = this.getStageForm(feStage.stage_type);
      if (!stageForm) {
        continue;
      }

      if (formattedFeature.is_enterprise_feature &&
          feStage.stage_type !== previousStageType) {
        formsToRender.push({
          id: -2,
          item: this.getHelpTextForStage(feStage.stage_type)});
        previousStageType = feStage.stage_type;
      }

      fieldsOnly = flattenSections(stageForm);
      formsToRender.push(this.renderStageSection(
        formattedFeature, stageForm.name, feStage, fieldsOnly));

      // If extension stages are associated with this stage,
      // render them in a separate section as well.
      const extensions = feStage.extensions || [];
      extensions.forEach(extensionStage => {
        fieldsOnly = flattenSections(FLAT_TRIAL_EXTENSION_FIELDS);
        let sectionName = FLAT_TRIAL_EXTENSION_FIELDS.name;
        if (feStage.display_name) {
          sectionName = ` ${FLAT_TRIAL_EXTENSION_FIELDS.name}: ${feStage.display_name} `;
        }
        formsToRender.push(this.renderStageSection(
          formattedFeature,
          sectionName,
          extensionStage,
          fieldsOnly));
      });
    }

    return formsToRender;
  }

  // render the button to add a new stage. Displays for enterprise features only.
  renderAddStageButton() {
<<<<<<< HEAD
    return renderHTMLIf(
      this.feature.is_enterprise_feature,
      html`
      <sl-button size="small" @click="${
        () => openAddStageDialog(this.feature.id, this.feature.feature_type_int, this.addNewStageToCreate.bind(this))}">
        Add Step
      </sl-button>`);
=======
    const text = this.feature.is_enterprise_feature ? 'Add Step': 'Add Stage';
    const clickHandler = () => {
      openAddStageDialog(
        this.feature.id,
        this.feature.feature_type_int,
        this.createNewStage.bind(this));
    };
    return html`
    <sl-button size="small" @click="${clickHandler}">
      ${text}
    </sl-button>`;
>>>>>>> bc8fc9c4
  }

  // Create a stage requested on the edit all page.
  createNewStage(newStage) {
    window.csClient.createStage(
      this.featureId, {stage_type: newStage.stage_type})
      .then(() => window.csClient.getFeature(this.featureId))
      .then(feature => {
        this.feature = feature;
      }).catch(() => {
        showToastMessage('Some errors occurred. Please refresh the page or try again later.');
      });
  }

  deleteStage(stage) {
    if (!confirm('Delete feature?')) return;

    window.csClient.deleteStage(this.featureId, stage.id)
      .then(() => window.csClient.getFeature(this.featureId))
      .then(feature => {
        this.feature = feature;
      }).catch(() => {
        showToastMessage('Some errors occurred. Please refresh the page or try again later.');
      });
  }


  renderForm() {
    const formattedFeature = formatFeatureForEdit(this.feature);
    const formsToRender = this.getForms(formattedFeature, this.feature.stages);
    return html`
      <form name="feature_form">
        <input type="hidden" name="token">
        <chromedash-form-table ${ref(this.registerHandlers)}>
          ${repeat(formsToRender, form => form.id, (_, i) => formsToRender[i].item)}
        </chromedash-form-table>
        ${this.renderAddStageButton()}

        <section class="final_buttons">
          <input class="button" type="submit" value="Submit">
          <button id="cancel-button" type="reset"
            @click=${this.handleCancelClick}>Cancel</button>
        </section>
      </form>
    `;
  }

  render() {
    return html`
      ${this.renderSubheader()}
      ${this.loading ? this.renderSkeletons() : this.renderForm()}
    `;
  }
}

customElements.define('chromedash-guide-editall-page', ChromedashGuideEditallPage);<|MERGE_RESOLUTION|>--- conflicted
+++ resolved
@@ -331,27 +331,18 @@
 
   // render the button to add a new stage. Displays for enterprise features only.
   renderAddStageButton() {
-<<<<<<< HEAD
-    return renderHTMLIf(
-      this.feature.is_enterprise_feature,
-      html`
-      <sl-button size="small" @click="${
-        () => openAddStageDialog(this.feature.id, this.feature.feature_type_int, this.addNewStageToCreate.bind(this))}">
-        Add Step
-      </sl-button>`);
-=======
-    const text = this.feature.is_enterprise_feature ? 'Add Step': 'Add Stage';
     const clickHandler = () => {
       openAddStageDialog(
         this.feature.id,
         this.feature.feature_type_int,
         this.createNewStage.bind(this));
     };
-    return html`
-    <sl-button size="small" @click="${clickHandler}">
-      ${text}
-    </sl-button>`;
->>>>>>> bc8fc9c4
+    return renderHTMLIf(
+      this.feature.is_enterprise_feature,
+      html`
+      <sl-button size="small" @click="${clickHandler}">
+        Add Step
+      </sl-button>`);
   }
 
   // Create a stage requested on the edit all page.
