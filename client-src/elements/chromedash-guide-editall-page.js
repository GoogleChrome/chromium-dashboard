import {LitElement, css, html, nothing} from 'lit';
import {ref} from 'lit/directives/ref.js';
import {
<<<<<<< HEAD
  getStageValue,
  showToastMessage,
  flattenSections,
  setupScrollToHash} from './utils.js';
=======
  showToastMessage,
  flattenSections,
  setupScrollToHash,
  shouldShowDisplayNameField} from './utils.js';
>>>>>>> 888ed87a
import './chromedash-form-table';
import './chromedash-form-field';
import {
  formatFeatureForEdit,
  FLAT_METADATA_FIELDS,
  FLAT_ENTERPRISE_METADATA_FIELDS,
  FORMS_BY_STAGE_TYPE,
  FLAT_TRIAL_EXTENSION_FIELDS,
  STAGE_SHORT_NAMES} from './form-definition';
import {SHARED_STYLES} from '../sass/shared-css.js';
import {FORM_STYLES} from '../sass/forms-css.js';
import {STAGE_SPECIFIC_FIELDS} from './form-field-enums.js';
import {openAddStageDialog} from './chromedash-add-stage-dialog';


export class ChromedashGuideEditallPage extends LitElement {
  static get styles() {
    return [
      ...SHARED_STYLES,
      ...FORM_STYLES,
      css`
    `];
  }

  static get properties() {
    return {
      featureId: {type: Number},
      feature: {type: Object},
      loading: {type: Boolean},
      appTitle: {type: String},
      nextPage: {type: String},
    };
  }

  constructor() {
    super();
    this.featureId = 0;
    this.feature = {};
    this.loading = true;
    this.appTitle = '';
    this.nextPage = '';
    this.previousStageTypeRendered = 0;
    this.sameTypeRendered = 0;
  }

  connectedCallback() {
    super.connectedCallback();
    this.fetchData();
  }

  fetchData() {
    this.loading = true;
    Promise.all([
      window.csClient.getFeature(this.featureId),
    ]).then(([feature]) => {
      this.feature = feature;
      if (this.feature.name) {
        document.title = `${this.feature.name} - ${this.appTitle}`;
      }
      this.loading = false;
    }).catch(() => {
      showToastMessage('Some errors occurred. Please refresh the page or try again later.');
    });
  }

  disconnectedCallback() {
    super.disconnectedCallback();
    document.title = this.appTitle;
  }

  /* Add the form's event listener after Shoelace event listeners are attached
   * see more at https://github.com/GoogleChrome/chromium-dashboard/issues/2014 */
  async registerHandlers(el) {
    if (!el) return;
    await el.updateComplete;

    const hiddenTokenField = this.shadowRoot.querySelector('input[name=token]');
    hiddenTokenField.form.addEventListener('submit', (event) => {
      this.handleFormSubmit(event, hiddenTokenField);
    });

    setupScrollToHash(this);
  }

  handleFormSubmit(event, hiddenTokenField) {
    event.preventDefault();

    // get the XSRF token and update it if it's expired before submission
    window.csClient.ensureTokenIsValid().then(() => {
      hiddenTokenField.value = window.csClient.token;
      event.target.submit();
    });
  }

  handleCancelClick() {
    window.location.href = `/guide/edit/${this.featureId}`;
  }

  renderSkeletons() {
    return html`
      <h3><sl-skeleton effect="sheen"></sl-skeleton></h3>
      <section class="flat_form">
        <h3><sl-skeleton effect="sheen"></sl-skeleton></h3>
        <p>
          <sl-skeleton effect="sheen"></sl-skeleton>
          <sl-skeleton effect="sheen"></sl-skeleton>
          <sl-skeleton effect="sheen"></sl-skeleton>
          <sl-skeleton effect="sheen"></sl-skeleton>
        </p>
      </section>
      <h3><sl-skeleton effect="sheen"></sl-skeleton></h3>
      <section class="flat_form">
        <h3><sl-skeleton effect="sheen"></sl-skeleton></h3>
        <p>
          <sl-skeleton effect="sheen"></sl-skeleton>
          <sl-skeleton effect="sheen"></sl-skeleton>
          <sl-skeleton effect="sheen"></sl-skeleton>
          <sl-skeleton effect="sheen"></sl-skeleton>
        </p>
      </section>
    `;
  }

  getNextPage() {
    return this.nextPage || this.feature.is_enterprise_feature ?
    `/feature/${this.featureId}` : `/guide/edit/${this.featureId}`;
  }

  renderSubheader() {
    return html`
      <div id="subheader">
        <h2 id="breadcrumbs">
          <a href=${this.getNextPage()}>
            <iron-icon icon="chromestatus:arrow-back"></iron-icon>
            Edit feature: ${this.loading ? 'loading...' : this.feature.name}
          </a>
        </h2>
      </div>
    `;
  }

  getStageForm(stageType) {
    return FORMS_BY_STAGE_TYPE[stageType] || null;
  }

  renderStageSection(formattedFeature, sectionBaseName, feStage, stageFields) {
    if (!stageFields) return nothing;

    // Add a number differentiation if this stage type is the same as another stage.
    let numberDifferentiation = '';
    if (this.previousStageTypeRendered && this.previousStageTypeRendered === feStage.stage_type) {
      this.sameTypeRendered += 1;
      numberDifferentiation = ` ${this.sameTypeRendered}`;
    } else {
      this.previousStageTypeRendered = feStage.stage_type;
      this.sameTypeRendered = 1;
    }
    let sectionName = `${sectionBaseName}${numberDifferentiation}`;
    if (feStage.display_name) {
      sectionName = `${sectionBaseName}: ${feStage.display_name} `;
    }
    const formFieldEls = stageFields.map(field => {
      // Only show "display name" field if there is more than one stage of the same type.
      if (field === 'display_name' &&
          !shouldShowDisplayNameField(this.feature.stages, feStage.stage_type)) {
        return nothing;
      }
      let value = formattedFeature[field];
      if (STAGE_SPECIFIC_FIELDS.has(field)) {
        value = getStageValue(feStage, field);
      } else if (this.sameTypeRendered > 1) {
        // Don't render fields that are not stage-specific if this is
        // a stage type that is already being rendered.
        // This is to avoid repeated fields on the edit-all page.
        return nothing;
      }
      return html`
        <chromedash-form-field
          name=${field}
          stageId=${feStage.id}
          value=${value}
          ?forEnterprise=${formattedFeature.is_enterprise_feature}>
        </chromedash-form-field>
      `;
    });
    const id = `${STAGE_SHORT_NAMES[feStage.stage_type] || 'metadata'}${this.sameTypeRendered}`
      .toLowerCase();
    return html`
    <h3 id="${id}">${sectionName}</h3>
    <section class="flat_form">
      ${formFieldEls}
    </section>
    `;
  }

  /**
   * Builds the HTML elements for rendering the form sections.
   * @param {Object} formattedFeature Object describing the feature.
   * @param {Array} feStages List of stages associated with the feature.
   *
   * @return {Array} allFormFields, an array of strings representing all the field
   *   names that will exist on the page.
   * @return {Array} formsToRender, All HTML elements to render in the form.
   */
  getForms(formattedFeature, feStages) {
    // All features display the metadata section.
    let fieldsOnly = flattenSections(formattedFeature.is_enterprise_feature ?
      FLAT_ENTERPRISE_METADATA_FIELDS :
      FLAT_METADATA_FIELDS);
    const formsToRender = [
      this.renderStageSection(formattedFeature, FLAT_METADATA_FIELDS.name, {}, fieldsOnly)];

    // Generate a single array with the name of every field that is displayed.
    let allFormFields = [...fieldsOnly];


    for (const feStage of feStages) {
      const stageForm = this.getStageForm(feStage.stage_type);
      if (!stageForm) {
        continue;
      }

      fieldsOnly = flattenSections(stageForm);
      formsToRender.push(this.renderStageSection(
        formattedFeature, stageForm.name, feStage, fieldsOnly));
      allFormFields = [...allFormFields, ...fieldsOnly];

      // If extension stages are associated with this stage,
      // render them in a separate section as well.
      const extensions = feStage.extensions || [];
      extensions.forEach(extensionStage => {
        fieldsOnly = flattenSections(FLAT_TRIAL_EXTENSION_FIELDS);
        let sectionName = FLAT_TRIAL_EXTENSION_FIELDS.name;
        if (feStage.display_name) {
          sectionName = ` ${FLAT_TRIAL_EXTENSION_FIELDS.name}: ${feStage.display_name} `;
        }
        formsToRender.push(this.renderStageSection(
          formattedFeature,
          sectionName,
          extensionStage,
          fieldsOnly));
        allFormFields = [...allFormFields, ...fieldsOnly];
      });
    }

    return [allFormFields, formsToRender];
  }

  getAllStageIds() {
    const stageIds = [];
    this.feature.stages.forEach(feStage => {
      stageIds.push(feStage.id);
      // Check if any trial extension exist, and collect their IDs as well.
      const extensions = feStage.extensions || [];
      extensions.forEach(extensionStage => stageIds.push(extensionStage.id));
    });
    return stageIds.join(',');
  }

  renderAddStageButton() {
    return html`
    <sl-button size="small" @click="${
        () => openAddStageDialog(this.feature.id, this.feature.feature_type_int)}">
      Add stage
    </sl-button>`;
  }

  renderForm() {
    const formattedFeature = formatFeatureForEdit(this.feature);
    const stageIds = this.getAllStageIds();
    const [allFormFields, formsToRender] = this.getForms(formattedFeature, this.feature.stages);
    return html`
      <form name="feature_form" method="POST" action="/guide/editall/${this.featureId}">
        <input type="hidden" name="stages" value="${stageIds}">
        <input type="hidden" name="token">
        <input type="hidden" name="nextPage" value=${this.getNextPage()} >
        <input type="hidden" name="form_fields" value=${allFormFields.join(',')}>
        <chromedash-form-table ${ref(this.registerHandlers)}>
          ${formsToRender}
        </chromedash-form-table>
        ${this.renderAddStageButton()}

        <section class="final_buttons">
          <input class="button" type="submit" value="Submit">
          <button id="cancel-button" type="reset"
            @click=${this.handleCancelClick}>Cancel</button>
        </section>
      </form>
    `;
  }

  render() {
    return html`
      ${this.renderSubheader()}
      ${this.loading ? this.renderSkeletons() : this.renderForm()}
    `;
  }
}

customElements.define('chromedash-guide-editall-page', ChromedashGuideEditallPage);<|MERGE_RESOLUTION|>--- conflicted
+++ resolved
@@ -1,17 +1,11 @@
 import {LitElement, css, html, nothing} from 'lit';
 import {ref} from 'lit/directives/ref.js';
 import {
-<<<<<<< HEAD
   getStageValue,
-  showToastMessage,
-  flattenSections,
-  setupScrollToHash} from './utils.js';
-=======
   showToastMessage,
   flattenSections,
   setupScrollToHash,
   shouldShowDisplayNameField} from './utils.js';
->>>>>>> 888ed87a
 import './chromedash-form-table';
 import './chromedash-form-field';
 import {
