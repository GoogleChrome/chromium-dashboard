--- conflicted
+++ resolved
@@ -212,7 +212,6 @@
   INTENT_ROLLOUT: [10, 'Rollout'],
 };
 
-<<<<<<< HEAD
 export const INTENT_STAGES_ID_MAP = {
   0: 'INTENT_NONE',
   7: 'INTENT_INCUBATE',
@@ -227,7 +226,7 @@
   10: 'INTENT_ROLLOUT',
 };
 
-=======
+
 export const DT_MILESTONE_FIELDS = new Set([
   'dt_milestone_desktop_start',
   'dt_milestone_android_start',
@@ -248,7 +247,6 @@
   'shipped_ios_milestone',
   'shipped_webview_milestone',
 ]);
->>>>>>> 694a5633
 
 // Every mutable field that exists on the Stage entity and every key
 // in MilestoneSet.MILESTONE_FIELD_MAPPING should be listed here.
