import {LitElement, css, html, nothing} from 'lit';
import {ref} from 'lit/directives/ref.js';
import {
  formatFeatureChanges,
  getStageValue,
  showToastMessage,
  setupScrollToHash,
  shouldShowDisplayNameField} from './utils.js';
import './chromedash-form-table';
import './chromedash-form-field';
import {
  FLAT_TRIAL_EXTENSION_FIELDS,
  formatFeatureForEdit,
  FORMS_BY_STAGE_TYPE} from './form-definition';
import {IMPLEMENTATION_STATUS, STAGE_SPECIFIC_FIELDS} from './form-field-enums';
import {ALL_FIELDS} from './form-field-specs';
import {SHARED_STYLES} from '../css/shared-css.js';
import {FORM_STYLES} from '../css/forms-css.js';


export class ChromedashGuideStagePage extends LitElement {
  static get styles() {
    return [
      ...SHARED_STYLES,
      ...FORM_STYLES,
      css`
      `];
  }

  static get properties() {
    return {
      stageId: {type: Number},
      intentStage: {type: Number},
      stageName: {type: String},
      featureId: {type: Number},
      feature: {type: Object},
      isActiveStage: {type: Boolean},
      featureFormFields: {type: Array},
      implStatusFormFields: {type: Array},
      implStatusOffered: {type: String},
      loading: {type: Boolean},
      appTitle: {type: String},
      nextPage: {type: String},
      fieldValues: {type: Array},
    };
  }

  constructor() {
    super();
    this.stageId = 0;
    this.intentStage = 0;
    this.stageName = '';
    this.featureId = 0;
    this.feature = {};
    this.isActiveStage = false;
    this.featureFormFields = [];
    this.implStatusFormFields = [];
    this.implStatusOffered = '';
    this.loading = true;
    this.appTitle = '';
    this.nextPage = '';
    this.fieldValues = [];
  }

  connectedCallback() {
    super.connectedCallback();
    this.fetchData();
  }

  // Handler to update form values when a field update event is fired.
  handleFormFieldUpdate(event) {
    const value = event.detail.value;
    // Index represents which form was updated.
    const index = event.detail.index;
    if (index >= this.fieldValues.length) {
      throw new Error('Out of bounds index when updating field values.');
    }
    // The field has been updated, so it is considered touched.
    this.fieldValues[index].touched = true;
    this.fieldValues[index].value = value;
  };

  fetchData() {
    this.loading = true;
    Promise.all([
      window.csClient.getFeature(this.featureId),
      window.csClient.getStage(this.featureId, this.stageId),
    ]).then(([feature, stage]) => {
      this.feature = feature;
      this.stage = stage;

      if (this.feature.name) {
        document.title = `${this.feature.name} - ${this.appTitle}`;
      }
      if (this.feature.active_stage_id === this.stage.id) {
        this.isActiveStage = true;
      }
      this.featureFormFields = FORMS_BY_STAGE_TYPE[stage.stage_type] || {
        name: '',
        sections: [],
      };
      this.stageName = this.featureFormFields.name;
      this.loading = false;
    }).catch(() => {
      showToastMessage('Some errors occurred. Please refresh the page or try again later.');
    });
  }

  disconnectedCallback() {
    super.disconnectedCallback();
    document.title = this.appTitle;
  }

  async registerHandlers(el) {
    if (!el) return;

    /* Add the form's event listener after Shoelace event listeners are attached
    * see more at https://github.com/GoogleChrome/chromium-dashboard/issues/2014 */
    await el.updateComplete;
    const hiddenTokenField = this.shadowRoot.querySelector('input[name=token]');
    hiddenTokenField.form.addEventListener('submit', (event) => {
      this.handleFormSubmit(event, hiddenTokenField);
    });

    this.miscSetup();
    setupScrollToHash(this);
  }

  handleFormSubmit(e, hiddenTokenField) {
    e.preventDefault();
    const submitBody = formatFeatureChanges(this.fieldValues, this.featureId);

    // get the XSRF token and update it if it's expired before submission
    window.csClient.ensureTokenIsValid().then(() => {
      hiddenTokenField.value = window.csClient.token;
      return csClient.updateFeature(submitBody);
    }).then(() => {
      window.location.href = this.nextPage || `/guide/edit/${this.featureId}`;
    }).catch(() => {
      showToastMessage('Some errors occurred. Please refresh the page or try again later.');
    });
  }

  miscSetup() {
    // Allow editing if there was already a value specified in this
    // deprecated field.
    const timelineField = this.shadowRoot.querySelector('#id_experiment_timeline');
    if (timelineField && timelineField.value) {
      timelineField.disabled = '';
    }
  }

  handleCancelClick() {
    window.location.href = `/guide/edit/${this.featureId}`;
  }

  // get a comma-spearated list of field names
  getFormFields() {
    const fields = this.featureFormFields.sections.reduce(
      (combined, section) => [...combined, ...section.fields], []);
    return fields.join();
  }

  renderSkeletons() {
    return html`
      <h3><sl-skeleton effect="sheen"></sl-skeleton></h3>
      <section id="metadata">
        <h3><sl-skeleton effect="sheen"></sl-skeleton></h3>
        <p>
          <sl-skeleton effect="sheen"></sl-skeleton>
          <sl-skeleton effect="sheen"></sl-skeleton>
          <sl-skeleton effect="sheen"></sl-skeleton>
          <sl-skeleton effect="sheen"></sl-skeleton>
          <sl-skeleton effect="sheen"></sl-skeleton>
          <sl-skeleton effect="sheen"></sl-skeleton>
          <sl-skeleton effect="sheen"></sl-skeleton>
          <sl-skeleton effect="sheen"></sl-skeleton>
        </p>
      </section>
    `;
  }

  getNextPage() {
    return this.nextPage || `/guide/edit/${this.featureId}`;
  }

  renderSubheader() {
    return html`
      <div id="subheader">
        <h2 id="breadcrumbs">
          <a href=${this.getNextPage()}>
            <iron-icon icon="chromestatus:arrow-back"></iron-icon>
            Edit feature: ${this.feature.name}
          </a>
        </h2>
      </div>
    `;
  }

  renderFields(formattedFeature, section, feStage, useStageId=false) {
    if (!feStage) {
      feStage = this.stage;
    }
    return section.fields.map(field => {
      // Only show "display name" field if there is more than one stage of the same type.
      if (field === 'display_name' &&
          !shouldShowDisplayNameField(this.feature.stages, feStage.stage_type)) {
        return nothing;
      }
      const featureJSONKey = ALL_FIELDS[field].name || field;
      let value = formattedFeature[featureJSONKey];
      // The stage ID is only defined for the form field if it is a stage-specific field.
      let stageId = undefined;
      if (STAGE_SPECIFIC_FIELDS.has(featureJSONKey)) {
        value = getStageValue(feStage, featureJSONKey);
        stageId = feStage.id;
      }

      // Add the field to this component's stage before creating the field component.
      const index = this.fieldValues.length;
      this.fieldValues.push({name: featureJSONKey, touched: false, value, stageId});

      return html`
      <chromedash-form-field
        name=${field}
        value=${value}
        index=${index}
        stageId=${useStageId ? feStage.id : undefined}
        ?forEnterprise=${formattedFeature.is_enterprise_feature}
        @form-field-update="${this.handleFormFieldUpdate}">
      </chromedash-form-field>
    `;
    });
  }

  renderSections(formattedFeature, stageSections) {
    const formSections = [];
    if (!formattedFeature.is_enterprise_feature) {
      // Add the field to this component's stage before creating the field component.
      const index = this.fieldValues.length;
      this.fieldValues.push({
        name: 'active_stage_id',
        touched: false,
        value: this.isActiveStage,
        implicitValue: this.stage.id,
      });

      formSections.push(
        html`
        <section class="stage_form">
          <chromedash-form-field
            name="set_stage"
            value=${this.isActiveStage}
            index=${index}
            ?disabled=${this.isActiveStage}
            ?forEnterprise=${formattedFeature.is_enterprise_feature}
            @form-field-update="${this.handleFormFieldUpdate}">
          </chromedash-form-field>
        </section>`);
    }

    stageSections.forEach(section => {
      if (section.isImplementationSection) {
        formSections.push(this.renderImplStatusFormSection(formattedFeature, section));
      } else {
        formSections.push(html`
          <h3>${section.name}</h3>
          <section class="stage_form">
            ${this.renderFields(formattedFeature, section)}
          </section>
        `);
      }
    });

    if (this.stage.extensions) {
      let i = 1;
      for (const extensionStage of this.stage.extensions) {
        for (const section of FLAT_TRIAL_EXTENSION_FIELDS.sections) {
          formSections.push(html`
            <h3>${section.name} ${i}</h3>
            <section class="stage_form">
              ${this.renderFields(formattedFeature, section, extensionStage, true)}
            </section>
          `);
        }
        i++;
      }
    }

    return formSections;
  }

  renderImplStatusFormSection(formattedFeature, section) {
    const alreadyOnThisImplStatus = (
      section.implStatusValue === this.feature.browsers.chrome.status.val);

    const implStatusKey = Object.keys(IMPLEMENTATION_STATUS).find(
      key => IMPLEMENTATION_STATUS[key][0] === section.implStatusValue);
    const implStatusName = implStatusKey ? IMPLEMENTATION_STATUS[implStatusKey][1]: null;

    if (!implStatusName && !this.implStatusFormFields) return nothing;

    // Set the checkbox label based on the current implementation status.
    let label = `Set implementation status to: ${implStatusName}`;
    if (alreadyOnThisImplStatus) {
      label = `This feature already has implementation status: ${implStatusName}`;
    }
    const index = this.fieldValues.length;
    this.fieldValues.push({
      name: 'impl_status_chrome',
      touched: false,
      value: alreadyOnThisImplStatus,
      implicitValue: section.implStatusValue,
    });

    return html`
      <h3>${section.name}</h3>
      <section class="stage_form">
<<<<<<< HEAD
=======
        <input type="hidden" name="impl_status_offered"
            value=${section.implStatusValue}>
>>>>>>> c27f3c6f
        <!-- TODO(jrobbins): When checked, make some milestone fields required. -->
        <chromedash-form-field
          name="set_impl_status"
          value=${alreadyOnThisImplStatus}
          index=${index}
          checkboxLabel=${label}
          ?disabled=${alreadyOnThisImplStatus}
          @form-field-update="${this.handleFormFieldUpdate}">
        </chromedash-form-field>
        ${this.renderFields(formattedFeature, section)}
      </section>
    `;
  }

  renderForm() {
    const formattedFeature = formatFeatureForEdit(this.feature);
    return html`
      <form name="feature_form">
        <input type="hidden" name="token">
        <chromedash-form-table ${ref(this.registerHandlers)}>
          ${this.renderSections(formattedFeature, this.featureFormFields.sections)}
        </chromedash-form-table>
        <div class="final_buttons">
          <input id='submit-button' class="button" type="submit" value="Submit">
          <button id="cancel-button" @click=${this.handleCancelClick}>Cancel</button>
        </div>
      </form>
    `;
  }

  render() {
    return html`
      ${this.renderSubheader()}
      ${this.loading ? this.renderSkeletons() : this.renderForm()}
    `;
  }
}

customElements.define('chromedash-guide-stage-page', ChromedashGuideStagePage);<|MERGE_RESOLUTION|>--- conflicted
+++ resolved
@@ -316,11 +316,6 @@
     return html`
       <h3>${section.name}</h3>
       <section class="stage_form">
-<<<<<<< HEAD
-=======
-        <input type="hidden" name="impl_status_offered"
-            value=${section.implStatusValue}>
->>>>>>> c27f3c6f
         <!-- TODO(jrobbins): When checked, make some milestone fields required. -->
         <chromedash-form-field
           name="set_impl_status"
