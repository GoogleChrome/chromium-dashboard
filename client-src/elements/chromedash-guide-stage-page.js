import {LitElement, css, html, nothing} from 'lit';
import {ref} from 'lit/directives/ref.js';
import {
  formatFeatureChanges,
  getStageValue,
  showToastMessage,
  setupScrollToHash,
  shouldShowDisplayNameField,
} from './utils.js';
import './chromedash-form-table';
import './chromedash-form-field';
import {
  FLAT_TRIAL_EXTENSION_FIELDS,
  formatFeatureForEdit,
<<<<<<< HEAD
  FORMS_BY_STAGE_TYPE} from './form-definition';
import {
  IMPLEMENTATION_STATUS,
  OT_EXTENSION_STAGE_TYPES,
  STAGE_SPECIFIC_FIELDS} from './form-field-enums';
=======
  FORMS_BY_STAGE_TYPE,
} from './form-definition';
import {IMPLEMENTATION_STATUS, STAGE_SPECIFIC_FIELDS} from './form-field-enums';
>>>>>>> 3e2a2417
import {ALL_FIELDS} from './form-field-specs';
import {SHARED_STYLES} from '../css/shared-css.js';
import {FORM_STYLES} from '../css/forms-css.js';

export class ChromedashGuideStagePage extends LitElement {
  static get styles() {
    return [...SHARED_STYLES, ...FORM_STYLES, css``];
  }

  static get properties() {
    return {
      stageId: {type: Number},
      intentStage: {type: Number},
      stageName: {type: String},
      featureId: {type: Number},
      feature: {type: Object},
      isActiveStage: {type: Boolean},
      featureFormFields: {type: Array},
      implStatusFormFields: {type: Array},
      implStatusOffered: {type: String},
      loading: {type: Boolean},
      appTitle: {type: String},
      fieldValues: {type: Array},
    };
  }

  constructor() {
    super();
    this.stageId = 0;
    this.intentStage = 0;
    this.stageName = '';
    this.featureId = 0;
    this.feature = {};
    this.isActiveStage = false;
    this.featureFormFields = [];
    this.implStatusFormFields = [];
    this.implStatusOffered = '';
    this.loading = true;
    this.appTitle = '';
    this.fieldValues = [];
  }

  connectedCallback() {
    super.connectedCallback();
    this.fetchData();
  }

  // Handler to update form values when a field update event is fired.
  handleFormFieldUpdate(event) {
    const value = event.detail.value;
    // Index represents which form was updated.
    const index = event.detail.index;
    if (index >= this.fieldValues.length) {
      throw new Error('Out of bounds index when updating field values.');
    }
    // The field has been updated, so it is considered touched.
    this.fieldValues[index].touched = true;
    this.fieldValues[index].value = value;
  }

  fetchData() {
    this.loading = true;
    Promise.all([
      window.csClient.getFeature(this.featureId),
      window.csClient.getStage(this.featureId, this.stageId),
    ])
      .then(([feature, stage]) => {
        this.feature = feature;
        this.stage = stage;

        if (this.feature.name) {
          document.title = `${this.feature.name} - ${this.appTitle}`;
        }
        if (this.feature.active_stage_id === this.stage.id) {
          this.isActiveStage = true;
        }
        this.featureFormFields = FORMS_BY_STAGE_TYPE[stage.stage_type] || {
          name: '',
          sections: [],
        };
        this.stageName = this.featureFormFields.name;
        this.loading = false;
      })
      .catch(() => {
        showToastMessage(
          'Some errors occurred. Please refresh the page or try again later.'
        );
      });
  }

  disconnectedCallback() {
    super.disconnectedCallback();
    document.title = this.appTitle;
  }

  async registerHandlers(el) {
    if (!el) return;

    /* Add the form's event listener after Shoelace event listeners are attached
     * see more at https://github.com/GoogleChrome/chromium-dashboard/issues/2014 */
    await el.updateComplete;
    const hiddenTokenField = this.shadowRoot.querySelector('input[name=token]');
    hiddenTokenField.form.addEventListener('submit', event => {
      this.handleFormSubmit(event, hiddenTokenField);
    });

    this.miscSetup();
    setupScrollToHash(this);
  }

  handleFormSubmit(e, hiddenTokenField) {
    e.preventDefault();
    const submitBody = formatFeatureChanges(this.fieldValues, this.featureId);

    // get the XSRF token and update it if it's expired before submission
    window.csClient
      .ensureTokenIsValid()
      .then(() => {
        hiddenTokenField.value = window.csClient.token;
        return csClient.updateFeature(submitBody);
      })
      .then(() => {
        window.location.href = `/feature/${this.featureId}`;
      })
      .catch(() => {
        showToastMessage(
          'Some errors occurred. Please refresh the page or try again later.'
        );
      });
  }

  miscSetup() {
    // Allow editing if there was already a value specified in this
    // deprecated field.
    const timelineField = this.shadowRoot.querySelector(
      '#id_experiment_timeline'
    );
    if (timelineField && timelineField.value) {
      timelineField.disabled = '';
    }
  }

  handleCancelClick() {
    window.location.href = `/feature/${this.featureId}`;
  }

  // get a comma-spearated list of field names
  getFormFields() {
    const fields = this.featureFormFields.sections.reduce(
      (combined, section) => [...combined, ...section.fields],
      []
    );
    return fields.join();
  }

  renderSkeletons() {
    return html`
      <h3><sl-skeleton effect="sheen"></sl-skeleton></h3>
      <section id="metadata">
        <h3><sl-skeleton effect="sheen"></sl-skeleton></h3>
        <p>
          <sl-skeleton effect="sheen"></sl-skeleton>
          <sl-skeleton effect="sheen"></sl-skeleton>
          <sl-skeleton effect="sheen"></sl-skeleton>
          <sl-skeleton effect="sheen"></sl-skeleton>
          <sl-skeleton effect="sheen"></sl-skeleton>
          <sl-skeleton effect="sheen"></sl-skeleton>
          <sl-skeleton effect="sheen"></sl-skeleton>
          <sl-skeleton effect="sheen"></sl-skeleton>
        </p>
      </section>
    `;
  }

  getNextPage() {
    return `/feature/${this.featureId}`;
  }

  renderSubheader() {
    return html`
      <div id="subheader">
        <h2 id="breadcrumbs">
          <a href=${this.getNextPage()}>
            <iron-icon icon="chromestatus:arrow-back"></iron-icon>
            Edit feature: ${this.feature.name}
          </a>
        </h2>
      </div>
    `;
  }

  renderFields(formattedFeature, section, feStage) {
    if (!feStage) {
      feStage = this.stage;
    }
    return section.fields.map(field => {
      // Only show "display name" field if there is more than one stage of the same type.
      if (
        field === 'display_name' &&
        !shouldShowDisplayNameField(this.feature.stages, feStage.stage_type)
      ) {
        return nothing;
      }
      const featureJSONKey = ALL_FIELDS[field].name || field;
      let value = formattedFeature[featureJSONKey];
      // The stage ID is only defined for the form field if it is a stage-specific field.
      let stageId = undefined;
      if (STAGE_SPECIFIC_FIELDS.has(featureJSONKey)) {
        value = getStageValue(feStage, featureJSONKey);
        stageId = feStage.id;
      }

      // Add the field to this component's stage before creating the field component.
      const index = this.fieldValues.length;
      this.fieldValues.push({
        name: featureJSONKey,
        touched: false,
        value,
        stageId,
      });

      return html`
        <chromedash-form-field
          name=${field}
          index=${index}
          value=${value}
          .fieldValues=${this.fieldValues}
          stageId=${feStage.id}
          ?forEnterprise=${formattedFeature.is_enterprise_feature}
          @form-field-update="${this.handleFormFieldUpdate}"
        >
        </chromedash-form-field>
      `;
    });
  }

  renderSections(formattedFeature, stageSections) {
    const formSections = [];
    if (!formattedFeature.is_enterprise_feature) {
      // Add the field to this component's stage before creating the field component.
      const index = this.fieldValues.length;
      this.fieldValues.push({
        name: 'active_stage_id',
        touched: false,
        value: this.isActiveStage,
        implicitValue: this.stage.id,
      });

<<<<<<< HEAD
      // Don't show "set_stage" field for extension stages.
      if (!OT_EXTENSION_STAGE_TYPES.has(this.stage.stage_type)) {
        formSections.push(
          html`
          <section class="stage_form">
            <chromedash-form-field
              name="set_stage"
              index=${index}
              value=${this.isActiveStage}
              .fieldValues=${this.fieldValues}
              ?disabled=${this.isActiveStage}
              ?forEnterprise=${formattedFeature.is_enterprise_feature}
              @form-field-update="${this.handleFormFieldUpdate}">
            </chromedash-form-field>
          </section>`);
      }
=======
      formSections.push(
        html` <section class="stage_form">
          <chromedash-form-field
            name="set_stage"
            index=${index}
            value=${this.isActiveStage}
            .fieldValues=${this.fieldValues}
            ?disabled=${this.isActiveStage}
            ?forEnterprise=${formattedFeature.is_enterprise_feature}
            @form-field-update="${this.handleFormFieldUpdate}"
          >
          </chromedash-form-field>
        </section>`
      );
>>>>>>> 3e2a2417
    }

    stageSections.forEach(section => {
      if (section.isImplementationSection) {
        formSections.push(
          this.renderImplStatusFormSection(formattedFeature, section)
        );
      } else {
        formSections.push(html`
          <h3>${section.name}</h3>
          <section class="stage_form">
            ${this.renderFields(formattedFeature, section)}
          </section>
        `);
      }
    });

    if (this.stage.extensions) {
      let i = 1;
      for (const extensionStage of this.stage.extensions) {
        for (const section of FLAT_TRIAL_EXTENSION_FIELDS.sections) {
          formSections.push(html`
            <h3>${section.name} ${i}</h3>
            <section class="stage_form">
              ${this.renderFields(formattedFeature, section, extensionStage)}
            </section>
          `);
        }
        i++;
      }
    }

    return formSections;
  }

  // Render the checkbox to set to this implementation stage.
  renderSetImplField(implStatusName, section) {
    // Don't render this checkbox if there's no associated implementation stage name.
    if (!implStatusName) {
      return nothing;
    }

    const alreadyOnThisImplStatus =
      section.implStatusValue === this.feature.browsers.chrome.status.val;
    // Set the checkbox label based on the current implementation status.
    let label = `Set implementation status to: ${implStatusName}`;
    if (alreadyOnThisImplStatus) {
      label = `This feature already has implementation status: ${implStatusName}`;
    }
    const index = this.fieldValues.length;
    this.fieldValues.push({
      name: 'impl_status_chrome',
      touched: false,
      value: alreadyOnThisImplStatus,
      implicitValue: section.implStatusValue,
    });

    return html` <chromedash-form-field
      name="set_impl_status"
      index=${index}
      value=${alreadyOnThisImplStatus}
      .fieldValues=${this.fieldValues}
      checkboxLabel=${label}
      ?disabled=${alreadyOnThisImplStatus}
      @form-field-update="${this.handleFormFieldUpdate}"
    >
    </chromedash-form-field>`;
  }

  renderImplStatusFormSection(formattedFeature, section) {
    const implStatusKey = Object.keys(IMPLEMENTATION_STATUS).find(
      key => IMPLEMENTATION_STATUS[key][0] === section.implStatusValue
    );
    const implStatusName = implStatusKey
      ? IMPLEMENTATION_STATUS[implStatusKey][1]
      : null;

    if (!implStatusName && !this.implStatusFormFields) return nothing;

    return html`
      <h3>${section.name}</h3>
      <section class="stage_form">
        <!-- TODO(jrobbins): When checked, make some milestone fields required. -->
        ${this.renderSetImplField(implStatusName, section)}
        ${this.renderFields(formattedFeature, section)}
      </section>
    `;
  }

  renderForm() {
    const formattedFeature = formatFeatureForEdit(this.feature);
    this.fieldValues.feature = this.feature;

    return html`
      <form name="feature_form">
        <input type="hidden" name="token" />
        <chromedash-form-table ${ref(this.registerHandlers)}>
          ${this.renderSections(
            formattedFeature,
            this.featureFormFields.sections
          )}
        </chromedash-form-table>
        <div class="final_buttons">
          <input
            id="submit-button"
            class="button"
            type="submit"
            value="Submit"
          />
          <button
            id="cancel-button"
            type="reset"
            @click=${this.handleCancelClick}
          >
            Cancel
          </button>
        </div>
      </form>
    `;
  }

  render() {
    return html`
      ${this.renderSubheader()}
      ${this.loading ? this.renderSkeletons() : this.renderForm()}
    `;
  }
}

customElements.define('chromedash-guide-stage-page', ChromedashGuideStagePage);<|MERGE_RESOLUTION|>--- conflicted
+++ resolved
@@ -12,17 +12,11 @@
 import {
   FLAT_TRIAL_EXTENSION_FIELDS,
   formatFeatureForEdit,
-<<<<<<< HEAD
   FORMS_BY_STAGE_TYPE} from './form-definition';
 import {
   IMPLEMENTATION_STATUS,
   OT_EXTENSION_STAGE_TYPES,
   STAGE_SPECIFIC_FIELDS} from './form-field-enums';
-=======
-  FORMS_BY_STAGE_TYPE,
-} from './form-definition';
-import {IMPLEMENTATION_STATUS, STAGE_SPECIFIC_FIELDS} from './form-field-enums';
->>>>>>> 3e2a2417
 import {ALL_FIELDS} from './form-field-specs';
 import {SHARED_STYLES} from '../css/shared-css.js';
 import {FORM_STYLES} from '../css/forms-css.js';
@@ -271,7 +265,6 @@
         implicitValue: this.stage.id,
       });
 
-<<<<<<< HEAD
       // Don't show "set_stage" field for extension stages.
       if (!OT_EXTENSION_STAGE_TYPES.has(this.stage.stage_type)) {
         formSections.push(
@@ -288,22 +281,6 @@
             </chromedash-form-field>
           </section>`);
       }
-=======
-      formSections.push(
-        html` <section class="stage_form">
-          <chromedash-form-field
-            name="set_stage"
-            index=${index}
-            value=${this.isActiveStage}
-            .fieldValues=${this.fieldValues}
-            ?disabled=${this.isActiveStage}
-            ?forEnterprise=${formattedFeature.is_enterprise_feature}
-            @form-field-update="${this.handleFormFieldUpdate}"
-          >
-          </chromedash-form-field>
-        </section>`
-      );
->>>>>>> 3e2a2417
     }
 
     stageSections.forEach(section => {
