import {LitElement, css, html, nothing} from 'lit';
import {DISPLAY_FIELDS_IN_STAGES} from './form-field-specs';
import {PLATFORMS_DISPLAYNAME} from './form-field-enums';
import '@polymer/iron-icon';
import './chromedash-activity-log';
import './chromedash-callout';
import {autolink} from './utils.js';
import {SHARED_STYLES} from '../sass/shared-css.js';

const LONG_TEXT = 60;


class ChromedashFeatureDetail extends LitElement {
  static get properties() {
    return {
      user: {type: Object},
      canEdit: {type: Boolean},
      feature: {type: Object},
      process: {type: Object},
      dismissedCues: {type: Array},
      anyCollapsed: {type: Boolean},
    };
  }

  constructor() {
    super();
    this.user = {};
    this.canEdit = false;
    this.feature = {};
    this.process = {};
    this.dismissedCues = [];
    this.anyCollapsed = true;
    this.previousStageTypeRendered = 0;
    this.sameTypeRendered = 0;
  }

  static get styles() {
    return [
      ...SHARED_STYLES,
      css`
      :host {
        display: block;
        position: relative;
        box-sizing: border-box;
        contain: content;
        overflow: hidden;
        background: inherit;
      }

      h2 {
        display: flex;
      }
      h2 span {
        flex: 1;
      }

      sl-details {
        border: var(--card-border);
        box-shadow: var(--card-box-shadow);
        margin: var(--content-padding-half);
        border-radius: 4px;
      }

      sl-details {
        background: var(--card-background);
      }

      sl-details::part(base),
      sl-details::part(header) {
        background: transparent;
      }
      sl-details::part(header) {
        padding-bottom: 8px;
      }

      .description {
        padding: 8px 16px;
      }

      sl-details sl-button::part(base) {
        color: var(--sl-color-primary-600);
        border: 1px solid var(--sl-color-primary-600);
      }

      .card {
        background: var(--card-background);
        max-width: var(--max-content-width);
        margin-top: 1em;
        padding: 16px;
      }

      ol {
        list-style: none;
        padding: 0;
      }

      ol li {
        margin-top: .5em;
      }

      label {
        font-weight: bold;
        min-width: 300px;
        display: inline-block;
        width: 300px;
        vertical-align: top;
      }

      .inline-list {
        display: inline-block;
        padding: 0;
        margin: 0;
      }

      .value-item {
        padding: var(--content-padding-half);
      }
      .value-item:nth-of-type(odd) {
        background: var(--table-alternate-background);
      }

      .longtext {
        display: block;
        white-space: pre-wrap;
        padding: var(--content-padding-half);
      }

      .longurl {
        display: block;
        padding: var(--content-padding-half);
      }

      .active .card {
        border: var(--spot-card-border);
        box-shadow: var(--spot-card-box-shadow);
      }

    `];
  }

  isAnyCollapsed() {
    const sections = this.shadowRoot.querySelectorAll('sl-details');
    const open = this.shadowRoot.querySelectorAll('sl-details[open]');
    return open.length < sections.length;
  }

  updateCollapsed() {
    this.anyCollapsed = this.isAnyCollapsed();
  }

  toggleAll() {
    const shouldOpen = this.anyCollapsed;
    this.shadowRoot.querySelectorAll('sl-details').forEach((el) => {
      el.open = shouldOpen;
    });
  }

  renderControls() {
    const editAllButton = html`
      <sl-button variant="text"
           href="/guide/editall/${this.feature.id}">
         Edit all fields
      </sl-button>
    `;
    const toggleLabel = this.anyCollapsed ? 'Expand all' : 'Collapse all';
    return html`
      ${this.canEdit ? editAllButton : nothing}

      <sl-button variant="text"
        title="Expand or collapse all sections"
        @click=${this.toggleAll}>
        ${toggleLabel}
      </sl-button>
    `;
  }

  isDefinedValue(value) {
    return !(value === undefined || value === null || value.length == 0);
  }

  getFieldValue(fieldId) {
    let value = this.feature[fieldId];
    const fieldIdMapping = {
      spec_link: 'standards.spec',
      standard_maturity: 'standards.maturity.text',
      sample_links: 'resources.samples',
      docs_links: 'resources.docs',
      bug_url: 'browsers.chrome.bug',
      blink_components: 'browsers.chrome.blink_components',
      devrel: 'browsers.chrome.devrel',
      prefixed: 'browsers.chrome.prefixed',
      impl_status_chrome: 'browsers.chrome.status.text',
      shipped_milestone: 'browsers.chrome.desktop',
      shipped_android_milestone: 'browsers.chrome.android',
      shipped_webview_milestone: 'browsers.chrome.webview',
      shipped_ios_milestone: 'browsers.chrome.ios',
      ff_views: 'browsers.ff.view.text',
      ff_views_link: 'browsers.ff.view.url',
      safari_views: 'browsers.safari.view.text',
      safari_views_link: 'browsers.safari.view.url',
      webdev_views: 'browsers.webdev.view.text',
      webdev_views_link: 'browsers.webdev.view.url',
      other_views_notes: 'browsers.other.view.notes',
    };
    if (fieldIdMapping[fieldId]) {
      value = this.feature;
      for (const step of fieldIdMapping[fieldId].split('.')) {
        if (value) {
          value = value[step];
        }
      }
    }
    if (fieldId == 'rollout_platforms' && value) {
      value = value.map(platformId => PLATFORMS_DISPLAYNAME[platformId]);
    }
    return value;
  }

  hasFieldValue(fieldId) {
    const value = this.getFieldValue(fieldId);
    return this.isDefinedValue(value);
  }

  renderText(value) {
    value = String(value);
    const markup = autolink(value);
    if (value.length > LONG_TEXT || value.includes('\n')) {
      return html`<span class="longtext">${markup}</span>`;
    }
    return html`<span class="text">${markup}</span>`;
  }

  renderUrl(value) {
    if (value.startsWith('http')) {
      return html`
        <a href=${value} target="_blank"
           class="url ${value.length > LONG_TEXT ? 'longurl' : ''}"
           >${value}</a>
      `;
    }
    return this.renderText(value);
  }

  renderValue(fieldType, value) {
    if (fieldType == 'checkbox') {
      return this.renderText(value ? 'True' : 'False');
    } else if (fieldType == 'url') {
      return this.renderUrl(value);
    } else if (fieldType == 'multi-url') {
      return html`
        <ul class='inline-list'>
          ${value.map(url => html`<li>${this.renderUrl(url)}</li>`)}
        </ul>
      `;
    }
    return this.renderText(value);
  }

  renderField(fieldDef) {
    const [fieldId, fieldDisplayName, fieldType] = fieldDef;
    const value = this.getFieldValue(fieldId);
    if (this.isDefinedValue(value)) {
      return html`
     <div class="value-item">
       <label id=${fieldId}>${fieldDisplayName}</label>
       ${this.renderValue(fieldType, value)}
     </div>
    `;
    } else {
      return nothing;
    }
  }

  renderSectionFields(fields) {
    if (fields.some(fieldDef => this.hasFieldValue(fieldDef[0]))) {
      return fields.map(fieldDef => this.renderField(fieldDef));
    } else {
      return html`<p>No relevant fields have been filled in.</p>`;
    }
  }

  renderSection(summary, content, isActive=false) {
    if (isActive) {
      summary += ' - Active';
    }
    return html`
      <sl-details summary=${summary}
        @sl-after-show=${this.updateCollapsed}
        @sl-after-hide=${this.updateCollapsed}
        ?open=${isActive}
        class=${isActive ? 'active' : ''}
      >
        ${content}
      </sl-details>
    `;
  }

  renderMetadataSection() {
    const fields = DISPLAY_FIELDS_IN_STAGES['Metadata'];
    if (fields === undefined || fields.length == 0) {
      return nothing;
    }
    const content = html`
      <section class="card">
        ${this.renderSectionFields(fields)}
      </section>
    `;
    return this.renderSection('Metadata', content);
  }

<<<<<<< HEAD
  getProcessStage(stageType) {
    return this.process.stages.find(stage => stage.stage_type === stageType);
  }

  renderStageSection(stage) {
    const fields = DISPLAY_FIELDS_IN_STAGES[stage.intent_stage];
    const processStage = this.getProcessStage(stage.stage_type);
    if (!processStage) {
      // No matching process stage for the given stage type.
      return nothing;
    }
    const isActive = (this.feature.active_stage_id == stage.stage_id);
=======
  findProcessStage(feStage) {
    for (const processStage of this.process.stages) {
      if (feStage.stage_type == processStage.stage_type) {
        return processStage;
      }
    }
    return null;
  }

  renderStageSection(feStage) {
    const processStage = this.findProcessStage(feStage);
    if (processStage === null) return nothing;
    const fields = DISPLAY_FIELDS_IN_STAGES[processStage.outgoing_stage];
    const isActive = (this.feature.intent_stage_int == processStage.outgoing_stage);
>>>>>>> ca9e1b9a
    if (fields === undefined || fields.length == 0) {
      return nothing;
    }

    let name = processStage.name;
    // Add a number differentiation if this stage type is the same as another stage.
    if (this.previousStageTypeRendered === stage.stage_type) {
      this.sameTypeRendered += 1;
      name = `${name} ${this.sameTypeRendered}`;
    } else {
      this.previousStageTypeRendered = stage.stage_type;
      this.sameTypeRendered = 1;
    }

    const editButton = html`
      <sl-button size="small" style="float:right"
<<<<<<< HEAD
           href="/guide/stage/${this.feature.id}/${stage.stage_id}/${stage.intent_stage}"
=======
           href="/guide/stage/${this.feature.id}/${processStage.outgoing_stage}"
>>>>>>> ca9e1b9a
           >Edit fields</sl-button>
    `;
    const content = html`
      <p class="description">
        ${this.canEdit ? editButton : nothing}
        ${processStage.description}
      </p>
      <section class="card">
        ${this.renderSectionFields(fields)}
      </section>
    `;
<<<<<<< HEAD
    return this.renderSection(name, content, isActive);
=======
    return this.renderSection(processStage.name, content, isActive);
>>>>>>> ca9e1b9a
  }

  renderActivitySection() {
    const summary = 'Comments & Activity';
    const content = html`
        <div style="padding-top: var(--content-padding)">
          <chromedash-activity-log
            .user=${this.user}
            .feature=${this.feature}
            .comments=${this.comments}
          ></chromedash-activity-log>
        </div>
    `;
    return this.renderSection(summary, content);
  }

  render() {
    return html`
      <h2>
        <span>Development stages</span>
        ${this.renderControls()}
      </h2>
      ${this.renderMetadataSection()}
<<<<<<< HEAD
      ${this.feature.stages.map(stage => this.renderStageSection(stage))}
=======
      ${Object.values(this.feature.stages).flat(1).map(feStage =>
      this.renderStageSection(feStage))}
>>>>>>> ca9e1b9a
      ${this.renderActivitySection()}
    `;
  }
}

customElements.define('chromedash-feature-detail', ChromedashFeatureDetail);<|MERGE_RESOLUTION|>--- conflicted
+++ resolved
@@ -308,20 +308,6 @@
     return this.renderSection('Metadata', content);
   }
 
-<<<<<<< HEAD
-  getProcessStage(stageType) {
-    return this.process.stages.find(stage => stage.stage_type === stageType);
-  }
-
-  renderStageSection(stage) {
-    const fields = DISPLAY_FIELDS_IN_STAGES[stage.intent_stage];
-    const processStage = this.getProcessStage(stage.stage_type);
-    if (!processStage) {
-      // No matching process stage for the given stage type.
-      return nothing;
-    }
-    const isActive = (this.feature.active_stage_id == stage.stage_id);
-=======
   findProcessStage(feStage) {
     for (const processStage of this.process.stages) {
       if (feStage.stage_type == processStage.stage_type) {
@@ -332,11 +318,10 @@
   }
 
   renderStageSection(feStage) {
+    const fields = DISPLAY_FIELDS_IN_STAGES[feStage.intent_stage];
     const processStage = this.findProcessStage(feStage);
     if (processStage === null) return nothing;
-    const fields = DISPLAY_FIELDS_IN_STAGES[processStage.outgoing_stage];
-    const isActive = (this.feature.intent_stage_int == processStage.outgoing_stage);
->>>>>>> ca9e1b9a
+    const isActive = (this.feature.active_stage_id == stage.stage_id);
     if (fields === undefined || fields.length == 0) {
       return nothing;
     }
@@ -353,11 +338,7 @@
 
     const editButton = html`
       <sl-button size="small" style="float:right"
-<<<<<<< HEAD
-           href="/guide/stage/${this.feature.id}/${stage.stage_id}/${stage.intent_stage}"
-=======
-           href="/guide/stage/${this.feature.id}/${processStage.outgoing_stage}"
->>>>>>> ca9e1b9a
+           href="/guide/stage/${this.feature.id}/${feStage.stage_id}/${feStage.intent_stage}"
            >Edit fields</sl-button>
     `;
     const content = html`
@@ -369,11 +350,7 @@
         ${this.renderSectionFields(fields)}
       </section>
     `;
-<<<<<<< HEAD
     return this.renderSection(name, content, isActive);
-=======
-    return this.renderSection(processStage.name, content, isActive);
->>>>>>> ca9e1b9a
   }
 
   renderActivitySection() {
@@ -397,12 +374,7 @@
         ${this.renderControls()}
       </h2>
       ${this.renderMetadataSection()}
-<<<<<<< HEAD
       ${this.feature.stages.map(stage => this.renderStageSection(stage))}
-=======
-      ${Object.values(this.feature.stages).flat(1).map(feStage =>
-      this.renderStageSection(feStage))}
->>>>>>> ca9e1b9a
       ${this.renderActivitySection()}
     `;
   }
