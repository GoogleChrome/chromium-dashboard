import {LitElement, css, html, nothing} from 'lit';
import {getStageValue, renderHTMLIf} from './utils';
import {enhanceUrl} from './feature-link';
import {openAddStageDialog} from './chromedash-add-stage-dialog';
import {openPrereqsDialog} from './chromedash-ot-create-prereqs-dialog';
import {makeDisplaySpecs} from './form-field-specs';
import {
  FLAT_ENTERPRISE_METADATA_FIELDS,
  FLAT_METADATA_FIELDS,
  FLAT_TRIAL_EXTENSION_FIELDS,
  FORMS_BY_STAGE_TYPE,
} from './form-definition';
import {
  OT_EXTENSION_STAGE_MAPPING,
  STAGE_TYPES_ORIGIN_TRIAL,
} from './form-field-enums';

import {
  DEPRECATED_FIELDS,
  GATE_TEAM_ORDER,
  PLATFORMS_DISPLAYNAME,
  STAGE_SPECIFIC_FIELDS,
  OT_MILESTONE_END_FIELDS,
  ENTERPRISE_FEATURE_CATEGORIES_DISPLAYNAME,
  ROLLOUT_IMPACT_DISPLAYNAME} from './form-field-enums';
import '@polymer/iron-icon';
import './chromedash-activity-log';
import './chromedash-callout';
import './chromedash-gate-chip';
import {autolink, findProcessStage, flattenSections} from './utils.js';
import {SHARED_STYLES} from '../css/shared-css.js';

export const DETAILS_STYLES = [css`
      sl-details {
        border: var(--card-border);
        box-shadow: var(--card-box-shadow);
        margin: var(--content-padding-half);
        border-radius: 4px;
        background: var(--card-background);
      }
      sl-details::part(base),
      sl-details::part(header) {
        background: transparent;
      }
      sl-details::part(header) {
        padding-bottom: 8px;
      }

      .card {
        background: var(--card-background);
        max-width: var(--max-content-width);
        padding: 16px;
      }
`];

const LONG_TEXT = 60;

class ChromedashFeatureDetail extends LitElement {
  static get properties() {
    return {
      appTitle: {type: String},
      featureLinks: {type: Array},
      user: {type: Object},
      canEdit: {type: Boolean},
      feature: {type: Object},
      gates: {type: Array},
      process: {type: Object},
      dismissedCues: {type: Array},
      anyCollapsed: {type: Boolean},
      selectedGateId: {type: Number},
      rawQuery: {type: Object},
      openStage: {type: Number},
    };
  }

  constructor() {
    super();
    this.appTitle = '';
    this.user = {};
    this.canEdit = false;
    this.feature = {};
    this.gates = [];
    this.process = {};
    this.dismissedCues = [];
    this.anyCollapsed = true;
    this.previousStageTypeRendered = 0;
    this.sameTypeRendered = 0;
    this.selectedGateId = 0;
    this.rawQuery = {};
    this.openStage = 0;
  }

  static get styles() {
    const ICON_WIDTH = 18;
    const GAP = 10;
    const CONTENT_PADDING = 16;

    return [
      ...SHARED_STYLES,
      ...DETAILS_STYLES,
      css`
      :host {
        display: block;
        position: relative;
        box-sizing: border-box;
        contain: content;
        overflow: hidden;
        background: inherit;
      }

      h2 {
        margin-top: var(--content-padding);
        display: flex;
      }
      h2 span {
        flex: 1;
      }

      .description,
      .gates {
        padding: 8px 16px;
      }

      sl-details sl-button {
        float: right;
        margin-right: 4px;
      }

      sl-details sl-button[variant="default"]::part(base) {
        color: var(--sl-color-primary-600);
        border: 1px solid var(--sl-color-primary-600);
      }

      ol {
        list-style: none;
        padding: 0;
      }

      ol li {
        margin-top: .5em;
      }

      dl {
        padding: 0 var(--content-padding-half);
      }

      dt {
        font-weight: 500;
        display: flex;
        gap: ${GAP}px;
        align-items: center;
      }
      dt sl-icon {
        color: var(--gate-approved-color);
        font-size: 1.3em;
      }

      dd {
        padding: var(--content-padding-half);
        padding-left: ${ICON_WIDTH + GAP + CONTENT_PADDING}px;
        padding-bottom: var(--content-padding-large);
      }

      .inline-list {
        display: inline-block;
        padding: 0;
      }

      .longtext {
        display: block;
        white-space: pre-wrap;
        padding: var(--content-padding-half);
      }

      .longurl {
        display: block;
        padding: var(--content-padding-half);
      }

      .active .card {
        border: var(--spot-card-border);
        box-shadow: var(--spot-card-box-shadow);
      }
    `];
  }

  connectedCallback() {
    super.connectedCallback();
    this.intializeGateColumn();
  }

  intializeGateColumn() {
    if (!this.rawQuery) {
      return;
    }

    if (!this.rawQuery.hasOwnProperty('gate')) {
      return;
    }
    const gateVal = this.rawQuery['gate'];
    const foundGates = this.gates.filter(g => g.id == gateVal);
    if (!foundGates.length) {
      return;
    }
    const gate = foundGates[0];

    const foundStages = this.feature.stages.filter(s => s.id == gate.stage_id);
    if (!foundStages.length) {
      return;
    }
    const stage = foundStages[0];
    this.openStage = stage.id;

    this._fireEvent('show-gate-column', {
      feature: this.feature,
      stage: stage,
      gate: gate,
    });
  }

  _fireEvent(eventName, detail) {
    const event = new CustomEvent(eventName, {
      bubbles: true,
      composed: true,
      detail,
    });
    this.dispatchEvent(event);
  }

  isAnyCollapsed() {
    const sections = this.shadowRoot.querySelectorAll('.stage');
    const open = this.shadowRoot.querySelectorAll('.stage[open]');
    return open.length < sections.length;
  }

  updateCollapsed() {
    this.anyCollapsed = this.isAnyCollapsed();
  }

  toggleAll() {
    const shouldOpen = this.anyCollapsed;
    this.shadowRoot.querySelectorAll('.stage').forEach((el) => {
      el.open = shouldOpen;
    });
  }

  renderControls() {
    const editAllButton = html`
      <sl-button variant="text"
           href="/guide/editall/${this.feature.id}">
         Edit all fields
      </sl-button>
    `;
    const toggleLabel = this.anyCollapsed ? 'Expand all' : 'Collapse all';
    return html`
      ${this.canEdit ? editAllButton : nothing}

      <sl-button variant="text"
        title="Expand or collapse all sections"
        @click=${this.toggleAll}>
        ${toggleLabel}
      </sl-button>
    `;
  }

  isDefinedValue(value) {
    return !(value === undefined || value === null || value.length == 0);
  }

  // Look at all extension milestones and calculate the highest milestone that an origin trial
  // is available. This is used to display the highest milestone available, but to preserve the
  // milestone that the trial was originally available for without extensions.
  calcMaxMilestone(feStage, fieldName) {
    // If the max milestone has already been calculated, or no trial extensions exist, do nothing.
    if (feStage[`max_${fieldName}`] || !feStage.extensions) {
      return;
    }
    let maxMilestone = getStageValue(feStage, fieldName) || 0;
    for (const extension of feStage.extensions) {
      const extensionValue = getStageValue(extension, fieldName);
      if (extensionValue) {
        maxMilestone = Math.max(maxMilestone, extensionValue);
      }
    }
    // Save the findings with the "max_" prefix as a prop of the stage for reference.
    feStage[`max_${fieldName}`] = maxMilestone;
  }

  // Get the milestone value that is displayed to the user regarding the origin trial end date.
  getMilestoneExtensionValue(feStage, fieldName) {
    const milestoneValue = getStageValue(feStage, fieldName);
    this.calcMaxMilestone(feStage, fieldName);

    const maxMilestoneFieldName = `max_${fieldName}`;
    // Display only extension milestone if the original milestone has not been added.
    if (feStage[maxMilestoneFieldName] && !milestoneValue) {
      return `Extended to ${feStage[maxMilestoneFieldName]}`;
    }
    // If the trial has been extended past the original milestone, display the extension
    // milestone with additional text reminding of the original milestone end date.
    if (feStage[maxMilestoneFieldName] && feStage[maxMilestoneFieldName] > milestoneValue) {
      return `${feStage[maxMilestoneFieldName]} (extended from ${milestoneValue})`;
    }
    return milestoneValue;
  }

  getFieldValue(fieldName, feStage) {
    if (STAGE_SPECIFIC_FIELDS.has(fieldName)) {
      const value = getStageValue(feStage, fieldName);
      if (fieldName === 'rollout_impact' && value) {
        return ROLLOUT_IMPACT_DISPLAYNAME[value];
      } if (fieldName === 'rollout_platforms' && value) {
        return value.map(platformId => PLATFORMS_DISPLAYNAME[platformId]);
      } else if (fieldName in OT_MILESTONE_END_FIELDS) {
        // If an origin trial end date is being displayed, handle extension milestones as well.
        return this.getMilestoneExtensionValue(feStage, fieldName);
      }
      return value;
    }

    let value = this.feature[fieldName];
    const fieldNameMapping = {
      owner: 'browsers.chrome.owners',
      editors: 'editors',
      search_tags: 'tags',
      spec_link: 'standards.spec',
      standard_maturity: 'standards.maturity.text',
      sample_links: 'resources.samples',
      docs_links: 'resources.docs',
      bug_url: 'browsers.chrome.bug',
      blink_components: 'browsers.chrome.blink_components',
      devrel: 'browsers.chrome.devrel',
      prefixed: 'browsers.chrome.prefixed',
      impl_status_chrome: 'browsers.chrome.status.text',
      shipped_milestone: 'browsers.chrome.desktop',
      shipped_android_milestone: 'browsers.chrome.android',
      shipped_webview_milestone: 'browsers.chrome.webview',
      shipped_ios_milestone: 'browsers.chrome.ios',
      ff_views: 'browsers.ff.view.text',
      ff_views_link: 'browsers.ff.view.url',
      ff_views_notes: 'browsers.ff.view.notes',
      safari_views: 'browsers.safari.view.text',
      safari_views_link: 'browsers.safari.view.url',
      safari_views_notes: 'browsers.safari.view.notes',
      web_dev_views: 'browsers.webdev.view.text',
      web_dev_views_link: 'browsers.webdev.view.url',
      web_dev_views_notes: 'browsers.webdev.view.notes',
      other_views_notes: 'browsers.other.view.notes',
    };
    if (fieldNameMapping[fieldName]) {
      value = this.feature;
      for (const step of fieldNameMapping[fieldName].split('.')) {
        if (value) {
          value = value[step];
        }
      }
    }
    if (fieldName === 'enterprise_feature_categories' && value) {
      return value.map(categoryId =>
        ENTERPRISE_FEATURE_CATEGORIES_DISPLAYNAME[categoryId]);
    }
    return value;
  }

  hasFieldValue(fieldName, feStage) {
    const value = this.getFieldValue(fieldName, feStage);
    return this.isDefinedValue(value);
  }

  renderText(value) {
    value = String(value);
    const markup = autolink(value, this.featureLinks);
    if (value.length > LONG_TEXT || value.includes('\n')) {
      return html`<span class="longtext">${markup}</span>`;
    }
    return html`<span class="text">${markup}</span>`;
  }

  renderUrl(value) {
    if (value.startsWith('http')) {
      return enhanceUrl(value, this.featureLinks, html`
      <a href=${value} target="_blank"
       class="url ${value.length > LONG_TEXT ? 'longurl' : ''}"
       >${value}</a>
    `);
    }
    return this.renderText(value);
  }

  renderValue(fieldType, value) {
    if (fieldType == 'checkbox') {
      return this.renderText(value ? 'True' : 'False');
    } else if (fieldType == 'url') {
      return this.renderUrl(value);
    } else if (fieldType == 'multi-url') {
      return html`
        <ul class='inline-list'>
          ${value.map(url => html`<li>${this.renderUrl(url)}</li>`)}
        </ul>
      `;
    }
    return this.renderText(value);
  }

  renderField(fieldDef, feStage) {
    const [fieldId, fieldDisplayName, fieldType] = fieldDef;
    const value = this.getFieldValue(fieldId, feStage);
    const isDefinedValue = this.isDefinedValue(value);
    const isDeprecatedField = DEPRECATED_FIELDS.has(fieldId);
    if (!isDefinedValue && isDeprecatedField) {
      return nothing;
    }

    const icon = isDefinedValue ?
      html`<sl-icon library="material" name="check_circle_20px"></sl-icon>` :
      html`<sl-icon library="material" name="blank_20px"></sl-icon>`;

    return html`
      <dt id=${fieldId}>${icon} ${fieldDisplayName}</dt>
      <dd>
       ${isDefinedValue ?
          this.renderValue(fieldType, value) :
          html`<i>No information provided yet</i>`}
      </dd>
    `;
  }

  stageHasAnyFilledFields(fields, feStage) {
    return fields.some(fieldDef => this.hasFieldValue(fieldDef[0], feStage));
  }

  // Renders all fields for trial extension stages as a subsection of the
  // origin trial stage that the extension is associated with.
  renderExtensionFields(extensionStages) {
    const extensionFields = [];
    const fieldNames = flattenSections(FLAT_TRIAL_EXTENSION_FIELDS);
    const fields = makeDisplaySpecs(fieldNames);
    extensionStages.forEach((extensionStage, i) => {
      if (this.stageHasAnyFilledFields(fields, extensionStage)) {
        extensionFields.push(html`
        <div>
          <h3>Trial extension ${(i !== 0) ? i + 1 : nothing}</h3>
          <br>
          ${fields.map(fieldDef => this.renderField(fieldDef, extensionStage))}
        </div>
        `);
      }
    });
    return extensionFields;
  }

  renderSectionFields(fields, feStage) {
    if (this.stageHasAnyFilledFields(fields, feStage)) {
      // Add the subsection of trial extension information if it is relevant.
      const extensionFields = (
        (feStage.extensions) ? this.renderExtensionFields(feStage.extensions) : []);

      return html`
        <dl>
          ${fields.map(fieldDef => this.renderField(fieldDef, feStage))}
          ${extensionFields}
        </dl>`;
    } else {
      return html`<p>No relevant fields have been filled in.</p>`;
    }
  }

  renderSection(
    summary, content, isActive=false, defaultOpen=false, isStage=true) {
    if (isActive) {
      summary += ' - Active';
    }
    return html`
      <sl-details summary=${summary}
        @sl-after-show=${this.updateCollapsed}
        @sl-after-hide=${this.updateCollapsed}
        ?open=${isActive || defaultOpen}
        class="${isActive ? 'active' : ''} ${isStage ? 'stage' : ''}"
      >
        ${content}
      </sl-details>
    `;
  }

  getStageForm(stageType) {
    return FORMS_BY_STAGE_TYPE[stageType] || null;
  }

  renderMetadataSection() {
    // modify for enterprise
    const fieldNames = flattenSections(this.feature.is_enterprise_feature ?
      FLAT_ENTERPRISE_METADATA_FIELDS :
      FLAT_METADATA_FIELDS);
    if (fieldNames === undefined || fieldNames.length === 0) {
      return nothing;
    }
    const fields = makeDisplaySpecs(fieldNames);
    const editButton = html`
      <sl-button size="small" style="float:right"
          href="/guide/stage/${this.feature.id}/metadata"
          >Edit fields</sl-button>
    `;

    const content = html`
      <p class="description">
        ${this.canEdit ? editButton : nothing}
      </p>
      <section class="card">
        ${this.renderSectionFields(fields, {})}
      </section>
    `;
    return this.renderSection(
      'Metadata',
      content,
      /* isActive=*/false,
      /* defaultOpen=*/this.feature.is_enterprise_feature,
      /* isStage=*/false,
    );
  }

  renderGateChip(feStage, gate) {
    return html`
      <chromedash-gate-chip
        .feature=${this.feature}
        .stage=${feStage}
        .gate=${gate}
        selectedGateId=${this.selectedGateId}
      >
      </chromedash-gate-chip>
    `;
  }

  renderGateChips(feStage) {
    const gatesForStage = this.gates.filter(g => g.stage_id == feStage.id);
    gatesForStage.sort((g1, g2) =>
      GATE_TEAM_ORDER.indexOf(g1.team_name) -
      GATE_TEAM_ORDER.indexOf(g2.team_name));
    return html`
      <div class="gates">
        ${gatesForStage.map(g => this.renderGateChip(feStage, g))}
      </div>
    `;
  }

  // Create an extension stage for an origin trial stage on button click.
  createExtensionStage(feStage, extensionAlreadyExists) {
    if (!feStage.stage_type in OT_EXTENSION_STAGE_MAPPING) {
      return;
    }
    const confirmText = ('Trial extension fields are already available for this trial. ' +
      'Do you want to add more fields for another, separate trial extension?');
    if (!extensionAlreadyExists || window.confirm(confirmText)) {
      const body = {
        stage_type: OT_EXTENSION_STAGE_MAPPING[feStage.stage_type],
        ot_stage_id: feStage.id,
      };

      window.csClient.createStage(this.feature.id, body)
        .then(() => {
          // Redirect to origin trial stage after creation.
          location.assign(
            `/guide/stage/${this.feature.id}/${feStage.intent_stage}/${feStage.id}`);
        });
    }
  }

  renderProcessStage(feStage) {
    const stageForm = this.getStageForm(feStage.stage_type);
    const fieldNames = stageForm === null ? [] : flattenSections(stageForm);
    if (fieldNames === undefined || fieldNames.length == 0) return nothing;
    const fields = makeDisplaySpecs(fieldNames);

    const processStage = findProcessStage(feStage, this.process);
    if (!processStage) return nothing;


    // Add a number differentiation if this stage type is the same as another stage.
    let numberDifferentiation = '';
    if (this.previousStageTypeRendered === feStage.stage_type) {
      this.sameTypeRendered += 1;
      numberDifferentiation = ` ${this.sameTypeRendered}`;
    } else {
      this.previousStageTypeRendered = feStage.stage_type;
      this.sameTypeRendered = 1;
    }

    let name = `${processStage.name}${numberDifferentiation}`;
    if (feStage.display_name) {
      name = `${processStage.name}: ${feStage.display_name}`;
    }
    const isActive = this.feature.active_stage_id === feStage.id;

    // Show any buttons that should be displayed at the top of the detail card.
    let addExtensionButton = nothing;
    let editButton = nothing;
    const trialButton = this.renderOriginTrialButton(feStage);
    if (this.canEdit && STAGE_TYPES_ORIGIN_TRIAL.has(feStage.stage_type)) {
      // Button text changes based on whether or not an extension stage already exists.
      const extensionAlreadyExists = (feStage.extensions && feStage.extensions.length > 0);
      const extensionButtonText = extensionAlreadyExists ?
        'Add another trial extension' : 'Add a trial extension';
      addExtensionButton = html`
      <sl-button size="small"
          @click=${() => this.createExtensionStage(feStage, extensionAlreadyExists)}
          >${extensionButtonText}</sl-button>`;
    }
    if (this.canEdit) {
      editButton = html`
        <sl-button size="small"
            href="/guide/stage/${this.feature.id}/${processStage.outgoing_stage}/${feStage.id}"
            >Edit fields</sl-button>`;
    }
    const content = html`
      <p class="description">
        ${trialButton}
        ${editButton}
        ${addExtensionButton}
        ${processStage.description}
      </p>
      ${this.renderGateChips(feStage)}
      <section class="card">
        ${this.renderSectionFields(fields, feStage)}
      </section>
    `;
    const defaultOpen = this.feature.is_enterprise_feature || (feStage.id == this.openStage);
    return this.renderSection(name, content, isActive, defaultOpen);
  }

  renderOriginTrialButton(feStage) {
    // Don't render an origin trial button if this is not an OT stage.
    if (!STAGE_TYPES_ORIGIN_TRIAL.has(feStage.stage_type)) {
      return nothing;
    }

    // If we have an origin trial ID associated with the stage, add a link to the trial.
    if (feStage.origin_trial_id) {
      let originTrialsURL = `https://origintrials-staging.corp.google.com/origintrials/#/view_trial/${feStage.origin_trial_id}`;
      // If this is the production host, link to the production OT site.
      if (this.appTitle === 'Chrome Platform Status') {
        originTrialsURL = `https://developer.chrome.com/origintrials/#/view_trial/${feStage.origin_trial_id}`;
      }
      return html`
        <sl-button 
          size="small"
          variant="primary"
          href=${originTrialsURL}
          target="_blank">View Origin Trial</sl-button>`;
    }
<<<<<<< HEAD
    // TODO(DanielRyanSmith): uncomment this section to make the trial creation
    // request form available for users.
    /*
    const canSeeOTControls = (this.user &&
        (this.user.email.endsWith('@chromium.org') || this.user.email.endsWith('@google.com')));
    if (canSeeOTControls && feStage.ot_action_requested) {
=======
    if (this.canEdit && feStage.ot_action_requested) {
>>>>>>> 2d550fc4
      // Display the button as disabled with tooltip text if a request
      // has already been submitted.
      return html`
        <sl-tooltip content="Action already requested. For further inquiries, contact origin-trials-support@google.com.">
          <sl-button
            size="small"
            variant="primary"
            disabled
            >Request Trial Creation</sl-button>
        </sl-tooltip>`;
    // Display the creation request button if user has edit access.
    } else if (canSeeOTControls) {
      const stageId = feStage.id;
      return html`
        <sl-button
          size="small"
          variant="primary"
          @click="${() => openPrereqsDialog(this.feature.id, stageId)}"
          >Request Trial Creation</sl-button>`;
    }
    return nothing;
  }

  renderAddStageButton() {
    if (!this.canEdit) {
      return nothing;
    }
    const text = this.feature.is_enterprise_feature ? 'Add Step': 'Add Stage';

    return html`
    <sl-button size="small" @click="${
        () => openAddStageDialog(this.feature.id, this.feature.feature_type_int)}">
      ${text}
    </sl-button>`;
  }

  render() {
    return html`
      ${this.renderMetadataSection()}
      <h2>
        ${renderHTMLIf(!this.feature.is_enterprise_feature, html`<span>Development stages</span>`)}
        ${renderHTMLIf(this.feature.is_enterprise_feature, html`<span>Rollout steps</span>`)}
        ${this.renderControls()}
      </h2>
      ${this.feature.stages.map(feStage => this.renderProcessStage(feStage))}
      ${this.renderAddStageButton()}
    `;
  }
}

customElements.define('chromedash-feature-detail', ChromedashFeatureDetail);<|MERGE_RESOLUTION|>--- conflicted
+++ resolved
@@ -646,16 +646,9 @@
           href=${originTrialsURL}
           target="_blank">View Origin Trial</sl-button>`;
     }
-<<<<<<< HEAD
-    // TODO(DanielRyanSmith): uncomment this section to make the trial creation
-    // request form available for users.
-    /*
     const canSeeOTControls = (this.user &&
         (this.user.email.endsWith('@chromium.org') || this.user.email.endsWith('@google.com')));
     if (canSeeOTControls && feStage.ot_action_requested) {
-=======
-    if (this.canEdit && feStage.ot_action_requested) {
->>>>>>> 2d550fc4
       // Display the button as disabled with tooltip text if a request
       // has already been submitted.
       return html`
