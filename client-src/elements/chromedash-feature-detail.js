--- conflicted
+++ resolved
@@ -311,10 +311,6 @@
     return this.renderSection('Metadata', content);
   }
 
-<<<<<<< HEAD
-  findProcessStages(feStage) {
-    const stages = [];
-=======
   renderGateChip(gate) {
     return html`
       <chromedash-gate-chip
@@ -334,8 +330,8 @@
     `;
   }
 
-  findProcessStage(feStage) {
->>>>>>> b6beb48f
+  findProcessStages(feStage) {
+    const stages = [];
     for (const processStage of this.process.stages) {
       if (feStage.stage_type === processStage.stage_type) {
         stages.push(processStage);
@@ -351,7 +347,6 @@
     if (fields === undefined || fields.length == 0) {
       return nothing;
     }
-<<<<<<< HEAD
     // Add a number differentiation if this stage type is the same as another stage.
     let numberDifferentiation = '';
     if (this.previousStageTypeRendered === feStage.stage_type) {
@@ -378,6 +373,7 @@
           ${this.canEdit ? editButton : nothing}
           ${processStage.description}
         </p>
+        ${this.renderGateChips(feStage)}
         <section class="card">
           ${this.renderSectionFields(fields)}
         </section>
@@ -394,24 +390,6 @@
       allSections = allSections.concat(sections);
     });
     return allSections;
-=======
-    const editButton = html`
-      <sl-button size="small" style="float:right"
-           href="/guide/stage/${this.feature.id}/${processStage.outgoing_stage}"
-           >Edit fields</sl-button>
-    `;
-    const content = html`
-      <p class="description">
-        ${this.canEdit ? editButton : nothing}
-        ${processStage.description}
-      </p>
-      ${this.renderGateChips(feStage)}
-      <section class="card">
-        ${this.renderSectionFields(fields)}
-      </section>
-    `;
-    return this.renderSection(processStage.name, content, isActive);
->>>>>>> b6beb48f
   }
 
   renderActivitySection() {
