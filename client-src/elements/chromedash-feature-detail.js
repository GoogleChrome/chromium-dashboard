import {LitElement, css, html, nothing} from 'lit';
import {getFieldValueFromFeature, hasFieldValue, isDefinedValue} from './utils';
import {openAddStageDialog} from './chromedash-add-stage-dialog';
import {
  openPrereqsDialog,
  openFinalizeExtensionDialog,
  dialogTypes,
} from './chromedash-ot-prereqs-dialog';
import {
  openPreflightDialog,
  somePendingPrereqs,
  somePendingGates,
} from './chromedash-preflight-dialog';
import {makeDisplaySpecs} from './form-field-specs';
import {
  FLAT_ENTERPRISE_METADATA_FIELDS,
  FLAT_METADATA_FIELDS,
  FLAT_TRIAL_EXTENSION_FIELDS,
  FORMS_BY_STAGE_TYPE,
} from './form-definition';
import {
  OT_EXTENSION_STAGE_MAPPING,
  STAGE_SHORT_NAMES,
  STAGE_TYPES_ORIGIN_TRIAL,
  VOTE_OPTIONS,
} from './form-field-enums';

import {
  DEPRECATED_FIELDS,
  GATE_TEAM_ORDER,
  GATE_TYPES,
  STAGE_PSA_SHIPPING,
} from './form-field-enums';
import '@polymer/iron-icon';
import './chromedash-activity-log';
import './chromedash-callout';
import './chromedash-gate-chip';
import {
  autolink,
  findProcessStage,
  flattenSections,
  parseRawQuery,
} from './utils.js';
import {SHARED_STYLES} from '../css/shared-css.js';

export const DETAILS_STYLES = [
  css`
    sl-details {
      border: var(--card-border);
      box-shadow: var(--card-box-shadow);
      margin: var(--content-padding-half);
      border-radius: 4px;
      background: var(--card-background);
    }
    sl-details::part(base),
    sl-details::part(header) {
      background: transparent;
    }
    sl-details::part(header) {
      padding-bottom: 8px;
    }

    .card {
      background: var(--card-background);
      max-width: var(--max-content-width);
      padding: 16px;
    }
  `,
];

const LONG_TEXT = 60;

class ChromedashFeatureDetail extends LitElement {
  static get properties() {
    return {
      appTitle: {type: String},
      featureLinks: {type: Array},
      user: {type: Object},
      canEdit: {type: Boolean},
      feature: {type: Object},
      gates: {type: Array},
      process: {type: Object},
      progress: {type: Object},
      dismissedCues: {type: Array},
      anyCollapsed: {type: Boolean},
      selectedGateId: {type: Number},
      openStage: {type: Number},
    };
  }

  constructor() {
    super();
    this.appTitle = '';
    this.user = {};
    this.canEdit = false;
    this.feature = {};
    this.gates = [];
    this.process = {};
    this.progress = {};
    this.dismissedCues = [];
    this.anyCollapsed = true;
    this.previousStageTypeRendered = 0;
    this.sameTypeRendered = 0;
    this.selectedGateId = 0;
    this.openStage = 0;
  }

  static get styles() {
    const ICON_WIDTH = 18;
    const GAP = 10;
    const CONTENT_PADDING = 16;

    return [
      ...SHARED_STYLES,
      ...DETAILS_STYLES,
      css`
        :host {
          display: block;
          position: relative;
          box-sizing: border-box;
          contain: content;
          overflow: hidden;
          background: inherit;
        }

        h2 {
          margin-top: var(--content-padding);
          display: flex;
        }
        h2 span {
          flex: 1;
        }

        .description,
        .gates {
          padding: 8px 16px;
        }

        sl-details sl-button,
        sl-details sl-dropdown {
          float: right;
          margin-right: 4px;
        }
        sl-details sl-dropdown sl-icon-button {
          font-size: 1.4rem;
        }

        sl-details sl-button[variant='default']::part(base) {
          color: var(--sl-color-primary-600);
          border: 1px solid var(--sl-color-primary-600);
        }

        ol {
          list-style: none;
          padding: 0;
        }

        ol li {
          margin-top: 0.5em;
        }

        dl {
          padding: 0 var(--content-padding-half);
        }

        dt {
          font-weight: 500;
          display: flex;
          gap: ${GAP}px;
          align-items: center;
        }
        dt sl-icon {
          color: var(--gate-approved-color);
          font-size: 1.3em;
        }

        dd {
          padding: var(--content-padding-half);
          padding-left: ${ICON_WIDTH + GAP + CONTENT_PADDING}px;
          padding-bottom: var(--content-padding-large);
        }

        .inline-list {
          display: inline-block;
          padding: 0;
        }

        .longtext {
          display: block;
          white-space: pre-wrap;
          padding: var(--content-padding-half);
        }

        .longurl {
          display: block;
          padding: var(--content-padding-half);
        }

        .active .card {
          border: var(--spot-card-border);
          box-shadow: var(--spot-card-box-shadow);
        }

        #new-stage {
          margin-left: 8px;
          margin-bottom: 4px;
        }

        #footnote {
          margin-left: 8px;
          margin-bottom: 4px;
          margin-top: 4px;
        }
      `,
    ];
  }

  _fireEvent(eventName, detail) {
    const event = new CustomEvent(eventName, {
      bubbles: true,
      composed: true,
      detail,
    });
    this.dispatchEvent(event);
  }

  connectedCallback() {
    super.connectedCallback();
    this.intializeGateColumn();
  }

  intializeGateColumn() {
    const rawQuery = parseRawQuery(window.location.search);
    if (!rawQuery.hasOwnProperty('gate')) {
      return;
    }
    const gateVal = rawQuery['gate'];
    const foundGates = this.gates.filter(g => g.id == gateVal);
    if (!foundGates.length) {
      return;
    }
    const gate = foundGates[0];

    const foundStages = this.feature.stages.filter(s => {
      return s.id === gate.stage_id || s.extensions.some(e => e.id === gate.stage_id);
    });

    if (!foundStages.length) {
      return;
    }
    let stage = foundStages[0];
    this.openStage = stage.id;

    // Make sure to use the extension stage if an extension gate is being referenced.
    if (gate.gate_type === GATE_TYPES.API_EXTEND_ORIGIN_TRIAL) {
      stage = stage.extensions.find(e => e.id === gate.stage_id);
    }

    this._fireEvent('show-gate-column', {
      feature: this.feature,
      stage: stage,
      gate: gate,
    });
  }

  _fireEvent(eventName, detail) {
    const event = new CustomEvent(eventName, {
      bubbles: true,
      composed: true,
      detail,
    });
    this.dispatchEvent(event);
  }

  isAnyCollapsed() {
    const sections = this.shadowRoot.querySelectorAll('.stage');
    const open = this.shadowRoot.querySelectorAll('.stage[open]');
    return open.length < sections.length;
  }

  updateCollapsed() {
    this.anyCollapsed = this.isAnyCollapsed();
  }

  toggleAll() {
    const shouldOpen = this.anyCollapsed;
    this.shadowRoot.querySelectorAll('.stage').forEach(el => {
      el.open = shouldOpen;
    });
  }

  handleAddXfnGates(feStage) {
    const prompt =
      'Would you like to add gates for Privacy, Security, etc.? \n\n' +
      'This is needed if the API Owners ask you to add them, ' +
      'or if you send an "Intent to Ship" rather than a PSA.';
    if (confirm(prompt)) {
      window.csClient.addXfnGates(feStage.feature_id, feStage.id).then(() => {
        this._fireEvent('refetch-needed', {});
      });
    }
  }

  renderControls() {
    const editAllButton = html`
      <sl-button variant="text" href="/guide/editall/${this.feature.id}">
        Edit all fields
      </sl-button>
    `;
    const toggleLabel = this.anyCollapsed ? 'Expand all' : 'Collapse all';
    return html`
      ${this.canEdit ? editAllButton : nothing}

      <sl-button
        variant="text"
        title="Expand or collapse all sections"
        @click=${this.toggleAll}
      >
        ${toggleLabel}
      </sl-button>
    `;
  }

  renderText(value) {
    value = String(value);
    const markup = autolink(value, this.featureLinks);
    if (value.length > LONG_TEXT || value.includes('\n')) {
      return html`<span class="longtext">${markup}</span>`;
    }
    return html`<span class="text">${markup}</span>`;
  }

  renderUrl(value) {
    if (value.startsWith('http')) {
      return html`<chromedash-link
        href=${value}
        class="url ${value.length > LONG_TEXT ? 'longurl' : ''}"
        .featureLinks=${this.featureLinks}
      ></chromedash-link>`;
    }
    return this.renderText(value);
  }

  renderValue(fieldType, value) {
    if (fieldType == 'checkbox') {
      return this.renderText(value ? 'True' : 'False');
    } else if (fieldType == 'url') {
      return this.renderUrl(value);
    } else if (fieldType == 'multi-url') {
      return html`
        <ul class="inline-list">
          ${value.map(url => html`<li>${this.renderUrl(url)}</li>`)}
        </ul>
      `;
    }
    return this.renderText(value);
  }

  renderField(fieldDef, feStage) {
    const [fieldId, fieldDisplayName, fieldType] = fieldDef;
    const value = getFieldValueFromFeature(fieldId, feStage, this.feature);
    const isDefined = isDefinedValue(value);
    const isDeprecatedField = DEPRECATED_FIELDS.has(fieldId);
    if (!isDefined && isDeprecatedField) {
      return nothing;
    }

    const icon = isDefined
      ? html`<sl-icon library="material" name="check_circle_20px"></sl-icon>`
      : html`<sl-icon library="material" name="blank_20px"></sl-icon>`;

    return html`
      <dt id=${fieldId}>${icon} ${fieldDisplayName}</dt>
      <dd>
        ${isDefined
          ? this.renderValue(fieldType, value)
          : html`<i>No information provided yet</i>`}
      </dd>
    `;
  }

  stageHasAnyFilledFields(fields, feStage) {
    return fields.some(fieldDef =>
      hasFieldValue(fieldDef[0], feStage, this.feature)
    );
  }

  // Renders all fields for trial extension stages as a subsection of the
  // origin trial stage that the extension is associated with.
  renderExtensionFields(extensionStages) {
    const extensionFields = [];
    const fieldNames = flattenSections(FLAT_TRIAL_EXTENSION_FIELDS);
    const fields = makeDisplaySpecs(fieldNames);
    extensionStages.forEach((extensionStage, i) => {
      if (this.stageHasAnyFilledFields(fields, extensionStage)) {
        extensionFields.push(html`
          <div>
            <h3>Trial extension ${i !== 0 ? i + 1 : nothing}</h3>
            <br />
            ${fields.map(fieldDef =>
              this.renderField(fieldDef, extensionStage)
            )}
          </div>
        `);
      }
    });
    return extensionFields;
  }

  renderSectionFields(fields, feStage) {
    if (this.stageHasAnyFilledFields(fields, feStage)) {
      // Add the subsection of trial extension information if it is relevant.
      const extensionFields = feStage.extensions
        ? this.renderExtensionFields(feStage.extensions)
        : [];

      return html` <dl>
        ${fields.map(fieldDef => this.renderField(fieldDef, feStage))}
        ${extensionFields}
      </dl>`;
    } else {
      return html`<p>No relevant fields have been filled in.</p>`;
    }
  }

  renderSection(
    summary,
    content,
    isActive = false,
    defaultOpen = false,
    isStage = true
  ) {
    if (isActive) {
      summary += ' - Active';
    }
    return html`
      <sl-details
        summary=${summary}
        @sl-after-show=${this.updateCollapsed}
        @sl-after-hide=${this.updateCollapsed}
        ?open=${isActive || defaultOpen}
        class="${isActive ? 'active' : ''} ${isStage ? 'stage' : ''}"
      >
        ${content}
      </sl-details>
    `;
  }

  getStageForm(stageType) {
    return FORMS_BY_STAGE_TYPE[stageType] || null;
  }

  renderMetadataSection() {
    // modify for enterprise
    const fieldNames = flattenSections(
      this.feature.is_enterprise_feature
        ? FLAT_ENTERPRISE_METADATA_FIELDS
        : FLAT_METADATA_FIELDS
    );
    if (fieldNames === undefined || fieldNames.length === 0) {
      return nothing;
    }
    const fields = makeDisplaySpecs(fieldNames);
    const editButton = html`
      <sl-button
        size="small"
        style="float:right"
        href="/guide/stage/${this.feature.id}/metadata"
        >Edit fields</sl-button
      >
    `;

    const content = html`
      <p class="description">${this.canEdit ? editButton : nothing}</p>
      <section class="card">${this.renderSectionFields(fields, {})}</section>
    `;
    return this.renderSection(
      'Metadata',
      content,
      /* isActive=*/ false,
      /* defaultOpen=*/ this.feature.is_enterprise_feature,
      /* isStage=*/ false
    );
  }

  renderGateChip(feStage, gate) {
    return html`
      <chromedash-gate-chip
        .feature=${this.feature}
        .stage=${feStage}
        .gate=${gate}
        selectedGateId=${this.selectedGateId}
      >
      </chromedash-gate-chip>
    `;
  }

  renderGateChips(feStage) {
    const gatesForStage = this.gates.filter(g => g.stage_id == feStage.id);
<<<<<<< HEAD
    gatesForStage.sort((g1, g2) =>
      GATE_TEAM_ORDER.indexOf(g1.team_name) -
      GATE_TEAM_ORDER.indexOf(g2.team_name));
    return html`${gatesForStage.map(g => this.renderGateChip(feStage, g))}`;
=======
    gatesForStage.sort(
      (g1, g2) =>
        GATE_TEAM_ORDER.indexOf(g1.team_name) -
        GATE_TEAM_ORDER.indexOf(g2.team_name)
    );
    return html`
      <div class="gates">
        ${gatesForStage.map(g => this.renderGateChip(feStage, g))}
      </div>
    `;
>>>>>>> 3e2a2417
  }

  // Create an extension stage for an origin trial stage on button click.
  createExtensionStage(feStage, extensionAlreadyExists) {
    if ((!feStage.stage_type) in OT_EXTENSION_STAGE_MAPPING) {
      return;
    }
    const confirmText =
      'Trial extension fields are already available for this trial. ' +
      'Do you want to add more fields for another, separate trial extension?';
    if (!extensionAlreadyExists || window.confirm(confirmText)) {
      const body = {
        stage_type: OT_EXTENSION_STAGE_MAPPING[feStage.stage_type],
        ot_stage_id: feStage.id,
      };

      window.csClient.createStage(this.feature.id, body).then(() => {
        // Redirect to origin trial stage after creation.
        location.assign(
          `/guide/stage/${this.feature.id}/${feStage.intent_stage}/${feStage.id}`
        );
      });
    }
  }

  hasStageActions(stage, feStage) {
    // See if there is an API owners gate where actions are displayed.
    const hasOwnersGate = this.gates.some(
      g => g.team_name === 'API Owners' && g.stage_id === feStage.id
    );
    // If there are actions to be displayed for this stage, and
    // these actions are not displayed at the gate-level, return true.
    if (stage?.actions?.length > 0 && !hasOwnersGate) {
      return true;
    }
    return false;
  }

  renderStageAction(action, stage, feStage) {
    const label = action.name;
    const url = action.url
      .replace('{feature_id}', this.feature.id)
      .replace('{intent_stage}', stage.outgoing_stage)
      // No gate_id for this URL.
      .replace('/{gate_id}', '');

    const checkCompletion = () => {
      if (
        somePendingPrereqs(action, this.progress) ||
        somePendingGates(this.featureGates, feStage)
      ) {
        // Open the dialog.
        openPreflightDialog(
          this.feature,
          this.progress,
          this.process,
          action,
          stage,
          feStage,
          this.gates,
          url
        );
        return;
      } else {
        // Act like user clicked left button to go to the draft email window.
        const draftWindow = window.open(url, '_blank');
        draftWindow.focus();
      }
    };
    return html`
      <sl-button size="small" @click=${checkCompletion}>${label}</sl-button>
    `;
  }

  renderStageActions(stage, feStage) {
    return html`
      ${stage.actions.map(act => this.renderStageAction(act, stage, feStage))}
    `;
  }

  renderProcessStage(feStage) {
    const stageForm = this.getStageForm(feStage.stage_type);
    const fieldNames = stageForm === null ? [] : flattenSections(stageForm);
    if (fieldNames === undefined || fieldNames.length == 0) return nothing;
    const fields = makeDisplaySpecs(fieldNames);

    const processStage = findProcessStage(feStage, this.process);
    if (!processStage) return nothing;

    // Add a number differentiation if this stage type is the same as another stage.
    let numberDifferentiation = '';
    if (this.previousStageTypeRendered === feStage.stage_type) {
      this.sameTypeRendered += 1;
      numberDifferentiation = ` ${this.sameTypeRendered}`;
    } else {
      this.previousStageTypeRendered = feStage.stage_type;
      this.sameTypeRendered = 1;
    }

    let name = `${processStage.name}${numberDifferentiation}`;
    if (feStage.display_name) {
      name = `${processStage.name}: ${feStage.display_name}`;
    }
    const isActive = this.feature.active_stage_id === feStage.id;

    // Show any buttons that should be displayed at the top of the detail card.
    const stageMenu = this.renderStageMenu(feStage);
    const addExtensionButton = this.renderExtensionButton(feStage);
    const editButton = this.renderEditButton(feStage, processStage);
    const trialButton = this.renderOriginTrialButton(feStage);
    const extensionGateChips = feStage.extensions?.map(extension => {
      return html`
        <div class="gates">
          ${STAGE_SHORT_NAMES[extension.stage_type]}: ${this.renderGateChips(extension)}
        </div>`;
    });
    // Gates should only be prefixed with stage name if gates from multiple stages are displayed.
    let gatesPrefix = '';
    if (extensionGateChips.length > 0) {
      gatesPrefix = `${STAGE_SHORT_NAMES[feStage.stage_type]}: `;
    }
    const content = html`
      <p class="description">
        ${stageMenu} ${trialButton}
        ${this.hasStageActions(processStage, feStage)
          ? this.renderStageActions(processStage, feStage)
          : nothing}
        ${editButton} ${addExtensionButton} ${processStage.description}
      </p>
      <div class="gates">
        ${gatesPrefix}${this.renderGateChips(feStage)}
      </div>
      ${extensionGateChips}
      <section class="card">
        ${this.renderSectionFields(fields, feStage)}
      </section>
    `;
    const defaultOpen =
      this.feature.is_enterprise_feature || feStage.id == this.openStage;
    return this.renderSection(name, content, isActive, defaultOpen);
  }

  renderEditButton(feStage, processStage) {
    if (!this.canEdit) {
      return nothing;
    }
    return html` <sl-button
      size="small"
      href="/guide/stage/${this.feature
        .id}/${processStage.outgoing_stage}/${feStage.id}"
      >Edit fields</sl-button
    >`;
  }

  renderFinalizeExtensionButton(extensionStage) {
    return html`
      <sl-button
        size="small"
        variant="primary"
        @click=${() => openFinalizeExtensionDialog(
      this.feature.id,
      extensionStage.id,
      extensionStage.desktop_last,
      dialogTypes.FINALIZE_EXTENSION)}
        >Finalize Extension</sl-button>`;
  }

  renderDisabledExtensionButton() {
    const tooltipText = 'A pending extension request exists. Follow the process for ' +
    'obtaining extension approval, or contact origin-trials-support@google.com for help.';
    return html`
    <sl-tooltip content=${tooltipText}>
      <sl-button
        size="small"
        disabled
        >Trial Extension Pending</sl-button>
    </sl-tooltip>`;
  }

  renderExtensionButton(feStage) {
    // Don't render an extension request button if this is not an OT stage,
    // or the user does not have access to submit an extension request,
    // or the OT stage has not been created in the OT Console yet.
    const userCannotViewOTControls =
      !this.user ||
      (!this.user.email.endsWith('@chromium.org') &&
        !this.user.email.endsWith('@google.com'));
    const isNotOriginTrialStage = !STAGE_TYPES_ORIGIN_TRIAL.has(
      feStage.stage_type
    );
    const originTrialNotCreatedYet = !feStage.origin_trial_id;
    if (
      userCannotViewOTControls ||
      isNotOriginTrialStage ||
      originTrialNotCreatedYet
    ) {
      return nothing;
    }

<<<<<<< HEAD
    // Add button to finalize an extension if the extension has been approved.
    const extensionReadyForFinalize = feStage.extensions.find(e => {
      const extensionGate = this.gates.find(g => g.stage_id === e.id);
      return e.ot_action_requested && extensionGate.state === VOTE_OPTIONS.APPROVED[0];
    });
    if (extensionReadyForFinalize) {
      return this.renderFinalizeExtensionButton(extensionReadyForFinalize);
=======
    // Button text changes based on whether or not an extension stage already exists.
    const extensionAlreadyExists =
      feStage.extensions && feStage.extensions.length > 0;
    const extensionInProgress =
      feStage.extensions &&
      feStage.extensions.some(ext => ext.ot_action_requested);

    let extensionButtonText = 'Request a trial extension';
    if (extensionAlreadyExists) {
      extensionButtonText = 'Request another trial extension';
>>>>>>> 3e2a2417
    }

    const extensionInProgress = (
      feStage.extensions && feStage.extensions.some(e => e.ot_action_requested));
    // Show a disabled button if an extension request has already been submitted.
    if (extensionInProgress) {
<<<<<<< HEAD
      return this.renderDisabledExtensionButton();
    }

    // Button text changes based on whether or not an extension stage already exists.
    let extensionButtonText = 'Request a trial extension';
    if (feStage.extensions && feStage.extensions.length > 0) {
      extensionButtonText = 'Request another trial extension';
    }

    const stageId = feStage.id;
    return html`
    <sl-button size="small"
        @click=${() => location.assign(`/ot_extension_request/${this.feature.id}/${stageId}`)}
        >${extensionButtonText}</sl-button>`;
=======
      return html` <sl-tooltip
        content="A pending request exists. For further inquiries, contact origin-trials-support@google.com."
      >
        <sl-button size="small" disabled>${extensionButtonText}</sl-button>
      </sl-tooltip>`;
    }

    const stageId = feStage.id;
    return html` <sl-button
      size="small"
      @click="${() =>
        openPrereqsDialog(
          this.feature.id,
          stageId,
          PrereqsDialogTypes.EXTENSION
        )}"
      >${extensionButtonText}</sl-button
    >`;
>>>>>>> 3e2a2417
  }

  renderOriginTrialButton(feStage) {
    // Don't render an origin trial button if this is not an OT stage.
    if (!STAGE_TYPES_ORIGIN_TRIAL.has(feStage.stage_type)) {
      return nothing;
    }

    // If we have an origin trial ID associated with the stage, add a link to the trial.
    if (feStage.origin_trial_id) {
      let originTrialsURL = `https://origintrials-staging.corp.google.com/origintrials/#/view_trial/${feStage.origin_trial_id}`;
      // If this is the production host, link to the production OT site.
      if (this.appTitle === 'Chrome Platform Status') {
        originTrialsURL = `https://developer.chrome.com/origintrials/#/view_trial/${feStage.origin_trial_id}`;
      }
      return html` <sl-button
        size="small"
        variant="primary"
        href=${originTrialsURL}
        target="_blank"
        >View Origin Trial</sl-button
      >`;
    }
    const canSeeOTControls =
      this.user &&
      (this.user.email.endsWith('@chromium.org') ||
        this.user.email.endsWith('@google.com'));
    if (canSeeOTControls && feStage.ot_action_requested) {
      // Display the button as disabled with tooltip text if a request
      // has already been submitted.
      return html` <sl-tooltip
        content="Action already requested. For further inquiries, contact origin-trials-support@google.com."
      >
        <sl-button size="small" variant="primary" disabled
          >Request Trial Creation</sl-button
        >
      </sl-tooltip>`;
      // Display the creation request button if user has edit access.
    } else if (canSeeOTControls) {
      const stageId = feStage.id;
<<<<<<< HEAD
      return html`
        <sl-button
          size="small"
          variant="primary"
          @click="${() => openPrereqsDialog(this.feature.id, stageId, dialogTypes.CREATION)}"
          >Request Trial Creation</sl-button>`;
=======
      return html` <sl-button
        size="small"
        variant="primary"
        @click="${() =>
          openPrereqsDialog(
            this.feature.id,
            stageId,
            PrereqsDialogTypes.CREATION
          )}"
        >Request Trial Creation</sl-button
      >`;
>>>>>>> 3e2a2417
    }
    return nothing;
  }

  offerAddXfnGates(feStage) {
    const stageGates = this.gates.filter(g => g.stage_id == feStage.id);
    return feStage.stage_type == STAGE_PSA_SHIPPING && stageGates.length < 6;
  }

  renderFootnote() {
    return html`
      <section id="footnote">
        Please see the
        <a
          href="https://www.chromium.org/blink/launching-features"
          target="_blank"
          rel="noopener"
        >
          Launching features
        </a>
        page for process instructions.
      </section>
    `;
  }

  renderStageMenu(feStage) {
    const items = [];
    if (this.offerAddXfnGates(feStage)) {
      items.push(html`
        <sl-menu-item @click=${() => this.handleAddXfnGates(feStage)}>
          Add cross-functional gates
        </sl-menu-item>
      `);
    }

    if (items.length === 0) return nothing;

    return html`
      <sl-dropdown>
        <sl-icon-button
          library="material"
          name="more_vert_24px"
          label="Stage menu"
          slot="trigger"
        ></sl-icon-button>
        <sl-menu>${items}</sl-menu>
      </sl-dropdown>
    `;
  }

  renderAddStageButton() {
    if (!this.canEdit) {
      return nothing;
    }
    const text = this.feature.is_enterprise_feature ? 'Add Step' : 'Add Stage';

    return html` <sl-button
      id="new-stage"
      size="small"
      @click="${() =>
        openAddStageDialog(this.feature.id, this.feature.feature_type_int)}"
    >
      ${text}
    </sl-button>`;
  }

  renderSectionHeader() {
    const text = this.feature.is_enterprise_feature
      ? 'Rollout steps'
      : 'Development stages';
    return html` <span
      >${text}
      <sl-icon-button
        name="info-circle"
        href="https://www.chromium.org/blink/launching-features"
        style="font-size: 0.8rem;"
        target="_blank"
        label="Launching feature guide"
      >
      </sl-icon-button>
    </span>`;
  }

  render() {
    return html`
      ${this.renderMetadataSection()}
      <h2>${this.renderSectionHeader()} ${this.renderControls()}</h2>
      ${this.feature.stages.map(feStage => this.renderProcessStage(feStage))}
      ${this.renderAddStageButton()} ${this.renderFootnote()}
    `;
  }
}

customElements.define('chromedash-feature-detail', ChromedashFeatureDetail);<|MERGE_RESOLUTION|>--- conflicted
+++ resolved
@@ -497,12 +497,6 @@
 
   renderGateChips(feStage) {
     const gatesForStage = this.gates.filter(g => g.stage_id == feStage.id);
-<<<<<<< HEAD
-    gatesForStage.sort((g1, g2) =>
-      GATE_TEAM_ORDER.indexOf(g1.team_name) -
-      GATE_TEAM_ORDER.indexOf(g2.team_name));
-    return html`${gatesForStage.map(g => this.renderGateChip(feStage, g))}`;
-=======
     gatesForStage.sort(
       (g1, g2) =>
         GATE_TEAM_ORDER.indexOf(g1.team_name) -
@@ -513,7 +507,6 @@
         ${gatesForStage.map(g => this.renderGateChip(feStage, g))}
       </div>
     `;
->>>>>>> 3e2a2417
   }
 
   // Create an extension stage for an origin trial stage on button click.
@@ -713,7 +706,6 @@
       return nothing;
     }
 
-<<<<<<< HEAD
     // Add button to finalize an extension if the extension has been approved.
     const extensionReadyForFinalize = feStage.extensions.find(e => {
       const extensionGate = this.gates.find(g => g.stage_id === e.id);
@@ -721,25 +713,12 @@
     });
     if (extensionReadyForFinalize) {
       return this.renderFinalizeExtensionButton(extensionReadyForFinalize);
-=======
-    // Button text changes based on whether or not an extension stage already exists.
-    const extensionAlreadyExists =
-      feStage.extensions && feStage.extensions.length > 0;
-    const extensionInProgress =
-      feStage.extensions &&
-      feStage.extensions.some(ext => ext.ot_action_requested);
-
-    let extensionButtonText = 'Request a trial extension';
-    if (extensionAlreadyExists) {
-      extensionButtonText = 'Request another trial extension';
->>>>>>> 3e2a2417
     }
 
     const extensionInProgress = (
       feStage.extensions && feStage.extensions.some(e => e.ot_action_requested));
     // Show a disabled button if an extension request has already been submitted.
     if (extensionInProgress) {
-<<<<<<< HEAD
       return this.renderDisabledExtensionButton();
     }
 
@@ -754,26 +733,6 @@
     <sl-button size="small"
         @click=${() => location.assign(`/ot_extension_request/${this.feature.id}/${stageId}`)}
         >${extensionButtonText}</sl-button>`;
-=======
-      return html` <sl-tooltip
-        content="A pending request exists. For further inquiries, contact origin-trials-support@google.com."
-      >
-        <sl-button size="small" disabled>${extensionButtonText}</sl-button>
-      </sl-tooltip>`;
-    }
-
-    const stageId = feStage.id;
-    return html` <sl-button
-      size="small"
-      @click="${() =>
-        openPrereqsDialog(
-          this.feature.id,
-          stageId,
-          PrereqsDialogTypes.EXTENSION
-        )}"
-      >${extensionButtonText}</sl-button
-    >`;
->>>>>>> 3e2a2417
   }
 
   renderOriginTrialButton(feStage) {
@@ -814,26 +773,12 @@
       // Display the creation request button if user has edit access.
     } else if (canSeeOTControls) {
       const stageId = feStage.id;
-<<<<<<< HEAD
       return html`
         <sl-button
           size="small"
           variant="primary"
           @click="${() => openPrereqsDialog(this.feature.id, stageId, dialogTypes.CREATION)}"
           >Request Trial Creation</sl-button>`;
-=======
-      return html` <sl-button
-        size="small"
-        variant="primary"
-        @click="${() =>
-          openPrereqsDialog(
-            this.feature.id,
-            stageId,
-            PrereqsDialogTypes.CREATION
-          )}"
-        >Request Trial Creation</sl-button
-      >`;
->>>>>>> 3e2a2417
     }
     return nothing;
   }
