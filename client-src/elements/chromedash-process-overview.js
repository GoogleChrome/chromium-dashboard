import {LitElement, css, html, nothing} from 'lit';
import './chromedash-callout';
import {findProcessStage} from './utils';
import {SHARED_STYLES} from '../sass/shared-css.js';

export class ChromedashProcessOverview extends LitElement {
  static get properties() {
    return {
      feature: {type: Object},
      process: {type: Object},
      progress: {type: Object},
      dismissedCues: {type: Array},
    };
  }

  constructor() {
    super();
    this.feature = {};
    this.process = {};
    this.progress = {};
    this.dismissedCues = [];
    this.item_stage_map = null; // null means uninitialized.
  }

  static prereqsId = 0;

  static get styles() {
    return [
      ...SHARED_STYLES,
      css`
      :host {
        display: block;
        position: relative;
        box-sizing: border-box;
        /* Don't do this, since it interferes with dialog placement. 
        contain: content;  */
        overflow: hidden;
        background: inherit;
      }

      table {
        border-spacing: 0;
        width: 100%;
      }

      th {
        text-align: left;
        padding: var(--content-padding-half);
        background: var(--table-header-background);
      }

      td {
        padding: var(--content-padding-half) var(--content-padding) var(--content-padding) var(--content-padding-half);
        vertical-align: top;
        border-bottom: var(--table-divider);
        background: var(--table-row-background);
      }

      tr.active td {
        background: var(--light-accent-color);
      }

      td div.done:before {
        content: "\\2713";
        position: absolute;
        left: 0;
      }

      td div.pending:before {
        content: "\\25cb";
        position: absolute;
        left: 0;
      }

      td div.done, td div.pending {
        position: relative;
        padding-left: 1.2em;
      }

      ol {
        list-style: none;
        padding: 0;
      }

      ol li {
        margin-top: .5em;
      }

      .missing-prereqs-list {
        padding-bottom: 1em;
      }

      .missing-prereqs-list li {
        list-style: circle;
        margin-left: 2em;
      }

      .edit-progress-item {
        visibility: hidden;
        margin-left: var(--content-padding-half);
      }

      .active .edit-progress-item,
      .missing-prereqs .edit-progress-item,
      .pending:hover .edit-progress-item,
      .done:hover .edit-progress-item {
        visibility: visible;
      }
    `];
  }

  inFinalStage(stage) {
    const FINAL_STAGES = ['Shipped', 'Removed', 'Parked'];
    return (FINAL_STAGES.includes(this.feature.intent_stage) &&
            !FINAL_STAGES.includes(stage)); ;
  }

  /* A stage is "prior" if it would set a intent_stage that this feature
     has already passed. */
  isPriorStage(stage) {
    // if (this.inFinalStage(stage)) {
    //   return true;
    // }
    const stageOrder = this.process.stages.map(s => s.outgoing_stage);
    const viewedOutgoingStageIndex = stageOrder.indexOf(stage.outgoing_stage);
    const featureStageIndex = stageOrder.indexOf(this.feature.intent_stage_int);
    return (viewedOutgoingStageIndex < featureStageIndex);
  }

  /* A stage is "startable" if its incoming stage is the stage that the
     feature is on or has already passed, but its outgoing stage has
     not alrady been passed. */
  isStartableStage(stage) {
    if (this.inFinalStage(stage)) {
      return false;
    }
    const stageOrder = this.process.stages.map(s => s.outgoing_stage);
    const viewedIncomingStageIndex = stageOrder.indexOf(stage.incoming_stage);
    const viewedOutgoingStageIndex = stageOrder.indexOf(stage.outgoing_stage);
    const featureStageIndex = stageOrder.indexOf(this.feature.intent_stage_int);
    return (viewedIncomingStageIndex <= featureStageIndex &&
            viewedOutgoingStageIndex > featureStageIndex);
  }

  /* A stage is "future" if the feature has not yet reached its incoming stage. */
  isFutureStage(stage) {
    if (this.inFinalStage(stage)) {
      return false;
    }
    const stageOrder = this.process.stages.map(s => s.outgoing_stage);
    const viewedIncomingStageIndex = stageOrder.indexOf(stage.incoming_stage);
    const featureStageIndex = stageOrder.indexOf(this.feature.intent_stage_int);
    return (viewedIncomingStageIndex > featureStageIndex);
  }

  renderAction(action, stage) {
    const label = action.name;
    const url = action.url
      .replace('{feature_id}', this.feature.id)
      .replace('{outgoing_stage}', stage.outgoing_stage);
    const prereqItemsNames = action.prerequisites.filter(
      itemName => {
        return !this.progress.hasOwnProperty(itemName);
      });
    const prereqItems = prereqItemsNames.map(name => {
      // return {name, field, stage} for the named item.
      return this.item_stage_map[name];
    });
    const prereqsId = ChromedashProcessOverview.prereqsId++;
    const prereqsClass = `prereqs-${prereqsId}`;

    const checkCompletion = () => {
      if (prereqItems.length > 0) {
        // Open the dialog.
        this.shadowRoot.querySelector(`.${prereqsClass}`).show();
        return;
      } else {
        // Act like user clicked left button to go to the draft email window.
        const draftWindow = window.open(url, '_blank');
        draftWindow.focus();
      }
    };
    const dialog = html`
      <sl-dialog class="missing-prereqs ${prereqsClass}"
        label="Missing Prerequisites"
        style="--width:fit-content"
        @cancel=${this._cancelHandler}>
        Before you ${label}, you should first do the following:
        <ol class="missing-prereqs-list">
          ${prereqItems.map((item) => html`
          <li class="pending">
            ${item.stage.name}:
            ${item.name} ${this.renderEditLink(item.stage, item)}
          </li>`)}
        </ol>
        <sl-button href="${url}" target="_blank" variant="primary" size="small">
          Proceed to Draft Email
        </sl-button>
      </sl-dialog>
    `;

    return html`
      <li>
        <a @click=${checkCompletion}>${label}</a>
        ${dialog}
      </li>`;
  }

  renderActions(stage) {
    if (stage.actions) {
      return html`
        <ol>
         ${stage.actions.map(act => this.renderAction(act, stage))}
        </ol>`;
    } else {
      return nothing;
    }
  }

  renderEditLink(stage, item) {
    const featureId = this.feature.id;
    let editEl = nothing;
    if (item.field) {
      editEl = html`
        <a class="edit-progress-item"
           href="/guide/stage/${featureId}/${stage.outgoing_stage}#id_${item.field}">
          Edit
        </a>
      `;
    }
    return editEl;
  }

  renderProgressItem(stage, item) {
    const editEl = this.renderEditLink(stage, item);

    if (!this.progress.hasOwnProperty(item.name)) {
      return html`
        <div class="pending">
          ${item.name}
          ${editEl}
        </div>`;
    }

    const progressValue = this.progress[item.name];
    if (progressValue.startsWith('http://') ||
        progressValue.startsWith('https://')) {
      return html`
        <div class="done">
          <a target="_blank" href="${progressValue}">
            ${item.name}
          </a>
          ${editEl}
        </div>`;
    }

    return html`
      <div class="done">
        ${item.name}
        ${editEl}
      </div>`;
  }

  willUpdate() {
    if (this.process && this.item_stage_map == null) {
      // Make sure this.process.stages is an array.
      if (!this.process.stages) {
        this.process.stages = [];
      }

      // We will need to find the stages of prerequisites for actions of each stage.
      // So we will loop over all progress items of all stages one time
      // to rebuild this map at the start of each full page render.
      this.item_stage_map = {};
      this.process.stages.forEach(
        stage => stage.progress_items.forEach(
          item => {
            this.item_stage_map[item.name] = {...item, stage: stage};
          },
        ));
    }
  }

<<<<<<< HEAD
  findProcessStage(feStage) {
    for (const processStage of this.process.stages) {
      if (feStage.stage_type === processStage.stage_type) {
        return processStage;
      }
    }
    return null;
  }

  renderProcessStage(featureId, feStage) {
    const processStage = this.findProcessStage(feStage);
    if (processStage === null) return nothing;

    const isActive = (this.feature.active_stage_id === feStage.stage_id &&
      this.feature.intent_stage_int === processStage.outgoing_stage);
=======
  renderProcessStage(featureId, feStage) {
    const processStage = findProcessStage(feStage, this.process);
    if (processStage === null) return nothing;

    const isActive = (this.feature.intent_stage_int === processStage.outgoing_stage);
>>>>>>> 79d397ee

    return html`
      <tr class="${isActive ?
                    'active' : ''}">
        <td>
          <div><b>${processStage.name}</b></div>
          <div>${processStage.description}</div>
        </td>
        <td>
          ${processStage.progress_items.map(item =>
                      this.renderProgressItem(processStage, item))}
        </td>
        <td>
          ${isActive ?
            html`<div><a
<<<<<<< HEAD
                  href="/guide/stage/${featureId}/${feStage.stage_id}/${processStage.outgoing_stage}"
                  class="button primary">Update</a></div>` :
            nothing }
          ${this.isPriorStage(processStage) ?
            html`<a href="/guide/stage/${featureId}/${feStage.stage_id}/${processStage.outgoing_stage}"
                >Revisit</a>` :
            nothing }
          ${this.isStartableStage(processStage) ?
            html`<a href="/guide/stage/${featureId}/${feStage.stage_id}/${processStage.outgoing_stage}"
                    class="button primary">Start</a>` :
            nothing }
          ${this.isFutureStage(processStage) ?
            html`<a href="/guide/stage/${featureId}/${feStage.stage_id}/${processStage.outgoing_stage}"
=======
                  href="/guide/stage/${featureId}/${processStage.outgoing_stage}"
                  class="button primary">Update</a></div>` :
            nothing }
          ${this.isPriorStage(processStage) ?
            html`<a href="/guide/stage/${featureId}/${processStage.outgoing_stage}"
                >Revisit</a>` :
            nothing }
          ${this.isStartableStage(processStage) ?
            html`<a href="/guide/stage/${featureId}/${processStage.outgoing_stage}"
                    class="button primary">Start</a>` :
            nothing }
          ${this.isFutureStage(processStage) ?
            html`<a href="/guide/stage/${featureId}/${processStage.outgoing_stage}"
>>>>>>> 79d397ee
                >Preview</a>` :
            nothing }

          ${this.renderActions(processStage)}
        </td>
      </tr>`;
  }

  render() {
    const featureId = this.feature.id;
    return html`
     <div style="position: relative">
     <table>
       <tr>
         <th style="width: 30em;">Stage</th>
         <th style="width: 25em" id="progress-header">Progress</th>
         <th style="width: 12em"></th>
       </tr>
       ${this.feature.stages.map(feStage => this.renderProcessStage(this.feature.id, feStage))}
       <tr>
         <td><b>Final review</b></td>
         <td></td>
         <td>
          <a href="/guide/editall/${featureId}">Edit all fields</a>
         </td>
       </tr>
     </table>

    ${Object.keys(this.progress).length ? html`
      <chromedash-callout
        cue="progress-checkmarks" targetid="progress-header" signedin
        .dismissedCues=${this.dismissedCues}>
          Progress checkmarks appear in this column as you fill in
          fields of the feature entry.  However, you may start the next
          stage regardless of checkmarks.
      </chromedash-callout>` :
      nothing }

    </div>
    `;
  }
}

customElements.define('chromedash-process-overview', ChromedashProcessOverview);<|MERGE_RESOLUTION|>--- conflicted
+++ resolved
@@ -281,7 +281,6 @@
     }
   }
 
-<<<<<<< HEAD
   findProcessStage(feStage) {
     for (const processStage of this.process.stages) {
       if (feStage.stage_type === processStage.stage_type) {
@@ -292,18 +291,11 @@
   }
 
   renderProcessStage(featureId, feStage) {
-    const processStage = this.findProcessStage(feStage);
+    const processStage = findProcessStage(feStage, this.process);
     if (processStage === null) return nothing;
 
     const isActive = (this.feature.active_stage_id === feStage.stage_id &&
       this.feature.intent_stage_int === processStage.outgoing_stage);
-=======
-  renderProcessStage(featureId, feStage) {
-    const processStage = findProcessStage(feStage, this.process);
-    if (processStage === null) return nothing;
-
-    const isActive = (this.feature.intent_stage_int === processStage.outgoing_stage);
->>>>>>> 79d397ee
 
     return html`
       <tr class="${isActive ?
@@ -319,7 +311,6 @@
         <td>
           ${isActive ?
             html`<div><a
-<<<<<<< HEAD
                   href="/guide/stage/${featureId}/${feStage.stage_id}/${processStage.outgoing_stage}"
                   class="button primary">Update</a></div>` :
             nothing }
@@ -333,21 +324,6 @@
             nothing }
           ${this.isFutureStage(processStage) ?
             html`<a href="/guide/stage/${featureId}/${feStage.stage_id}/${processStage.outgoing_stage}"
-=======
-                  href="/guide/stage/${featureId}/${processStage.outgoing_stage}"
-                  class="button primary">Update</a></div>` :
-            nothing }
-          ${this.isPriorStage(processStage) ?
-            html`<a href="/guide/stage/${featureId}/${processStage.outgoing_stage}"
-                >Revisit</a>` :
-            nothing }
-          ${this.isStartableStage(processStage) ?
-            html`<a href="/guide/stage/${featureId}/${processStage.outgoing_stage}"
-                    class="button primary">Start</a>` :
-            nothing }
-          ${this.isFutureStage(processStage) ?
-            html`<a href="/guide/stage/${featureId}/${processStage.outgoing_stage}"
->>>>>>> 79d397ee
                 >Preview</a>` :
             nothing }
 
