import {LitElement, css, html} from 'lit';
import {SHARED_STYLES} from '../css/shared-css.js';
import {INTENT_STAGES} from './form-field-enums.js';
import {showToastMessage} from './utils.js';

let dialogEl;
let currentFeatureId;
let currentStageId;

export const dialogTypes = {
  CREATION: 1,
  EXTENSION: 2,
  END_MILESTONE_EXPLANATION: 3,
  FINALIZE_EXTENSION: 4,
};

<<<<<<< HEAD
export async function openPrereqsDialog(featureId, stageId, dialogType) {
  if (!dialogEl || currentFeatureId !== featureId ||
      currentStageId !== stageId) {
    dialogEl = document.createElement('chromedash-ot-prereqs-dialog');
    dialogEl.featureId = featureId;
    dialogEl.stageId = stageId;
    dialogEl.dialogType = dialogType;
    document.body.appendChild(dialogEl);
    await dialogEl.updateComplete;
=======
export async function openPrereqsDialog(featureId, stageId, prereqsType) {
  if (
    !prereqsDialogEl ||
    currentFeatureId !== featureId ||
    currentStageId !== stageId
  ) {
    prereqsDialogEl = document.createElement('chromedash-ot-prereqs-dialog');
    prereqsDialogEl.featureId = featureId;
    prereqsDialogEl.stageId = stageId;
    prereqsDialogEl.prereqsType = prereqsType;
    document.body.appendChild(prereqsDialogEl);
    await prereqsDialogEl.updateComplete;
>>>>>>> 3e2a2417
  }
  currentFeatureId = featureId;
  currentStageId = stageId;
  dialogEl.show();
}

<<<<<<< HEAD
export async function openInfoDialog(dialogType) {
  if (!dialogEl) {
    dialogEl = document.createElement('chromedash-ot-prereqs-dialog');
    dialogEl.dialogType = dialogType;
    document.body.appendChild(dialogEl);
    await dialogEl.updateComplete;
  }
  dialogEl.show();
}

export async function openFinalizeExtensionDialog(featureId, stageId, milestone, dialogType) {
  if (!dialogEl || currentFeatureId !== featureId || currentStageId !== stageId) {
    dialogEl = document.createElement('chromedash-ot-prereqs-dialog');
    dialogEl.featureId = featureId;
    dialogEl.stageId = stageId;
    dialogEl.dialogType = dialogType;
    dialogEl.milestone = milestone;
    document.body.appendChild(dialogEl);
    await dialogEl.updateComplete;
  }
  dialogEl.dialogType = dialogType;
  currentFeatureId = featureId;
  currentStageId = stageId;
  dialogEl.show();
}

=======
>>>>>>> 3e2a2417
class ChromedashOTPrereqsDialog extends LitElement {
  static get properties() {
    return {
      featureId: {type: Number},
      stageId: {type: Number},
      milestone: {type: Number},
      dialogType: {type: Number},
    };
  }

  constructor() {
    super();
    this.featureId = 0;
    this.stageId = 0;
    this.milestone = 0;
    this.dialogType = 0;
  }

  static get styles() {
    return [
      ...SHARED_STYLES,
      css`
<<<<<<< HEAD
      #prereqs-list li {
        margin-left: 8px;
        margin-bottom: 8px;
        list-style: circle;
      }
      #prereqs-header {
        margin-bottom: 8px;
      }
      #update-button {
        margin-right: 8px;
      }
      .float-right {
        float: right;
      }
=======
        #prereqs-list li {
          margin-left: 8px;
          margin-bottom: 8px;
          list-style: circle;
        }
        #prereqs-header {
          margin-bottom: 8px;
        }
        #continue-button {
          float: right;
        }
>>>>>>> 3e2a2417
      `,
    ];
  }

  show() {
    this.shadowRoot.querySelector('sl-dialog').show();
  }

  renderEndMilestoneExplanationDialog() {
    return html`
    <sl-dialog label="End milestone date">
      <p>
        When a specific milestone is approved by API owners,
        the trial's end date is set based on the stable release date of (end milestone +2).
        Most of the time when a trial ends, the feature will be enabled by default within
        the next Chrome release. This additional trial time window ensures users don't see
        breakage before upgrading to the version with the feature enabled by default.
      </p>
    </sl-dialog>`;
  }

  submitTrialExtension() {
    window.csClient.extendOriginTrial(this.featureId, this.stageId)
      .then(() => {
        showToastMessage('Extension processed!');
        setTimeout(() => {
          location.assign(`/feature/${this.featureId}`);
        }, 1000);
      }).catch(() => {
        showToastMessage('Some errors occurred. Please refresh the page or try again later.');
      });
  }

  renderFinalizeExtensionDialog() {
    return html`
    <sl-dialog label="Finalize trial extension">
      <p>
        LGTMs have been detected for this trial extension.
        This origin trial will be extended <strong>through milestone ${this.milestone}</strong>.
        Is this correct?
      </p>
      <br>
      <sl-button class="float-right" variant="primary" size="small"
        @click=${() => this.submitTrialExtension()}
      >Proceed</sl-button>
      <sl-button
        class="float-right" id="update-button" variant="info" size="small"
        @click=${() => location.assign(`/guide/stage/${this.featureId}/${INTENT_STAGES.INTENT_EXTEND_ORIGIN_TRIAL[0]}/${this.stageId}`)}
      >Change milestone</sl-button>
    </sl-dialog>`;
  }

  renderExtensionPrereqs() {
    return html` <sl-dialog label="Origin trial extension prerequisites">
      <div id="prereqs-header">
        <strong>Before submitting an extension request</strong>, please ensure
        that your Intent to Extend Experiment has been drafted, and the required
        LGTMs have been received.
        <br />
        <a
          target="_blank"
          href="https://www.chromium.org/blink/origin-trials/running-an-origin-trial/#what-is-the-process-to-extend-an-origin-trial"
        >
          View documentation on the trial extension process
        </a>
      </div>
      <br />
      <sl-button
        id="continue-button"
        variant="primary"
        @click=${() =>
          location.assign(
            `/ot_extension_request/${this.featureId}/${this.stageId}`
          )}
        size="small"
        >Proceed</sl-button
      >
    </sl-dialog>`;
  }

  renderCreationPrereqs() {
    return html` <sl-dialog label="Origin trial creation prerequisites">
      <div id="prereqs-header">
        <strong>Before submitting a creation request</strong>, please ensure the
        following prerequisite steps have been completed:
      </div>
      <br />
      <ul id="prereqs-list">
        <li>Your Intent to Experiment has been drafted.</li>
        <li>The required LGTMs have been received.</li>
        <li>
          The trial's UseCounter has landed on
          <a
            href="https://source.chromium.org/chromium/chromium/src/+/main:third_party/blink/public/mojom/use_counter/metrics/web_feature.mojom"
            target="_blank"
          >
            web_feature.mojom
          </a>
          and is being properly used.
        </li>
        <li>
          A Chromium trial name has landed on
          <a
            href="https://chromium.googlesource.com/chromium/src/+/main/third_party/blink/renderer/platform/runtime_enabled_features.json5"
            target="_blank"
          >
            runtime_enabled_features.json5
          </a>
          <strong>that has not been used for any previous trials</strong>. No
          trial names can be reused, even if used for the same feature!
        </li>
        <li>
          For a third-party trial, the feature entry in
          <a
            href="https://chromium.googlesource.com/chromium/src/+/main/third_party/blink/renderer/platform/runtime_enabled_features.json5"
            target="_blank"
          >
            runtime_enabled_features.json5
          </a>
          contains the key "origin_trials_allows_third_party: true".
        </li>
        <li>
          For a critical trial, the feature name has been added to the
          <a
            href="https://source.chromium.org/chromium/chromium/src/+/main:third_party/blink/common/origin_trials/manual_completion_origin_trial_features.cc;l=17"
            target="_blank"
          >
            kHasExpiryGracePeriod array </a
          >.
        </li>
      </ul>
      <br />
      <p>
        If you haven't already, please review the docs for
        <a
          href="https://www.chromium.org/blink/origin-trials/running-an-origin-trial/"
        >
          running an origin trial </a
        >. If you have any further questions, contact us at
        origin-trials-support@google.com.
      </p>
<<<<<<< HEAD
      <br>
      <sl-button class="float-right" variant="primary"
        @click=${() => location.assign(`/ot_creation_request/${this.featureId}/${this.stageId}`)}
=======
      <br />
      <sl-button
        id="continue-button"
        variant="primary"
        @click=${() =>
          location.assign(
            `/ot_creation_request/${this.featureId}/${this.stageId}`
          )}
>>>>>>> 3e2a2417
        size="small"
        >Proceed</sl-button
      >
    </sl-dialog>`;
  }

  render() {
    if (this.dialogType === dialogTypes.END_MILESTONE_EXPLANATION) {
      return this.renderEndMilestoneExplanationDialog();
    }
    if (this.dialogType === dialogTypes.FINALIZE_EXTENSION) {
      return this.renderFinalizeExtensionDialog();
    }
    if (this.dialogType === dialogTypes.EXTENSION) {
      return this.renderExtensionPrereqs();
    }
    return this.renderCreationPrereqs();
  }
}

customElements.define(
  'chromedash-ot-prereqs-dialog',
  ChromedashOTPrereqsDialog
);<|MERGE_RESOLUTION|>--- conflicted
+++ resolved
@@ -14,7 +14,6 @@
   FINALIZE_EXTENSION: 4,
 };
 
-<<<<<<< HEAD
 export async function openPrereqsDialog(featureId, stageId, dialogType) {
   if (!dialogEl || currentFeatureId !== featureId ||
       currentStageId !== stageId) {
@@ -24,27 +23,12 @@
     dialogEl.dialogType = dialogType;
     document.body.appendChild(dialogEl);
     await dialogEl.updateComplete;
-=======
-export async function openPrereqsDialog(featureId, stageId, prereqsType) {
-  if (
-    !prereqsDialogEl ||
-    currentFeatureId !== featureId ||
-    currentStageId !== stageId
-  ) {
-    prereqsDialogEl = document.createElement('chromedash-ot-prereqs-dialog');
-    prereqsDialogEl.featureId = featureId;
-    prereqsDialogEl.stageId = stageId;
-    prereqsDialogEl.prereqsType = prereqsType;
-    document.body.appendChild(prereqsDialogEl);
-    await prereqsDialogEl.updateComplete;
->>>>>>> 3e2a2417
   }
   currentFeatureId = featureId;
   currentStageId = stageId;
   dialogEl.show();
 }
 
-<<<<<<< HEAD
 export async function openInfoDialog(dialogType) {
   if (!dialogEl) {
     dialogEl = document.createElement('chromedash-ot-prereqs-dialog');
@@ -71,8 +55,6 @@
   dialogEl.show();
 }
 
-=======
->>>>>>> 3e2a2417
 class ChromedashOTPrereqsDialog extends LitElement {
   static get properties() {
     return {
@@ -95,7 +77,6 @@
     return [
       ...SHARED_STYLES,
       css`
-<<<<<<< HEAD
       #prereqs-list li {
         margin-left: 8px;
         margin-bottom: 8px;
@@ -110,19 +91,6 @@
       .float-right {
         float: right;
       }
-=======
-        #prereqs-list li {
-          margin-left: 8px;
-          margin-bottom: 8px;
-          list-style: circle;
-        }
-        #prereqs-header {
-          margin-bottom: 8px;
-        }
-        #continue-button {
-          float: right;
-        }
->>>>>>> 3e2a2417
       `,
     ];
   }
@@ -264,20 +232,9 @@
         >. If you have any further questions, contact us at
         origin-trials-support@google.com.
       </p>
-<<<<<<< HEAD
       <br>
       <sl-button class="float-right" variant="primary"
         @click=${() => location.assign(`/ot_creation_request/${this.featureId}/${this.stageId}`)}
-=======
-      <br />
-      <sl-button
-        id="continue-button"
-        variant="primary"
-        @click=${() =>
-          location.assign(
-            `/ot_creation_request/${this.featureId}/${this.stageId}`
-          )}
->>>>>>> 3e2a2417
         size="small"
         >Proceed</sl-button
       >
