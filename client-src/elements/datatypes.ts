--- conflicted
+++ resolved
@@ -1,3 +1,9 @@
+declare global {
+  interface Window {
+    google: any;
+  }
+}
+
 declare global {
   interface Window {
     google: any;
@@ -27,7 +33,6 @@
 export type LabelInfo = {
   description: string;
   variant: 'primary' | 'success' | 'neutral' | 'warning' | 'danger';
-<<<<<<< HEAD
 };
 
 export interface Browser {
@@ -116,7 +121,4 @@
   web_dev_views_notes: string;
   other_views_notes: string;
   [key: string]: any; // Allow additional properties
-}
-=======
-};
->>>>>>> c37b97c6
+}