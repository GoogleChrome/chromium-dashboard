import {LitElement, html, css, nothing} from 'lit';
import {showToastMessage, IS_MOBILE} from './utils';
import {SHARED_STYLES} from '../css/shared-css.js';


export const DRAWER_WIDTH_PX = 200;


export class ChromedashDrawer extends LitElement {
  static get styles() {
    return [
      ...SHARED_STYLES,
      css`
        :host {
          --md-gray-100-alpha: hsla(0, 0%, 0%, 0.12);
          --md-gray-700-alpha: hsla(0, 0%, 0%, 0.62);
          --md-blue-900: #01579b;

          --nav-link-color: var(--md-gray-700-alpha);
          --nav-link-font-size: 16px;
          --nav-link-hover-background: var(--md-gray-50-alpha);
          --nav-link-active-color: var(--md-blue-900);
          --nav-link-active-background: var(--light-accent-color);
        }
        nav {
          display: flex;
          flex: 1;
          align-items: baseline;
          user-select: none;
          background: var(--card-background);
          border: none;
          align-items: center;
          margin: 0 var(--content-padding);
          -webkit-font-smoothing: initial;
        }
        nav a {
          text-decoration: none !important;
          cursor: pointer;
          font-size: var(--nav-link-font-size);
          text-align: left;
          padding: var(--content-padding-half) var(--content-padding);
          color: var(--nav-link-color);
          white-space: nowrap;
          border-radius: var(--pill-border-radius);
        }
        nav a:hover {
          color: black;
          background: var(--nav-link-hover-background);
        }
        nav a.disabled {
          opacity: 0.5;
          pointer-events: none;
        }
        nav [active] {
          color: var(--nav-link-active-color);
          background: var(--nav-link-active-background);
        }
        nav [active]:hover {
          background: var(--md-gray-100-alpha);
        }
        hr {
          margin: 15px;
        }

        .flex-item {
          padding-top: 10px;
          padding-bottom: 10px;
          text-align: left;
        }
        .section-header {
          margin: 0px 16px 10px;
          font-weight: bold;
        }
        sl-drawer a {
          display: block;
        }
        sl-drawer::part(header) {
          display: none;
        }
        sl-button {
          margin-left: 10px;
        }
        @media only screen and (max-width: 700px) {
          header {
            --logoSize: 24px;

            margin: 0;
            display: block;
          }
          sl-drawer a {
            display: block;
          }
          sl-drawer::part(header) {
            display: none;
          }
        }
    `];
  }

  static get properties() {
    return {
      currentPage: {type: String},
      googleSignInClientId: {type: String},
      user: {type: Object},
      loading: {type: Boolean},
      defaultOpen: {type: Boolean},
    };
  }

  constructor() {
    super();
    this.currentPage = '';
    this.googleSignInClientId = '',
    this.user = {};
    this.loading = false;
    this.defaultOpen = false;
  }

  connectedCallback() {
    super.connectedCallback();
    // user is passed in from chromedash-app
    if (this.user && this.user.email) return;

    // Try to load user.
    this.loading = true;
    window.csClient.getPermissions().then((user) => {
      this.user = user;
      // If it is on mobile, log-in is intialized in this component.
      // Othewise, log-in is initialized in chromedash-header.
      if (!this.user && IS_MOBILE) this.initializeGoogleSignIn();
    }).catch(() => {
      showToastMessage('Some errors occurred. Please refresh the page or try again later.');
    }).finally(() => {
      this.loading = false;
    });
  }

  initializeGoogleSignIn() {
    google.accounts.id.initialize({
      client_id: this.googleSignInClientId,
      callback: this.handleCredentialResponse,
    });
    google.accounts.id.prompt();

    // Google Identity Services Library cannot find elements in a shadow DOM,
    // so we create signInButton element at the document level and insert it
    // in this DOM, which will be rendered in the <slot> below
    const signInButton = document.createElement('div');
    google.accounts.id.renderButton(signInButton, {type: 'standard'});
    this.insertAdjacentElement('afterbegin', signInButton);
  }

  handleCredentialResponse(credentialResponse) {
    window.csClient.signIn(credentialResponse)
      .then(() => {
        window.location.replace(window.location.href.split('?')[0]);
      })
      .catch(() => {
        console.error('Sign in failed, so signing out to allow retry');
        signOut();
      });
  }

  handleSignOutClick(e) {
    e.preventDefault();
    this.signOut();
  }

  signOut() {
    window.csClient.signOut().then(() => {
      window.location.reload();
    });
  }

  isCurrentPage(href) {
    return this.currentPage.startsWith(href);
  }

  toggleDrawerActions() {
    const drawer = this.shadowRoot.querySelector('.drawer-placement-start');
    if (drawer.open) {
      drawer.hide();
    } else {
      drawer.show();
    }
    return drawer.open;
  }

  renderDrawer() {
    let accountMenu = nothing;
    if (IS_MOBILE && !this.loading) {
      accountMenu = html`
      ${this.renderAccountMenu()}
      `;
    }

    return html`
      <sl-drawer label="Menu" placement="start" class="drawer-placement-start"
        style="--size: ${DRAWER_WIDTH_PX}px;" contained noHeader
        ?open=${!IS_MOBILE && this.defaultOpen}>
        ${accountMenu}
        <a class="flex-item" href="/roadmap" ?active=${this.isCurrentPage('/roadmap')}>Roadmap</a>
        ${this.user?.email ? html`
          <a class="flex-item" href="/myfeatures" ?active=${this.isCurrentPage('/myfeatures')}>My features</a>
        ` : nothing}
        <a class="flex-item" href="/features" ?active=${this.isCurrentPage('/features') || this.isCurrentPage('/newfeatures')}>All features</a>
        <hr>
        <div class="section-header">Stats</div>
        <a href="/metrics/css/popularity" ?active=${this.isCurrentPage('/metrics/css/popularity')}>CSS</a>
        <a href="/metrics/css/animated" ?active=${this.isCurrentPage('/metrics/css/animated')}>CSS Animation</a>
        <a href="/metrics/feature/popularity" ?active=${this.isCurrentPage('/metrics/feature/popularity')}>JS/HTML</a>
      </sl-drawer>
    `;
  }

  renderAccountMenu() {
    if (!this.user) {
      return nothing;
    }

    return html`
<<<<<<< HEAD
      ${this.user?.email ? html`
        <div class="flex-item">
          <a class="flex-item-inner">
            ${this.user.email}
          </a>
          <ul>
            <li><a href="/settings">Settings</a></li>
            <li><a href="#" id="sign-out-link" @click=${this.handleSignOutClick}>Sign out</a></li>
          </ul>
        </div>
        ${this.user.can_create_feature && !this.isCurrentPage('/guide/new') ? html`
          <sl-button data-testid="create-feature-button"
            class="flex-item" href="/guide/new" variant="primary" size="small">
            Create feature
          </sl-button>
=======
      <div class="section-header">${this.user.email}</div>
      <a href="/settings">Settings</a>
      <a href="#" id="sign-out-link" @click=${this.handleSignOutClick}>Sign out</a>
      ${this.user.can_create_feature && !this.isCurrentPage('/guide/new') ? html`
        <sl-button href="/guide/new" variant="primary" size="small">
          Create feature
        </sl-button>
>>>>>>> 397752f5
        `: nothing }
      <hr>
    `;
  }

  render() {
    return html`
      <nav>
        ${this.renderDrawer()}
      </nav>
    `;
  }
}

customElements.define('chromedash-drawer', ChromedashDrawer);<|MERGE_RESOLUTION|>--- conflicted
+++ resolved
@@ -219,31 +219,14 @@
     }
 
     return html`
-<<<<<<< HEAD
-      ${this.user?.email ? html`
-        <div class="flex-item">
-          <a class="flex-item-inner">
-            ${this.user.email}
-          </a>
-          <ul>
-            <li><a href="/settings">Settings</a></li>
-            <li><a href="#" id="sign-out-link" @click=${this.handleSignOutClick}>Sign out</a></li>
-          </ul>
-        </div>
-        ${this.user.can_create_feature && !this.isCurrentPage('/guide/new') ? html`
-          <sl-button data-testid="create-feature-button"
-            class="flex-item" href="/guide/new" variant="primary" size="small">
-            Create feature
-          </sl-button>
-=======
       <div class="section-header">${this.user.email}</div>
       <a href="/settings">Settings</a>
       <a href="#" id="sign-out-link" @click=${this.handleSignOutClick}>Sign out</a>
       ${this.user.can_create_feature && !this.isCurrentPage('/guide/new') ? html`
-        <sl-button href="/guide/new" variant="primary" size="small">
+        <sl-button data-testid="create-feature-button"
+          href="/guide/new" variant="primary" size="small">
           Create feature
         </sl-button>
->>>>>>> 397752f5
         `: nothing }
       <hr>
     `;
