import {LitElement, css, html} from 'lit';
import {ref} from 'lit/directives/ref.js';
import {formatFeatureChanges, showToastMessage, setupScrollToHash} from './utils.js';
import './chromedash-form-table';
import './chromedash-form-field';
import {
  FLAT_METADATA_FIELDS,
  FLAT_ENTERPRISE_METADATA_FIELDS,
  formatFeatureForEdit} from './form-definition';
import {ALL_FIELDS} from './form-field-specs';
import {SHARED_STYLES} from '../css/shared-css.js';
import {FORM_STYLES} from '../css/forms-css.js';


export class ChromedashGuideMetadataPage extends LitElement {
  static get styles() {
    return [
      ...SHARED_STYLES,
      ...FORM_STYLES,
      css`
      `];
  }

  static get properties() {
    return {
      featureId: {type: Number},
      feature: {type: Object},
      loading: {type: Boolean},
      appTitle: {type: String},
      nextPage: {type: String},
      fieldValues: {type: Array},
    };
  }

  constructor() {
    super();
    this.featureId = 0;
    this.feature = {};
    this.loading = true;
    this.appTitle = '';
    this.nextPage = '';
    this.fieldValues = [];
  }

  connectedCallback() {
    super.connectedCallback();
    this.fetchData();
  }

  fetchData() {
    this.loading = true;
    Promise.resolve(window.csClient.getFeature(this.featureId))
      .then((feature) => {
        this.feature = feature;
        if (this.feature.name) {
          document.title = `${this.feature.name} - ${this.appTitle}`;
        }
        this.loading = false;
      }).catch(() => {
        showToastMessage('Some errors occurred. Please refresh the page or try again later.');
      });
  }

  disconnectedCallback() {
    super.disconnectedCallback();
    document.title = this.appTitle;
  }

  async registerHandlers(el) {
    if (!el) return;

    /* Add the form's event listener after Shoelace event listeners are attached
    * see more at https://github.com/GoogleChrome/chromium-dashboard/issues/2014 */
    await el.updateComplete;
    const hiddenTokenField = this.shadowRoot.querySelector('input[name=token]');
    hiddenTokenField.form.addEventListener('submit', (event) => {
      this.handleFormSubmit(event, hiddenTokenField);
    });

    setupScrollToHash(this);
  }

  handleFormSubmit(e, hiddenTokenField) {
    e.preventDefault();
    const submitBody = formatFeatureChanges(this.fieldValues, this.featureId);

    // get the XSRF token and update it if it's expired before submission
    window.csClient.ensureTokenIsValid().then(() => {
      hiddenTokenField.value = window.csClient.token;
      return csClient.updateFeature(submitBody);
    }).then(() => {
<<<<<<< HEAD
      window.onbeforeunload = null; // Allow redirect without asking to confirm leave site.
=======
>>>>>>> 07f33064
      window.location.href = this.nextPage || `/guide/edit/${this.featureId}`;
    }).catch(() => {
      showToastMessage('Some errors occurred. Please refresh the page or try again later.');
    });
  }

  // Handler to update form values when a field update event is fired.
  handleFormFieldUpdate(event) {
    const value = event.detail.value;
    // Index represents which form was updated.
    const index = event.detail.index;
    if (index >= this.fieldValues.length) {
      throw new Error('Out of bounds index when updating field values.');
    }
    // The field has been updated, so it is considered touched.
    this.fieldValues[index].touched = true;
    this.fieldValues[index].value = value;
  };

  handleCancelClick() {
    window.location.href = `/guide/edit/${this.featureId}`;
  }

  // get a comma-spearated list of field names
  getFormFields() {
    const sections = this.feature.is_enterprise_feature ?
      FLAT_ENTERPRISE_METADATA_FIELDS.sections :
      FLAT_METADATA_FIELDS.sections;
    const fields = sections.reduce(
      (combined, section) => [...combined, ...section.fields], []);
    return fields.join();
  }

  renderSkeletons() {
    return html`
      <h3><sl-skeleton effect="sheen"></sl-skeleton></h3>
      <section id="metadata">
        <h3><sl-skeleton effect="sheen"></sl-skeleton></h3>
        <p>
          <sl-skeleton effect="sheen"></sl-skeleton>
          <sl-skeleton effect="sheen"></sl-skeleton>
          <sl-skeleton effect="sheen"></sl-skeleton>
          <sl-skeleton effect="sheen"></sl-skeleton>
          <sl-skeleton effect="sheen"></sl-skeleton>
          <sl-skeleton effect="sheen"></sl-skeleton>
          <sl-skeleton effect="sheen"></sl-skeleton>
          <sl-skeleton effect="sheen"></sl-skeleton>
        </p>
      </section>
    `;
  }

  getNextPage() {
    return this.nextPage || `/guide/edit/${this.featureId}`;
  }

  renderSubheader() {
    return html`
      <div id="subheader">
        <h2 id="breadcrumbs">
          <a href=${this.getNextPage()}>
            <iron-icon icon="chromestatus:arrow-back"></iron-icon>
            Edit feature: ${this.feature.name}
          </a>
        </h2>
      </div>
    `;
  }

  renderFields(formattedFeature, section) {
    return section.fields.map(field => {
      const featureJSONKey = ALL_FIELDS[field].name || field;
      const value = formattedFeature[featureJSONKey];
      // Add the field to this component's stage before creating the field component.
      const index = this.fieldValues.length;
      this.fieldValues.push({name: featureJSONKey, touched: false, value});
      return html`
      <chromedash-form-field
        name=${field}
        index=${index}
        value=${value}
        ?forEnterprise=${formattedFeature.is_enterprise_feature}
        @form-field-update="${this.handleFormFieldUpdate}">
      </chromedash-form-field>
    `;
    });
  }

  renderSections(formattedFeature, sections) {
    return sections.map(section => {
      return html`
        <h3>${section.name}</h3>
        <section class="stage_form">
          ${this.renderFields(formattedFeature, section)}
        </section>
      `;
    });
  }

  renderForm() {
    const formattedFeature = formatFeatureForEdit(this.feature);
    let sections = FLAT_METADATA_FIELDS.sections;
    if (formattedFeature.is_enterprise_feature) {
      sections = FLAT_ENTERPRISE_METADATA_FIELDS.sections;
    }

    return html`
      <form name="feature_form">
        <input type="hidden" name="token">
        <chromedash-form-table ${ref(this.registerHandlers)}>
          ${this.renderSections(formattedFeature, sections)}
        </chromedash-form-table>

        <div class="final_buttons">
          <input class="button" type="submit" value="Submit">
          <button id="cancel-button" type="reset"
            @click=${this.handleCancelClick}>Cancel</button>
        </div>
      </form>
    `;
  }

  render() {
    return html`
      ${this.renderSubheader()}
      ${this.loading ? this.renderSkeletons() : this.renderForm()}
    `;
  }
}

customElements.define('chromedash-guide-metadata-page', ChromedashGuideMetadataPage);<|MERGE_RESOLUTION|>--- conflicted
+++ resolved
@@ -89,10 +89,6 @@
       hiddenTokenField.value = window.csClient.token;
       return csClient.updateFeature(submitBody);
     }).then(() => {
-<<<<<<< HEAD
-      window.onbeforeunload = null; // Allow redirect without asking to confirm leave site.
-=======
->>>>>>> 07f33064
       window.location.href = this.nextPage || `/guide/edit/${this.featureId}`;
     }).catch(() => {
       showToastMessage('Some errors occurred. Please refresh the page or try again later.');
