--- conflicted
+++ resolved
@@ -220,7 +220,6 @@
   ],
 };
 
-<<<<<<< HEAD
 // All fields relevant to the dev trials stage.
 const FLAT_DEV_TRIAL_FIELDS = {
   name: 'Dev trial',
@@ -272,20 +271,6 @@
 };
 // TODO(jrobbins): UA support signals section
 // TODO(jrobbins): api overview link
-=======
-const FLAT_DEV_TRIAL_FIELDS = [
-  // Standardizaton
-  'devtrial_instructions', 'doc_links',
-  'interop_compat_risks',
-  'safari_views', 'safari_views_link', 'safari_views_notes',
-  'ff_views', 'ff_views_link', 'ff_views_notes',
-  'web_dev_views', 'web_dev_views_link', 'web_dev_views_notes',
-  'other_views_notes',
-  'security_review_status', 'privacy_review_status',
-  'ergonomics_risks', 'activation_risks', 'security_risks', 'debuggability',
-  'all_platforms', 'all_platforms_descr', 'wpt', 'wpt_descr',
-  'sample_links', 'devrel', 'ready_for_trial_url',
->>>>>>> 7c40e187
 
 // All fields relevant to the origin trial stage.
 const FLAT_ORIGIN_TRIAL_FIELDS = {
@@ -397,7 +382,6 @@
  */
 
 
-<<<<<<< HEAD
 const PSA_IMPLEMENT = {
   name: 'Start prototyping',
   sections: [
@@ -411,19 +395,6 @@
     },
   ],
 };
-=======
-const FLAT_PREPARE_TO_SHIP_FIELDS = [
-  // Standardization
-  'tag_review', 'tag_review_status',
-  'webview_risks', 'anticipated_spec_changes',
-  'intent_to_ship_url', 'i2s_lgtms',
-  // Implementation
-  'measurement',
-  'non_oss_deps',
-  'shipped_milestone', 'shipped_android_milestone',
-  'shipped_ios_milestone', 'shipped_webview_milestone',
-];
->>>>>>> 7c40e187
 
 const PSA_PREPARE_TO_SHIP = {
   name: 'Prepare to ship',
@@ -516,7 +487,6 @@
 
 // Forms to be used on the "Edit all" page that shows a flat list of fields.
 // [[sectionName, flatFormFields]].
-<<<<<<< HEAD
 export const ALL_FORMS = [
   FLAT_METADATA_FIELDS,
   FLAT_INCUBATE_FIELDS,
@@ -524,16 +494,6 @@
   FLAT_DEV_TRIAL_FIELDS,
   FLAT_ORIGIN_TRIAL_FIELDS,
   FLAT_PREPARE_TO_SHIP_FIELDS,
-=======
-export const FLAT_FORMS = [
-  ['Feature metadata', FLAT_METADATA_FIELDS],
-  ['Identify the need', FLAT_IDENTIFY_FIELDS],
-  ['Prototype a solution', FLAT_IMPLEMENT_FIELDS],
-  ['Dev trial', FLAT_DEV_TRIAL_FIELDS],
-  ['Origin trial', FLAT_ORIGIN_TRIAL_FIELDS],
-  ['Prepare to ship', FLAT_PREPARE_TO_SHIP_FIELDS],
-  ['Ship', FLAT_SHIP_FIELDS],
->>>>>>> 7c40e187
 ];
 
 export const FLAT_FORMS_BY_FEATURE_TYPE = {
@@ -548,7 +508,6 @@
   ],
   [FEATURE_TYPES.FEATURE_TYPE_EXISTING_ID[0]]: ALL_FORMS,
   [FEATURE_TYPES.FEATURE_TYPE_CODE_CHANGE_ID[0]]: [
-<<<<<<< HEAD
     FLAT_METADATA_FIELDS,
     PSA_IMPLEMENT,
     FLAT_DEV_TRIAL_FIELDS,
@@ -559,21 +518,6 @@
     FLAT_DEV_TRIAL_FIELDS,
     DEPRECATION_ORIGIN_TRIAL,
     DEPRECATION_PREPARE_TO_SHIP,
-=======
-    ['Feature metadata', FLAT_METADATA_FIELDS],
-    ['Identify the need', FLAT_IDENTIFY_FIELDS],
-    ['Dev trial', FLAT_DEV_TRIAL_FIELDS],
-    ['Prepare to ship', FLAT_PREPARE_TO_SHIP_FIELDS],
-    ['Ship', FLAT_SHIP_FIELDS],
-  ],
-  [FEATURE_TYPES.FEATURE_TYPE_DEPRECATION_ID[0]]: [
-    ['Feature metadata', FLAT_METADATA_FIELDS],
-    ['Identify the need', FLAT_IDENTIFY_FIELDS],
-    ['Dev trial', FLAT_DEV_TRIAL_FIELDS],
-    ['Origin trial', FLAT_ORIGIN_TRIAL_FIELDS],
-    ['Prepare to ship', FLAT_PREPARE_TO_SHIP_FIELDS],
-    ['Ship', FLAT_SHIP_FIELDS],
->>>>>>> 7c40e187
   ],
   [FEATURE_TYPES.FEATURE_TYPE_ENTERPRISE_ID[0]]: [
     FLAT_METADATA_FIELDS,
@@ -619,38 +563,4 @@
     [INTENT_STAGES.INTENT_ROLLOUT[0]]: FLAT_ENTERPRISE_PREPARE_TO_SHIP_FIELDS,
     [INTENT_STAGES.INTENT_SHIPPED[0]]: FLAT_PREPARE_TO_SHIP_FIELDS,
   },
-<<<<<<< HEAD
-=======
-};
-
-export const IMPL_STATUS_FORMS = {
-  [INTENT_STAGES.INTENT_INCUBATE[0]]:
-    ['', IMPLSTATUS_INCUBATE],
-  [INTENT_STAGES.INTENT_EXPERIMENT[0]]:
-    [IMPLEMENTATION_STATUS.BEHIND_A_FLAG[0], IMPLSTATUS_DEVTRIAL],
-  [INTENT_STAGES.INTENT_EXTEND_TRIAL[0]]:
-    [IMPLEMENTATION_STATUS.ORIGIN_TRIAL[0], IMPLSTATUS_ORIGINTRIAL],
-  [INTENT_STAGES.INTENT_IMPLEMENT_SHIP[0]]:
-    ['', IMPLSTATUS_EVALREADINESSTOSHIP],
-  [INTENT_STAGES.INTENT_SHIP[0]]:
-    [IMPLEMENTATION_STATUS.ENABLED_BY_DEFAULT[0], IMPLSTATUS_ALLMILESTONES],
-  [INTENT_STAGES.INTENT_ROLLOUT[0]]:
-      [IMPLEMENTATION_STATUS.ENABLED_BY_DEFAULT[0], IMPLSTATUS_ALLMILESTONES],
-  [INTENT_STAGES.INTENT_SHIPPED[0]]:
-    [IMPLEMENTATION_STATUS.ENABLED_BY_DEFAULT[0], IMPLSTATUS_ALLMILESTONES],
-  [INTENT_STAGES.INTENT_REMOVED[0]]:
-    [IMPLEMENTATION_STATUS.REMOVED[0], IMPLSTATUS_ALLMILESTONES],
-};
-
-export const FLAT_FORMS_BY_INTENT_TYPE = {
-  [INTENT_STAGES.INTENT_INCUBATE[0]]: NEWFEATURE_INCUBATE,
-  [INTENT_STAGES.INTENT_IMPLEMENT[0]]: FLAT_IMPLEMENT_FIELDS,
-  [INTENT_STAGES.INTENT_EXPERIMENT[0]]: FLAT_DEV_TRIAL_FIELDS,
-  [INTENT_STAGES.INTENT_EXTEND_TRIAL[0]]: FLAT_ORIGIN_TRIAL_FIELDS,
-  [INTENT_STAGES.INTENT_IMPLEMENT_SHIP[0]]: NEWFEATURE_EVALREADINESSTOSHIP,
-  [INTENT_STAGES.INTENT_SHIP[0]]: FLAT_PREPARE_TO_SHIP_FIELDS,
-  [INTENT_STAGES.INTENT_ROLLOUT[0]]: ENTERPRISE_PREPARE_TO_SHIP,
-  [INTENT_STAGES.INTENT_SHIPPED[0]]: FLAT_SHIP_FIELDS,
-  [INTENT_STAGES.INTENT_REMOVED[0]]: DEPRECATION_REMOVED,
->>>>>>> 7c40e187
 };