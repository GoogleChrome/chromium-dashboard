--- conflicted
+++ resolved
@@ -968,7 +968,6 @@
             )}
           </sl-select>
         </div>
-<<<<<<< HEAD
         <sl-input
           class="rollout-details"
           id="edit-rollout-details-${s.id}"
@@ -980,9 +979,7 @@
           .value=${s.rollout_stage_plan}
         >
         </sl-select>
-=======
         ${isPreviewing ? preview : editor} ${controls}
->>>>>>> c67902e8
       </li>
     `;
   }
