from __future__ import division
from __future__ import print_function

# -*- coding: utf-8 -*-
# Copyright 2017 Google Inc.
#
# Licensed under the Apache License, Version 2.0 (the "License")
# you may not use this file except in compliance with the License.
# You may obtain a copy of the License at
#
#     http://www.apache.org/licenses/LICENSE-2.0
#
# Unless required by applicable law or agreed to in writing, software
# distributed under the License is distributed on an "AS IS" BASIS,
# WITHOUT WARRANTIES OR CONDITIONS OF ANY KIND, either express or implied.
# See the License for the specific language governing permissions and
# limitations under the License.

__author__ = 'ericbidelman@chromium.org (Eric Bidelman)'

import collections
import logging
import datetime
import json
import os
import re

from framework import ramcache
from google.appengine.ext import db
from google.appengine.api import mail
import requests
from google.appengine.api import users
from google.appengine.ext.webapp.mail_handlers import BounceNotification

from django.template.loader import render_to_string
from django.utils.html import conditional_escape as escape

from framework import basehandlers
from framework import cloud_tasks_helpers
import settings
import models


def format_email_body(is_update, feature, changes):
  """Return an HTML string for a notification email body."""
  if feature.shipped_milestone:
    milestone_str = feature.shipped_milestone
  elif feature.shipped_milestone is None and feature.shipped_android_milestone:
    milestone_str = '%s (android)' % feature.shipped_android_milestone
  else:
    milestone_str = 'not yet assigned'

  moz_link_urls = [link for link in feature.doc_links
                   if 'developer.mozilla.org' in link]

  formatted_changes = ''
  for prop in changes:
    prop_name = prop['prop_name']
    new_val = prop['new_val']
    old_val = prop['old_val']

    formatted_changes += ('<li><b>%s:</b> <br/><b>old:</b> %s <br/>'
                          '<b>new:</b> %s<br/></li><br/>' %
                          (prop_name, escape(old_val), escape(new_val)))
  if not formatted_changes:
    formatted_changes = '<li>None</li>'

  body_data = {
      'feature': feature,
      'id': feature.key().id(),
      'milestone': milestone_str,
      'status': models.IMPLEMENTATION_STATUS[feature.impl_status_chrome],
      'formatted_changes': formatted_changes,
      'moz_link_urls': moz_link_urls,
  }
  template_path = ('update-feature-email.html' if is_update
                   else 'new-feature-email.html')
  body = render_to_string(template_path, body_data)
  return body


def accumulate_reasons(addr_reasons, user_list, reason):
  """Add a reason string for each user."""
  for user in user_list:
    if type(user) == str:
      addr_reasons[user].append(reason)
    else:
      addr_reasons[user.email].append(reason)


def convert_reasons_to_task(addr, reasons, email_html, subject):
  """Add a task dict to task_list for each user who has not already got one."""
  assert reasons, 'We are emailing someone without any reason'
  footer_lines = ['<p>You are receiving this email because:</p>', '<ul>']
  for reason in sorted(set(reasons)):
    footer_lines.append('<li>%s</li>' % reason)
  footer_lines.append('</ul>')
  footer_lines.append('<p><a href="%ssettings">Unsubscribe</a></p>' %
                      settings.SITE_URL)
  email_html_with_footer = email_html + '\n\n' + '\n'.join(footer_lines)
  one_email_task = {
      'to': addr,
      'subject': subject,
      'html': email_html_with_footer
  }
  return one_email_task


WEBVIEW_RULE_REASON = (
    'This feature has an android milestone, but not a webview milestone')
WEBVIEW_RULE_ADDRS = ['webview-leads-external@google.com']


def apply_subscription_rules(feature, changes):
  """Return {"reason": [addrs]} for users who set up rules."""
  # Note: for now this is hard-coded, but it will eventually be
  # configurable through some kind of user preference.
  changed_field_names = {c['prop_name'] for c in changes}
  results = {}

  # Check if feature has some other milestone set, but not webview.
  if (feature.shipped_android_milestone and
      not feature.shipped_webview_milestone):
    milestone_fields = ['shipped_android_milestone']
    if not changed_field_names.isdisjoint(milestone_fields):
      results[WEBVIEW_RULE_REASON] = WEBVIEW_RULE_ADDRS

  return results


def make_email_tasks(feature, is_update=False, changes=[]):
  """Return a list of task dicts to notify users of feature changes."""
  feature_watchers = models.FeatureOwner.all().filter(
      'watching_all_features = ', True).fetch(None)

  email_html = format_email_body(is_update, feature, changes)
  if is_update:
    subject = 'updated feature: %s' % feature.name
  else:
    subject = 'new feature: %s' % feature.name

  addr_reasons = collections.defaultdict(list)  # [{email_addr: [reason,...]}]

  accumulate_reasons(
      addr_reasons, feature_watchers,
      'You are watching all feature changes')

  # There will always be at least one component.
  for component_name in feature.blink_components:
    component = models.BlinkComponent.get_by_name(component_name)
    if not component:
      logging.warn('Blink component "%s" not found.'
                   'Not sending email to subscribers' % component_name)
      continue

    accumulate_reasons(
        addr_reasons, component.owners,
        'You are an owner of this feature\'s component')
    accumulate_reasons(
        addr_reasons, component.subscribers,
        'You subscribe to this feature\'s component')

  starrers = FeatureStar.get_feature_starrers(feature.key().id())
  accumulate_reasons(addr_reasons, starrers, 'You starred this feature')

  rule_results = apply_subscription_rules(feature, changes)
  for reason, sub_addrs in rule_results.items():
    accumulate_reasons(addr_reasons, sub_addrs, reason)

  all_tasks = [convert_reasons_to_task(addr, reasons, email_html, subject)
               for addr, reasons in sorted(addr_reasons.items())]
  return all_tasks


class FeatureStar(models.DictModel):
  """A FeatureStar represent one user's interest in one feature."""
  email = db.EmailProperty(required=True)
  feature_id = db.IntegerProperty(required=True)
  # This is so that we do not sync a bell to a star that the user has removed.
  starred = db.BooleanProperty(default=True)

  @classmethod
  def get_star(self, email, feature_id):
    """If that user starred that feature, return the model or None."""
    q = FeatureStar.all()
    q.filter('email =', email)
    q.filter('feature_id =', feature_id)
    return q.get()

  @classmethod
  def set_star(self, email, feature_id, starred=True):
    """Set/clear a star for the specified user and feature."""
    feature_star = self.get_star(email, feature_id)
    if not feature_star and starred:
      feature_star = FeatureStar(email=email, feature_id=feature_id)
      feature_star.put()
    elif feature_star and feature_star.starred != starred:
      feature_star.starred = starred
      feature_star.put()
    else:
      return  # No need to update anything in datastore

    feature = models.Feature.get_by_id(feature_id)
    feature.star_count += 1 if starred else -1
    if feature.star_count < 0:
      logging.error('count would be < 0: %r', (email, feature_id, starred))
      return
    feature.put(notify=False)

  @classmethod
  def get_user_stars(self, email):
    """Return a list of feature_ids of all features that the user starred."""
    q = FeatureStar.all()
    q.filter('email =', email)
    q.filter('starred =', True)
    feature_stars = q.fetch(None)
    logging.info('found %d stars for %r', len(feature_stars), email)
    feature_ids = [fs.feature_id for fs in feature_stars]
    logging.info('returning %r', feature_ids)
    return feature_ids

  @classmethod
  def get_feature_starrers(self, feature_id):
    """Return list of UserPref objects for starrers that want notifications."""
    q = FeatureStar.all()
    q.filter('feature_id =', feature_id)
    q.filter('starred =', True)
    feature_stars = q.fetch(None)
    logging.info('found %d stars for %r', len(feature_stars), feature_id)
    emails = [fs.email for fs in feature_stars]
    logging.info('looking up %r', emails)
    user_prefs = models.UserPref.get_prefs_for_emails(emails)
    user_prefs = [up for up in user_prefs
                  if up.notify_as_starrer and not up.bounced]
    return user_prefs


class FeatureChangeHandler(basehandlers.FlaskHandler):
  """This task handles a feature creation or update by making email tasks."""

  def process_post_data(self):
    self.require_task_header()

    json_body = self.request.get_json(force=True)
    feature = json_body.get('feature') or None
    is_update = json_body.get('is_update') or False
    changes = json_body.get('changes') or []

    logging.info('Starting to notify subscribers for feature %r', feature)

    # Email feature subscribers if the feature exists and there were
    # actually changes to it.
    feature = models.Feature.get_by_id(feature['id'])
    if feature and (is_update and len(changes) or not is_update):
      email_tasks = make_email_tasks(
          feature, is_update=is_update, changes=changes)
      logging.info('Processing %d email tasks', len(email_tasks))
      for one_email_dict in email_tasks:
        cloud_tasks_helpers.enqueue_task(
            '/tasks/outbound-email', one_email_dict)

    return {'message': 'Done'}


class OutboundEmailHandler(basehandlers.FlaskHandler):
  """Task to send a notification email to one recipient."""

  def process_post_data(self):
    self.require_task_header()

    json_body = self.request.get_json(force=True)
    to = json_body['to']
    subject = json_body['subject']
    email_html = json_body['html']

    if settings.SEND_ALL_EMAIL_TO:
      to_user, to_domain = to.split('@')
      to = settings.SEND_ALL_EMAIL_TO % {'user': to_user, 'domain': to_domain}

    message = mail.EmailMessage(
        sender='Chromestatus <admin@%s.appspotmail.com>' % settings.APP_ID,
        to=to, subject=subject, html=email_html)
    message.check_initialized()

    logging.info('Will send the following email:\n')
    logging.info('To: %s', message.to)
    logging.info('Subject: %s', message.subject)
    logging.info('Body:\n%s', message.html)
    if settings.SEND_EMAIL:
      message.send()
      logging.info('Email sent')
    else:
      logging.info('Email not sent because of settings.SEND_EMAIL')

    return {'message': 'Done'}


<<<<<<< HEAD
class BouncedEmailHandler(common.FlaskHandler):
=======
# TODO(jrobbins): Remove this class after next deployment.
class SetStarHandler(basehandlers.FlaskHandler):
  """Handle JSON API requests to set/clear a star."""

  def process_post_data(self):
    """Stars or unstars a feature for the signed in user."""
    json_body = self.request.get_json(force=True)
    feature_id = json_body.get('featureId')
    starred = json_body.get('starred', True)

    if type(feature_id) != int:
      logging.info('Invalid feature_id: %r', feature_id)
      self.abort(400)

    feature = models.Feature.get_feature(feature_id)
    if not feature:
      logging.info('feature not found: %r', feature_id)
      self.abort(404)

    user = users.get_current_user()
    if not user:
      logging.info('User must be signed in before starring')
      self.abort(400)

    FeatureStar.set_star(user.email(), feature_id, starred)
    return {'message': 'Done'}


# TODO(jrobbins): Remove this class after next deployment.
class GetUserStarsHandler(basehandlers.FlaskHandler):
  """Handle JSON API requests list all stars for current user."""

  def process_post_data(self):
    """Returns a list of starred feature_ids for the signed in user."""
    # Note: the post body is not used.

    user = users.get_current_user()
    if user:
      feature_ids = FeatureStar.get_user_stars(user.email())
    else:
      feature_ids = []  # Anon users cannot star features.

    data = {
        'featureIds': feature_ids,
        }
    return data



class BouncedEmailHandler(basehandlers.FlaskHandler):
>>>>>>> 0489cb95
  BAD_WRAP_RE = re.compile('=\r\n')
  BAD_EQ_RE = re.compile('=3D')

  """Handler to notice when email to given user is bouncing."""
  # For docs on AppEngine's bounce email handling, see:
  # https://cloud.google.com/appengine/docs/python/mail/bounce
  # Source code is in file:
  # google_appengine/google/appengine/ext/webapp/mail_handlers.py
  def process_post_data(self):
    self.receive(BounceNotification(self.form))
    return {'message': 'Done'}

  def receive(self, bounce_message):
    email_addr = bounce_message.original.get('to')
    subject = 'Mail to %r bounced' % email_addr
    logging.info(subject)
    pref_list = models.UserPref.get_prefs_for_emails([email_addr])
    user_pref = pref_list[0]
    user_pref.bounced = True
    user_pref.put()

    # Escalate to someone who might do something about it, e.g.
    # find a new owner for a component.
    body = ('The following message bounced.\n'
            '=================\n'
            'From: {from}\n'
            'To: {to}\n'
            'Subject: {subject}\n\n'
            '{text}\n'.format(**bounce_message.original))
    logging.info(body)
    message = mail.EmailMessage(
        sender='Chromestatus <admin@%s.appspotmail.com>' % settings.APP_ID,
        to=settings.BOUNCE_ESCALATION_ADDR, subject=subject, body=body)
    message.check_initialized()
    if settings.SEND_EMAIL:
      message.send()


app = basehandlers.FlaskApplication([
  ('/tasks/email-subscribers', FeatureChangeHandler),
  ('/tasks/outbound-email', OutboundEmailHandler),
  ('/_ah/bounce', BouncedEmailHandler),
], debug=settings.DEBUG)<|MERGE_RESOLUTION|>--- conflicted
+++ resolved
@@ -295,60 +295,7 @@
     return {'message': 'Done'}
 
 
-<<<<<<< HEAD
-class BouncedEmailHandler(common.FlaskHandler):
-=======
-# TODO(jrobbins): Remove this class after next deployment.
-class SetStarHandler(basehandlers.FlaskHandler):
-  """Handle JSON API requests to set/clear a star."""
-
-  def process_post_data(self):
-    """Stars or unstars a feature for the signed in user."""
-    json_body = self.request.get_json(force=True)
-    feature_id = json_body.get('featureId')
-    starred = json_body.get('starred', True)
-
-    if type(feature_id) != int:
-      logging.info('Invalid feature_id: %r', feature_id)
-      self.abort(400)
-
-    feature = models.Feature.get_feature(feature_id)
-    if not feature:
-      logging.info('feature not found: %r', feature_id)
-      self.abort(404)
-
-    user = users.get_current_user()
-    if not user:
-      logging.info('User must be signed in before starring')
-      self.abort(400)
-
-    FeatureStar.set_star(user.email(), feature_id, starred)
-    return {'message': 'Done'}
-
-
-# TODO(jrobbins): Remove this class after next deployment.
-class GetUserStarsHandler(basehandlers.FlaskHandler):
-  """Handle JSON API requests list all stars for current user."""
-
-  def process_post_data(self):
-    """Returns a list of starred feature_ids for the signed in user."""
-    # Note: the post body is not used.
-
-    user = users.get_current_user()
-    if user:
-      feature_ids = FeatureStar.get_user_stars(user.email())
-    else:
-      feature_ids = []  # Anon users cannot star features.
-
-    data = {
-        'featureIds': feature_ids,
-        }
-    return data
-
-
-
 class BouncedEmailHandler(basehandlers.FlaskHandler):
->>>>>>> 0489cb95
   BAD_WRAP_RE = re.compile('=\r\n')
   BAD_EQ_RE = re.compile('=3D')
 
