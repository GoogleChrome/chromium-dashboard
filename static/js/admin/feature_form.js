--- conflicted
+++ resolved
@@ -27,7 +27,7 @@
   }
 });
 
-<<<<<<< HEAD
+
 const specLink = document.querySelector('#id_spec_link');
 
 /**
@@ -37,28 +37,6 @@
 function toggleSpecLink(stdStage) {
   specLink.disabled = parseInt(stdStage.value, 10) >= MIN_STD_TO_BE_ACTIVE;
   specLink.parentElement.parentElement.hidden = specLink.disabled;
-=======
-const operaDesktop = document.querySelector('#id_shipped_opera_milestone');
-const operaAndroid = document.querySelector(
-  '#id_shipped_opera_android_milestone');
-
-/**
- * Populates Opera version inputs with Chrome 32 -> Opera 19 version mapping.
- * @param {HTMLInputElement} chromeField Chrome version input.
- */
-function fillOperaFields(chromeField) {
-  const chromeVersion = chromeField.valueAsNumber;
-  if (chromeVersion < 28) {
-    return;
-  }
-  const operaVersion = chromeVersion - 13; // e.g. Chrome 32 ~ Opera 19
-  if (!operaDesktop.classList.contains('interacted')) {
-    operaDesktop.value = operaVersion;
-  }
-  if (!operaAndroid.classList.contains('interacted')) {
-    operaAndroid.value = operaVersion;
-  }
->>>>>>> f971b625
 }
 
 /**
