--- conflicted
+++ resolved
@@ -199,11 +199,7 @@
     if (fieldId) {
       return this.doGet(`/features/${featureId}/approvals/${fieldId}/comments`);
     } else {
-<<<<<<< HEAD
-      return this.doGet(`/features/${featureId}/approvals/0/comments`);
-=======
       return this.doGet(`/features/${featureId}/approvals/comments`);
->>>>>>> 2d60a480
     }
   }
 
