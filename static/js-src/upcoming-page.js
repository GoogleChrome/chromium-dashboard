// Start fetching right away.
const channelsArray = ['stable', 'beta', 'dev'];

const channelsPromise = window.csClient.getChannels();

let jumpSlideWidth = 0;
let cardsToFetchInAdvance;


document.querySelector('.show-blink-checkbox').addEventListener('change', e => {
  e.stopPropagation();
  document.querySelector('chromedash-upcoming').showShippingType = e.target.checked;
});

const header = document.querySelector('app-header-layout app-header');
if (header) {
  header.fixed = false;
}

async function init() {
  // Prepare data for chromedash-upcoming
  const channels = await channelsPromise;
  let featuresPromise = {};

  channelsArray.forEach((channel) => {
    featuresPromise[channel] = window.csClient.getFeaturesInMilestone(channels[channel].version);
  });

  const features = {};

  for (let channel of channelsArray) {
    features[channel] = await featuresPromise[channel];
  }


  // Remove the loading sign once the data has been fetched from the APIs
  document.body.classList.remove('loading');

  const upcomingEl = document.querySelector('chromedash-upcoming');
  channelsArray.forEach((channel) => {
    channels[channel].features = upcomingEl.mapFeaturesToShippingType(features[channel]);
  });


  upcomingEl.channels = channels;
  upcomingEl.lastFetchedOn = channels[channelsArray[1]].version;
  let cardsDisplayed = upcomingEl.computeItems();
  upcomingEl.lastMilestoneVisible = channels[channelsArray[cardsDisplayed-1]].version;
  cardsToFetchInAdvance = upcomingEl.cardsToFetchInAdvance;

  window.csClient.getStars().then((starredFeatureIds) => {
    upcomingEl.starredFeatures = new Set(starredFeatureIds);
  });
}

// Slide to newer or older version
function move(e) {
  let container = document.querySelector('chromedash-upcoming');
  let divWidth = container.shadowRoot.querySelector('chromedash-upcoming-milestone-card').cardWidth;
  let margin = 8;
  let change = divWidth+margin*2;

  if (container.lastFetchedOn) {
<<<<<<< HEAD
    if (e.target.id=='next-button') {
      jumpSlideWidth-= change; // move to newer version
      container.style.marginLeft=jumpSlideWidth + 'px';
      container.lastMilestoneVisible += 1;
    } else {
      if (jumpSlideWidth < 0) {
        jumpSlideWidth+=change; // move to older version
        container.style.marginLeft=jumpSlideWidth + 'px';
        container.lastMilestoneVisible -=1;
=======
    if (e.target.id == 'next-button') {
      jumpSlideWidth -= change; // move to newer version
      container.style.marginLeft = jumpSlideWidth + 'px';
      container.lastMilestoneVisible += 1;
    } else {
      if (jumpSlideWidth < 0) {
        jumpSlideWidth += change; // move to older version
        container.style.marginLeft = jumpSlideWidth + 'px';
        container.lastMilestoneVisible -= 1;
>>>>>>> dacabd18
      }
    }

    // Fetch when second last card is displayed
    if (container.lastMilestoneVisible - container.lastFetchedOn == cardsToFetchInAdvance) {
<<<<<<< HEAD
      container.lastFetchedOn +=cardsToFetchInAdvance;
=======
      container.lastFetchedOn += cardsToFetchInAdvance;
>>>>>>> dacabd18
    }
  }
}

// event listeners for timeline control
document.getElementById('previous-button').addEventListener('click', move);
document.getElementById('next-button').addEventListener('click', move);

init();<|MERGE_RESOLUTION|>--- conflicted
+++ resolved
@@ -61,17 +61,6 @@
   let change = divWidth+margin*2;
 
   if (container.lastFetchedOn) {
-<<<<<<< HEAD
-    if (e.target.id=='next-button') {
-      jumpSlideWidth-= change; // move to newer version
-      container.style.marginLeft=jumpSlideWidth + 'px';
-      container.lastMilestoneVisible += 1;
-    } else {
-      if (jumpSlideWidth < 0) {
-        jumpSlideWidth+=change; // move to older version
-        container.style.marginLeft=jumpSlideWidth + 'px';
-        container.lastMilestoneVisible -=1;
-=======
     if (e.target.id == 'next-button') {
       jumpSlideWidth -= change; // move to newer version
       container.style.marginLeft = jumpSlideWidth + 'px';
@@ -81,17 +70,12 @@
         jumpSlideWidth += change; // move to older version
         container.style.marginLeft = jumpSlideWidth + 'px';
         container.lastMilestoneVisible -= 1;
->>>>>>> dacabd18
       }
     }
 
     // Fetch when second last card is displayed
     if (container.lastMilestoneVisible - container.lastFetchedOn == cardsToFetchInAdvance) {
-<<<<<<< HEAD
-      container.lastFetchedOn +=cardsToFetchInAdvance;
-=======
       container.lastFetchedOn += cardsToFetchInAdvance;
->>>>>>> dacabd18
     }
   }
 }
