--- conflicted
+++ resolved
@@ -363,99 +363,6 @@
       this.renderApproval(apprDef));
   }
 
-<<<<<<< HEAD
-  // Returns a boolean representing whether the given comment can be edited.
-  commentIsEditable(comment) {
-    // If the comment has been deleted, it should only be editable
-    // by site admins or the user who deleted it.
-    if (comment.deleted_by) {
-      return this.user.is_admin || comment.deleted_by === this.user.email;
-    }
-    // If the comment is not deleted, site admins or the author can edit.
-    return this.user.email === comment.author || this.user.is_admin;
-  }
-
-  // Format a message to show on a deleted comment the user can edit.
-  renderCommentDeletedPreface(comment) {
-    if (!this.commentIsEditable(comment) || !comment.deleted_by) {
-      return nothing;
-    }
-    return html`<div style="color: darkred">[Deleted] (comment hidden for other users)
-    </div>`;
-  }
-
-  toggleCommentMenu(commentId) {
-    const menuEl = this.shadowRoot.querySelector(`#comment-menu-${commentId}`);
-    // Change the menu icon to represent open/closing on click.
-    const iconEl = this.shadowRoot.querySelector(`#icon-${commentId}`);
-    const isVisible = menuEl.style.display !== 'none';
-    if (isVisible) {
-      menuEl.style.display = 'none';
-      iconEl.icon = 'chromestatus:more-vert';
-    } else {
-      menuEl.style.display = 'inline-block';
-      iconEl.icon = 'chromestatus:close';
-    }
-  }
-
-  // Add a dropdown menu to the comment header if the user can edit the comment.
-  formatCommentEditMenu(comment) {
-    // If the comment is not editable, don't show a comment menu.
-    if (!this.commentIsEditable(comment)) {
-      return nothing;
-    }
-    // Show delete option if not deleted, else show undelete.
-    let menuItem = html`
-    <sl-menu-item @click="${() => this.handleDeleteToggle(comment, false)}"
-    >Delete Comment</div>`;
-    if (comment.deleted_by) {
-      menuItem = html`
-      <sl-menu-item @click="${() => this.handleDeleteToggle(comment, true)}"
-      >Undelete Comment</div>`;
-    }
-
-    return html`
-      <iron-icon class="comment-menu-icon" id="icon-${comment.comment_id}"
-      icon="chromestatus:more-vert"
-      @click=${() => this.toggleCommentMenu(comment.comment_id)}></iron-icon>
-      <div class="edit-menu">
-        <div id="comment-menu-${comment.comment_id}" style="display: none;">
-          <sl-menu>${menuItem}</sl-menu>
-        </div>
-      </div>`;
-  }
-
-  // Display how long ago the comment was created compared to now.
-  formatCommentRelativeDate(comment) {
-    const commentDate = new Date(`${comment.created}Z`);
-    if (isNaN(commentDate)) {
-      return nothing;
-    }
-    return html`
-      <span class="relative_date">
-        (<sl-relative-time date="${commentDate.toISOString()}">
-        </sl-relative-time>)
-      </span>`;
-  }
-
-  renderComment(comment) {
-    const preface = this.renderCommentDeletedPreface(comment);
-    return html`
-      <div class="comment">
-        <div class="comment_header">
-           <span class="author">${comment.author}</span>
-           on
-           <span class="date">${this.formatDate(comment.created)}</span>
-           ${this.formatCommentRelativeDate(comment)}
-           ${this.formatCommentEditMenu(comment)}
-        </div>
-        <div class="comment_body">${preface}${comment.content}</div>
-      </div>
-    `;
-  }
-
-=======
->>>>>>> d6bf46bc
   renderAllComments() {
     return html`
         <h3>Comments</h3>
