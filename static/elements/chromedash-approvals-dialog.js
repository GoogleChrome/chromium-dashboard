import {LitElement, css, html} from 'lit-element';
import {nothing} from 'lit-html';
import './chromedash-dialog';
import '@polymer/iron-icon';
import SHARED_STYLES from '../css/shared.css';

const STATE_NAMES = [
  // Not used: [0, 'Needs review'],
  [1, 'N/a or Ack'],
  [2, 'Review requested'],
  [3, 'Review started'],
  [4, 'Need info'],
  [5, 'Approved'],
  [6, 'Not approved'],
];
const PENDING_STATES = [2, 3, 4];

const APPROVAL_DEFS = [
  {name: 'Intent to Prototype',
    id: 1,
    threadField: 'intent_to_implement_url',
  },
  {name: 'Intent to Experiment',
    id: 2,
    threadField: 'intent_to_experiment_url',
  },
  {name: 'Intent to Extend Experiment',
    id: 3,
    threadField: 'intent_to_extend_experiment_url',
  },
  {name: 'Intent to Ship',
    id: 4,
    threadField: 'intent_to_ship_url',
  },
];


class ChromedashApprovalsDialog extends LitElement {
  static get properties() {
    return {
      signedInUser: {type: String},
      featureId: {type: Number},
      canApprove: {type: Boolean},
      feature: {type: Object},
      approvals: {type: Array},
      comments: {type: Array},
      configs: {type: Array},
      possibleOwners: {type: Object},
      showConfigs: {type: Object},
      showAllIntents: {type: Boolean},
      changedApprovalsByField: {attribute: false},
      changedConfigsByField: {attribute: false},
      needsSave: {type: Boolean},
      loading: {attribute: false},
    };
  }

  constructor() {
    super();
    this.signedInUser = ''; // email address
    this.canApprove = false;
    this.featureId = 0;
    this.feature = {};
    this.approvals = [];
    this.comments = [];
    this.configs = [];
    this.subsetPending = false;
    this.possibleOwners = {};
    this.showConfigs = new Set();
    this.showAllIntents = false;
    this.changedApprovalsByField = new Map();
    this.changedConfigsByField = new Map();
    this.needsSave = false;
    this.loading = true;
  }

  static get styles() {
    return [
      SHARED_STYLES,
      css`
        .loading {
          width: 650px;
          height: 400px;
        }

        h3 {
          margin: var(--content-padding-half);
        }

        .approval_section {
          margin-top: var(--content-padding);
        }

        .comment_section {
          max-height: 250px;
          overflow-y: scroll;
        }

        .approval_section div,
        .comment {
          margin-left: var(--content-padding);
        }

        .approval_row {
          width: 650px;
          margin-bottom: var(--content-padding-half);
        }

        .set_by,
        .set_on,
        .appr_val {
          display: inline-block;
          width: 200px;
          margin-right: var(--content-padding-half);
          overflow: hidden;
          text-overflow: ellipsis;
          white-space: nowrap;
        }

        select {
          margin: 0;
        }

        .comment_body {
          background: var(--table-alternate-background);
          padding: var(--content-padding-half);
          white-space: pre-wrap;
          width: 46em;
          margin-bottom: var(--content-padding);
        }

        .config-area {
          margin-left: var(--content-padding);
          background: var(--table-alternate-background);
        }

        .controls {
          padding: var(--content-padding);
          text-align: right;
        }

        #show_all_checkbox {
         float: left;
        }

        textarea {
          padding: 4px;
          resize: both;
        }
      `];
  }

  openWithFeature(featureId) {
    this.featureId = featureId;
    this.loading = true;
    this.shadowRoot.querySelector('chromedash-dialog').open();
    const p1 = window.csClient.getFeature(this.featureId).then(
      (feature) => {
        this.feature = feature;
      });
    const p2 = window.csClient.getApprovals(this.featureId).then(
      (res) => {
        this.approvals = res.approvals;
        const numPending = this.approvals.filter((av) =>
          PENDING_STATES.includes(av.state)).length;
        this.subsetPending = (numPending > 0 &&
                              numPending < APPROVAL_DEFS.length);
        this.showAllIntents = numPending == 0;
        this.changedApprovalsByField = new Map();
        this.needsSave = false;
      });
    const p3 = window.csClient.getComments(this.featureId).then(
      (res) => {
        this.comments = res.comments;
      });
    const p4 = window.csClient.getApprovalConfigs(this.featureId).then(
      (res) => {
        this.configs = res.configs;
        this.showConfigs = new Set(this.configs.map(c => c.field_id));
        this.changedConfigsByField = new Map();
        this.possibleOwners = res.possible_owners;
      });
    Promise.all([p1, p2, p3, p4]).then(() => {
      this.loading = false;
    }).catch(() => {
      const toastEl = document.querySelector('chromedash-toast');
      toastEl.showMessage('Some errors occurred. Please refresh the page or try again later.');
      this.handleCancel();
    });
  }

  toggleShowAllIntents() {
    this.showAllIntents = !this.showAllIntents;
  }

  formatDate(dateStr) {
    return dateStr.split('.')[0]; // Ignore microseconds.
  }

  findStateName(state) {
    for (let item of STATE_NAMES) {
      if (item[0] == state) {
        return item[1];
      }
    }
    // This should not normally be seen by users, but it will help us
    // cope with data migration.
    return `State ${state}`;
  }

  renderApprovalValue(approvalValue) {
    const selectedValue = (
      this.changedApprovalsByField.get(approvalValue.field_id) ||
          approvalValue.state);
    const placeholderOption = (approvalValue.state == -1) ?
      html`<option value="-1" selected>No value</option>` :
      nothing;

    return html`
      <div class="approval_row">
        <span class="set_by">${approvalValue.set_by}</span>
        <span class="set_on">${this.formatDate(approvalValue.set_on)}</span>
        <span class="appr_val">
          ${approvalValue.set_by == this.signedInUser ? html`
          <select
            selected=${selectedValue}
            data-field="${approvalValue.field_id}"
            @change=${this.handleSelectChanged}
          >
              ${placeholderOption}
              ${STATE_NAMES.map((valName) => html`
                <option value="${valName[0]}"
                  ?selected=${valName[0] == selectedValue}
                 >${valName[1]}</option>`
                )}
            </select>` : html`
           ${this.findStateName(approvalValue.state)}
            `}
        </span>
      </div>
    `;
  }

  renderAddApproval(fieldId) {
    const existingApprovalByMe = this.approvals.some((a) =>
      a.field_id == fieldId && a.set_by == this.signedInUser);
    if (existingApprovalByMe) {
      return nothing;
    } else {
      return this.renderApprovalValue(
        {set_by: this.signedInUser,
          set_on: '',
          state: -1,
          field_id: fieldId});
    }
  }

  renderConfigWidgets(approvalDef) {
    const fieldId = approvalDef.id;
    const isOpen = this.showConfigs.has(fieldId);
    if (!isOpen) {
      return nothing;
    }

    const config = this.configs.find(c => c.field_id == fieldId);
<<<<<<< HEAD
    const owners = (config && config.owners || []).join(', ');
    const nextAction = (config && config.next_action || '');
    const additionalReview = (config && config.additional_review);
=======
    const owners = (config ? config.owners : []).join(', ');
    const nextAction = config ? config.next_action : '';
    const additionalReview = config && config.additional_review;
>>>>>>> 03bcef81
    const offerAdditionalReview = fieldId == 2 || fieldId == 3;

    const ownerWidget = html`
      <input id="owners-${fieldId}" data-field="${fieldId}"
             @change=${this.handleConfigChanged}
             size=30 type="email" multiple placeholder="emails"
             list="possible-owners-${fieldId}"
             value="${owners}">
      <datalist id="possible-owners-${fieldId}">
         ${(this.possibleOwners[fieldId] || []).map(po => html`
            <option value="${po}">
         `)}
      </datalist>
    `;
    const nextActionWidget = html`
      <input id="next-action-${fieldId}" data-field="${fieldId}"
             @change=${this.handleConfigChanged}
             type=date name="next_action_${fieldId}"
             value="${nextAction}">
    `;
    const additionalReviewWidget = html`
      <input id="additional-review-${fieldId}" data-field="${fieldId}"
             @change=${this.handleConfigChanged}
             type=checkbox ?checked=${additionalReview}>
    `;

    return html`
     <table class="config-area">
       <tr>
         <td>Owners:</td>
         <td>${ownerWidget}</td>
       </tr>
       <tr>
        <td>Next action:</td>
        <td>${nextActionWidget}</td>
       </tr>
       ${offerAdditionalReview ? html`
         <tr>
          <td>Additional review:</td>
          <td>${additionalReviewWidget}</td>
         </tr>
        `: nothing }
     </table>
    `;
  }

  renderApproval(approvalDef) {
    const approvalValues = this.approvals.filter((a) =>
      a.field_id == approvalDef.id);
    const isActive = approvalValues.some((av) =>
      PENDING_STATES.includes(av.state));

    if (!isActive && !this.showAllIntents) return nothing;


    const isOpen = this.showConfigs.has(approvalDef.id);
    let configExpandIcon = html`
      <iron-icon
         style="margin-left:4px"
         @click="${() => {
      this.toggleConfig(approvalDef);
    }}"
         icon="chromestatus:${isOpen ? 'expand-less' : 'expand-more'}">
      </iron-icon>
    `;

    let threadLink = nothing;
    if (this.feature[approvalDef.threadField]) {
      threadLink = html`
        <div>
          <a href="${this.feature[approvalDef.threadField]}" target="_blank"
             >blink-dev thread</a>
        </div>
      `;
    }

    return html`
      <div class="approval_section">
        <h3>
          ${approvalDef.name}
          ${configExpandIcon}
        </h3>
        ${this.renderConfigWidgets(approvalDef)}
        ${approvalValues.map((av) => this.renderApprovalValue(av))}
        ${this.renderAddApproval(approvalDef.id)}
        ${threadLink}
      </div>
    `;
  }

  renderAllApprovals() {
    return APPROVAL_DEFS.map((apprDef) =>
      this.renderApproval(apprDef));
  }

  renderComment(comment) {
    return html`
      <div class="comment">
        <div class="comment_header">
           <span class="author">${comment.author}</span>
           on
           <span class="date">${this.formatDate(comment.created)}</span>
           wrote:
        </div>
        <div class="comment_body">${comment.content}</div>
      </div>
    `;
  }

  renderAllComments() {
    return html`
        <h3>Comments</h3>
        <div class="comment_section">
          ${this.comments.map(this.renderComment.bind(this))}
        </div>
    `;
  }

  canPostTo(threadArchiveUrl) {
    return (
      threadArchiveUrl &&
        (threadArchiveUrl.startsWith(
          'https://groups.google.com/a/chromium.org/d/msgid/blink-dev/') ||
         threadArchiveUrl.startsWith(
           'https://groups.google.com/d/msgid/jrobbins-test')));
  }

  renderControls() {
    let showAllCheckbox = nothing;
    if (this.subsetPending) {
      showAllCheckbox = html`
         <label id="show_all_checkbox"><input
           type="checkbox" ?checked=${this.showAllIntents}
           @click=${this.toggleShowAllIntents}
           >Show all intents</label>
      `;
    }
    let postToSelect = html`
      <select style="margin-right:1em" id="post_to_approval_field">
        <option value="0">Don't post to mailing list</option>
        ${APPROVAL_DEFS.map((apprDef) => html`
          <option value="${apprDef.id}"
                  ?disabled=${!this.canPostTo(this.feature[apprDef.threadField])}
          >Post to ${apprDef.name} thread</option>
        `)}
      </select>
      `;

    return html`
     <div>
      <textarea id="comment_area" rows=4 cols=80
        @change=${this.checkNeedsSave}
        @keypress=${this.checkNeedsSave}
        placeholder="Add a comment"
        ></textarea>
     </div>
     <div class="controls">
       ${showAllCheckbox}
       ${postToSelect}
       <button class="primary"
         @click=${this.handleSave}
         ?disabled=${!this.needsSave}
         >Save</button>
       <button
         @click=${this.handleCancel}
         >Cancel</button>
     </div>
    `;
  }

  render() {
    const heading = !this.loading && this.feature.name || '';
    return html`
      <chromedash-dialog heading="${heading}">
        ${this.loading ?
          html`
           <div class="loading">
             <div id="spinner"><img src="/static/img/ring.svg"></div>
           </div>` :
          html`
            ${this.renderAllApprovals()}
            ${this.renderAllComments()}
            ${this.renderControls()}
          `}
      </chromedash-dialog>
    `;
  }

  checkNeedsSave() {
    let newNeedsSave = false;
    const commentArea = this.shadowRoot.querySelector('#comment_area');
    const newVal = commentArea && commentArea.value.trim() || '';
    if (newVal != '') newNeedsSave = true;
    for (let fieldId of this.changedApprovalsByField.keys()) {
      if (this.changedApprovalsByField.get(fieldId) != -1) {
        newNeedsSave = true;
      }
    }
    if (this.changedConfigsByField.size > 0) {
      newNeedsSave = true;
    }
    this.needsSave = newNeedsSave;
  }

  handleSelectChanged(e) {
    const fieldId = e.target.dataset['field'];
    const newVal = e.target.value;
    this.changedApprovalsByField.set(fieldId, newVal);
    this.checkNeedsSave();
  }

  handleConfigChanged(e) {
    const fieldId = e.target.dataset['field'];
    const owners = this.shadowRoot.querySelector('#owners-' + fieldId).value;
    const nextAction = this.shadowRoot.querySelector(
      '#next-action-' + fieldId).value;
    const additionalReviewEl = this.shadowRoot.querySelector(
      '#additional-review-' + fieldId);
    const additionalReview = additionalReviewEl && additionalReviewEl.checked;

    this.changedConfigsByField.set(
      fieldId, {owners, nextAction, additionalReview});
    this.checkNeedsSave();
  }

  handleSave() {
    const promises = [];
    for (let fieldId of this.changedApprovalsByField.keys()) {
      if (this.changedApprovalsByField.get(fieldId) != -1) {
        promises.push(
          window.csClient.setApproval(
            this.feature.id, fieldId,
            this.changedApprovalsByField.get(fieldId)));
      }
    }
    for (let fieldId of this.changedConfigsByField.keys()) {
      const config = this.changedConfigsByField.get(fieldId);
      promises.push(
        window.csClient.setApprovalConfig(
          this.feature.id, fieldId, config['owners'],
          config['nextAction'], config['additionalReview']));
    }
    const commentArea = this.shadowRoot.querySelector('#comment_area');
    const commentText = commentArea.value.trim();
    const postToSelect = this.shadowRoot.querySelector(
      '#post_to_approval_field');
    const postToApprovalFieldId = postToSelect && postToSelect.value || 0;
    if (commentText != '') {
      promises.push(
        window.csClient.postComment(
          this.feature.id, null, null, commentText,
          Number(postToApprovalFieldId)));
    }
    Promise.all(promises).then(() => {
      this.shadowRoot.querySelector('chromedash-dialog').close();
    });
  }

  handleCancel() {
    this.shadowRoot.querySelector('chromedash-dialog').close();
  }

  toggleConfig(approvalDef) {
    let newConfigs = new Set([...this.showConfigs]); // Make a copy.
    if (newConfigs.has(approvalDef.id)) {
      newConfigs.delete(approvalDef.id);
    } else {
      newConfigs.add(approvalDef.id);
    }
    this.showConfigs = newConfigs;
  }
}

customElements.define('chromedash-approvals-dialog', ChromedashApprovalsDialog);<|MERGE_RESOLUTION|>--- conflicted
+++ resolved
@@ -263,15 +263,9 @@
     }
 
     const config = this.configs.find(c => c.field_id == fieldId);
-<<<<<<< HEAD
-    const owners = (config && config.owners || []).join(', ');
-    const nextAction = (config && config.next_action || '');
-    const additionalReview = (config && config.additional_review);
-=======
     const owners = (config ? config.owners : []).join(', ');
     const nextAction = config ? config.next_action : '';
     const additionalReview = config && config.additional_review;
->>>>>>> 03bcef81
     const offerAdditionalReview = fieldId == 2 || fieldId == 3;
 
     const ownerWidget = html`
