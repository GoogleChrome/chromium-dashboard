import {LitElement, css, html, nothing} from 'lit';
import {autolink} from './utils.js';
import '@polymer/iron-icon';

import {SHARED_STYLES} from '../sass/shared-css.js';


export class ChromedashActivity extends LitElement {
  static get properties() {
    return {
      user: {type: Object},
      feature: {type: Object},
      activity: {type: Object},
    };
  }

  constructor() {
    super();
    this.user = null;
    this.feature = {};
    this.activity = null;
  }

  static get styles() {
    return [
      ...SHARED_STYLES,
      css`
        .comment_header {
          height: 24px;
        }

        .comment {
          margin-left: var(--content-padding);
        }

        .edit-menu {
          display: block;
          float: right;
        }

        .comment-menu-icon {
          float: right;
          margin-right: 8px;
          cursor: pointer;
        }

        .comment_body {
          background: var(--table-alternate-background);
          padding: var(--content-padding-half);
          white-space: pre-wrap;
          width: 46em;
          margin-bottom: var(--content-padding);
        }
      `];
  }

  formatDate(dateStr) {
    return dateStr.split('.')[0]; // Ignore microseconds.
  }

  // Returns a boolean representing whether the given activity can be edited.
  isEditable() {
    if (!this.user) {
      return false;
    }
    // If the comment has been deleted, it should only be editable
    // by site admins or the user who deleted it.
    if (this.activity.deleted_by) {
      return this.user.is_admin || this.activity.deleted_by === this.user.email;
    }
    // If the comment is not deleted, site admins or the author can edit.
    return this.user.email === this.activity.author || this.user.is_admin;
  }

  // Format a message to show on a deleted comment the user can edit.
  renderDeletedPreface() {
    if (!this.isEditable() || !this.activity.deleted_by) {
      return nothing;
    }
    return html`<div style="color: darkred">[Deleted] (comment hidden for other users)
    </div>`;
  }

  toggleMenu() {
    const menuEl = this.shadowRoot.querySelector(`#comment-menu`);
    // Change the menu icon to represent open/closing on click.
    const iconEl = this.shadowRoot.querySelector(`iron-icon`);
    const isVisible = menuEl.style.display !== 'none';
    if (isVisible) {
      menuEl.style.display = 'none';
      iconEl.icon = 'chromestatus:more-vert';
    } else {
      menuEl.style.display = 'inline-block';
      iconEl.icon = 'chromestatus:close';
    }
  }

  // Add a dropdown menu to the activity header if the user can edit the activity.
  formatEditMenu() {
    // If the activity is not editable, don't show a menu.
    if (!this.isEditable()) {
      return nothing;
    }
    // Show delete option if not deleted, else show undelete.
    let menuItem = html`
    <sl-menu-item @click="${() => this.handleDeleteToggle(false)}"
    >Delete Comment</sl-menu-item>`;
    if (this.activity.deleted_by) {
      menuItem = html`
      <sl-menu-item @click="${() => this.handleDeleteToggle(true)}"
      >Undelete Comment</sl-menu-item>`;
    }

    return html`
      <iron-icon class="comment-menu-icon"
      icon="chromestatus:more-vert"
      @click=${() => this.toggleMenu()}></iron-icon>
      <div class="edit-menu">
        <div id="comment-menu" style="display: none;">
          <sl-menu>${menuItem}</sl-menu>
        </div>
      </div>`;
  }

  // Display how long ago the comment was created compared to now.
<<<<<<< HEAD
  formatCommentRelativeDate(comment) {
    // format date to "YYYY-MM-DDTHH:mm:ss.sssZ" to represent UTC.
    let dateStr = comment.created || '';
    dateStr = comment.created.replace(' ', 'T');
    const commentDate = new Date(`${dateStr}Z`);
    if (isNaN(commentDate)) {
=======
  formatRelativeDate() {
    const activityDate = new Date(`${this.activity.created} UTC`);
    if (isNaN(activityDate)) {
>>>>>>> 10ca2944
      return nothing;
    }
    return html`
      <span class="relative_date">
        (<sl-relative-time date="${activityDate.toISOString()}">
        </sl-relative-time>)
      </span>`;
  }

  render() {
    if (!this.activity) {
      return nothing;
    }
    const preface = this.renderDeletedPreface();
    return html`
      <div class="comment">
        <div class="comment_header">
           <span class="author">${this.activity.author}</span>
           on
           <span class="date">${this.formatDate(this.activity.created)}</span>
           ${this.formatRelativeDate()}
           ${this.formatEditMenu()}
        </div>
        <div class="comment_body">${preface}${autolink(this.activity.content)}</div>
      </div>
    `;
  }

  // Handle deleting or undeleting a comment.
  async handleDeleteToggle(isUndelete) {
    let resp;
    if (isUndelete) {
      resp = await window.csClient.undeleteComment(
        this.feature.id, this.activity.comment_id);
    } else {
      resp = await window.csClient.deleteComment(
        this.feature.id, this.activity.comment_id);
    }
    if (resp && resp.message === 'Done') {
      this.activity.deleted_by = (isUndelete) ? null : this.user.email;
      this.toggleMenu();
      this.requestUpdate();
    }
  }
};
customElements.define('chromedash-activity', ChromedashActivity);


export class ChromedashActivityLog extends LitElement {
  static get properties() {
    return {
      user: {type: Object},
      feature: {type: Object},
      comments: {type: Array},
    };
  }

  constructor() {
    super();
    this.user = null;
    this.feature = {};
    this.comments = [];
  }

  static get styles() {
    return [
      ...SHARED_STYLES,
      css`
        .comment_section {
          max-height: 250px;
          overflow-y: scroll;
        }
      `];
  }


  render() {
    return html`
        <div class="comment_section">
          ${this.comments.map((activity) => html`
        <chromedash-activity
        .user=${this.user}
        .feature=${this.feature}
        .activity=${activity}>
        </chromedash-activity>
          `)}
        </div>
    `;
  }
}

customElements.define('chromedash-activity-log', ChromedashActivityLog);<|MERGE_RESOLUTION|>--- conflicted
+++ resolved
@@ -123,18 +123,12 @@
   }
 
   // Display how long ago the comment was created compared to now.
-<<<<<<< HEAD
-  formatCommentRelativeDate(comment) {
-    // format date to "YYYY-MM-DDTHH:mm:ss.sssZ" to represent UTC.
-    let dateStr = comment.created || '';
-    dateStr = comment.created.replace(' ', 'T');
-    const commentDate = new Date(`${dateStr}Z`);
-    if (isNaN(commentDate)) {
-=======
   formatRelativeDate() {
-    const activityDate = new Date(`${this.activity.created} UTC`);
+    // Format date to "YYYY-MM-DDTHH:mm:ss.sssZ" to represent UTC.
+    let dateStr = this.activity.created || '';
+    dateStr = this.activity.created.replace(' ', 'T');
+    const activityDate = new Date(`${dateStr}Z`);
     if (isNaN(activityDate)) {
->>>>>>> 10ca2944
       return nothing;
     }
     return html`
