--- conflicted
+++ resolved
@@ -1,16 +1,9 @@
 import {LitElement, css, html, nothing} from 'lit';
-<<<<<<< HEAD
-import {autolink} from './utils.js';
-import './chromedash-form-table';
-import './chromedash-form-field';
-import {METADATA_FORM_FIELDS} from './form-definition';
-=======
 import {ref} from 'lit/directives/ref.js';
 import {autolink} from './utils.js';
 import './chromedash-form-table';
 import './chromedash-form-field';
 import {formatFeatureForEdit, METADATA_FORM_FIELDS} from './form-definition';
->>>>>>> e57b38d0
 import {SHARED_STYLES} from '../sass/shared-css.js';
 import {FORM_STYLES} from '../sass/forms-css.js';
 
@@ -73,13 +66,6 @@
 
   /* Add the form's event listener after Shoelace event listeners are attached
    * see more at https://github.com/GoogleChrome/chromium-dashboard/issues/2014 */
-<<<<<<< HEAD
-  updated() {
-    if (!this.editing) return;
-    const hiddenTokenField = this.shadowRoot.querySelector('input[name=token]');
-    hiddenTokenField.form.addEventListener('submit', (event) => {
-      this.handleFormSubmission(event, hiddenTokenField);
-=======
   async registerFormSubmitHandler(el) {
     if (!el) return;
 
@@ -87,7 +73,6 @@
     const hiddenTokenField = this.shadowRoot.querySelector('input[name=token]');
     hiddenTokenField.form.addEventListener('submit', (event) => {
       this.handleFormSubmit(event, hiddenTokenField);
->>>>>>> e57b38d0
     });
   }
 
@@ -219,20 +204,11 @@
         <form name="overview_form" method="POST" action="/guide/stage/${this.feature.id}/0">
           <input type="hidden" name="token">
 
-<<<<<<< HEAD
-          <chromedash-form-table>
-            ${METADATA_FORM_FIELDS.map((field) => html`
-              <chromedash-form-field
-                name=${field}
-                value=${field in this.feature.format_for_edit ?
-                  this.feature.format_for_edit[field] : this.feature[field]}>
-=======
           <chromedash-form-table ${ref(this.registerFormSubmitHandler)}>
             ${METADATA_FORM_FIELDS.map((field) => html`
               <chromedash-form-field
                 name=${field}
                 value=${formattedFeature[field]}>
->>>>>>> e57b38d0
               </chromedash-form-field>
             `)}
           </chromedash-form-table>
