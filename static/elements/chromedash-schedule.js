--- conflicted
+++ resolved
@@ -1,11 +1,6 @@
-<<<<<<< HEAD
 import {LitElement, html} from 'lit-element';
+import {nothing} from 'lit-html';
 import '@polymer/iron-icon';
-=======
-import {LitElement, html} from 'https://unpkg.com/@polymer/lit-element@latest/lit-element.js?module';
-import {nothing} from 'https://unpkg.com/lit-html/lit-html.js?module';
-import 'https://unpkg.com/@polymer/iron-icon/iron-icon.js?module';
->>>>>>> 76fe42d2
 
 const TEMPLATE_CONTENT = {
   stable: {
@@ -157,19 +152,11 @@
                         <span class="tooltip" title="Deprecated">
                           <iron-icon icon="chromestatus:warning" class="deprecated" data-tooltip></iron-icon>
                         </span>
-<<<<<<< HEAD
-                        ` : ''}
+                        ` : nothing}
                       ${window.PushNotifier && window.PushNotifier.SUPPORTS_NOTIFICATIONS ? html`
                         <span class="tooltip" title="Subscribe to notification updates">
                           <iron-icon icon="chromestatus:notifications-off"
-                                     class="pushicon ${window.PushNotifier && window.PushNotifier.GRANTED_ACCESS ? '' : 'disabled'}"
-=======
-                        ` : nothing}
-                      ${IS_PUSH_NOTIFIER_SUPPORTED ? html`
-                        <span class="tooltip" title="Subscribe to notification updates">
-                          <iron-icon icon="chromestatus:notifications-off"
-                                     class="pushicon ${IS_PUSH_NOTIFIER_ENABLED ? nothing : 'disabled'}"
->>>>>>> 76fe42d2
+                                     class="pushicon ${window.PushNotifier && window.PushNotifier.GRANTED_ACCESS ? nothing : 'disabled'}"
                                      data-feature-id="${f.id}"
                                      @click="${this._subscribeToFeature}"></iron-icon>
                         </span>
