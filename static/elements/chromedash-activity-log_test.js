import {html} from 'lit';
import {assert, fixture} from '@open-wc/testing';
import {ChromedashActivity, ChromedashActivityLog} from './chromedash-activity-log';
import '../js-src/cs-client';
import sinon from 'sinon';

const nonAdminUser = {
  can_approve: false,
  can_create_feature: true,
  can_edit_all: true,
  is_admin: false,
  email: 'non-admin@google.com',
};

const featureOne = {
  id: 123456,
};

const actOne = {
  comment_id: 1,
  author: 'non-admin@google.com',
  created: '2022-08-30 12:34:45.567',
  content: 'hey, nice feature',
};

const actTwo = {
  comment_id: 2,
  author: 'troll@example.com',
  created: '2022-08-30 12:34:45.567',
  content: 'mean stuff',
};


describe('chromedash-activity', () => {
  it('renders with no data', async () => {
    const component = await fixture(
      html`<chromedash-activity></chromedash-activity>`);
    assert.exists(component);
    assert.instanceOf(component, ChromedashActivity);
    assert.notExists(component.shadowRoot.querySelector('sl-relative-time'));
    assert.notExists(component.shadowRoot.querySelector('sl-menu'));
  });

  it('renders an activity when signed out', async () => {
    const anonUser = null;
    const component = await fixture(
      html`<chromedash-activity
              .user=${anonUser}
              .feature=${featureOne}
              .activity=${actOne}>
             </chromedash-activity>`);
    const commentDiv = component.shadowRoot.querySelector('.comment');
    assert.include(commentDiv.innerHTML, actOne.author);
    assert.include(commentDiv.innerHTML, '2022-08-30 12:34:45');
    assert.include(commentDiv.innerHTML, 'hey, nice feature');
    // TODO: Fails on firefox.  See issue #2186.
    // assert.exists(component.shadowRoot.querySelector('sl-relative-time'));
    assert.notExists(component.shadowRoot.querySelector('.edit-menu'));
    assert.notExists(component.shadowRoot.querySelector('sl-menu'));
  });

  it('renders an activity when signed in', async () => {
    const component = await fixture(
      html`<chromedash-activity
              .user=${nonAdminUser}
              .feature=${featureOne}
              .activity=${actOne}>
             </chromedash-activity>`);
    const commentDiv = component.shadowRoot.querySelector('.comment');
    assert.include(commentDiv.innerHTML, 'hey, nice feature');
    assert.exists(component.shadowRoot.querySelector('#comment-menu'));
  });

  // Note: It does not hide or prefix a deleted comment for users who don't
  // have permission to view that comment because that is done by the API.

  it('prefixes a undeleteable activity', async () => {
    const deletedComment = {
      comment_id: 3,
      author: 'non-admin@google.com',
      created: '2022-08-30 12:34:45.567',
      content: 'better left unsaid',
      deleted_by: 'non-admin@google.com',
    };
    const component = await fixture(
      html`<chromedash-activity
              .user=${nonAdminUser}
              .feature=${featureOne}
              .activity=${deletedComment}>
             </chromedash-activity>`);
    const commentDiv = component.shadowRoot.querySelector('.comment');
    assert.include(commentDiv.innerHTML, '[Deleted]');
    assert.include(commentDiv.innerHTML, 'better left unsaid');
    assert.exists(component.shadowRoot.querySelector('#comment-menu'));
    assert.exists(component.shadowRoot.querySelector('sl-menu'));
  });

  it('can delete an activity', async () => {
    window.csClient = new ChromeStatusClient('fake_token', 1);
    sinon.stub(window.csClient, 'deleteComment');
    window.csClient.deleteComment.returns(Promise.resolve({message: 'Done'}));

    const doomedComment = {
      comment_id: 4,
      author: 'non-admin@google.com',
      created: '2022-08-30 12:34:45.567',
      content: 'something off the cuff',
    };
    const component = await fixture(
      html`<chromedash-activity
              .user=${nonAdminUser}
              .feature=${featureOne}
              .activity=${doomedComment}>
             </chromedash-activity>`);
    const before = component.shadowRoot.querySelector('.comment');
    assert.notInclude(before.innerHTML, '[Deleted]');
    assert.include(before.innerHTML, 'something off the cuff');

    await component.handleDeleteToggle(false);
    assert.equal(doomedComment.deleted_by, nonAdminUser.email);
    const after = component.shadowRoot.querySelector('.comment');
    assert.include(after.innerHTML, '[Deleted]');
    assert.include(after.innerHTML, 'something off the cuff');
  });

  it('can undelete an activity', async () => {
    window.csClient = new ChromeStatusClient('fake_token', 1);
    sinon.stub(window.csClient, 'undeleteComment');
    window.csClient.undeleteComment.returns(Promise.resolve({message: 'Done'}));

    const blessedComment = {
      comment_id: 4,
      author: 'non-admin@google.com',
      created: '2022-08-30 12:34:45.567',
      content: 'lucky guess',
      deleted_by: 'non-admin@google.com',
    };
    const component = await fixture(
      html`<chromedash-activity
              .user=${nonAdminUser}
              .feature=${featureOne}
              .activity=${blessedComment}>
             </chromedash-activity>`);
    const before = component.shadowRoot.querySelector('.comment');
    assert.include(before.innerHTML, '[Deleted]');
    assert.include(before.innerHTML, 'lucky guess');

    await component.handleDeleteToggle(true);
    assert.equal(blessedComment.deleted_by, null);
    const after = component.shadowRoot.querySelector('.comment');
    assert.notInclude(after.innerHTML, '[Deleted]');
    assert.include(after.innerHTML, 'lucky guess');
  });
<<<<<<< HEAD

  it('formats comment date relative to the current date', async () => {
    window.csClient = new ChromeStatusClient('fake_token', 1);
    sinon.stub(window.csClient, 'undeleteComment');

    const component = await fixture(
      html`<chromedash-activity-log
              .user=${nonAdminUser}
              .feature=${featureOne}
              .comments=${[commentOne]}>
             </chromedash-activity-log>`);

    const relativeDate = component.shadowRoot.querySelector('sl-relative-time');
    assert.exists(relativeDate);
    const dateStr = relativeDate.getAttribute('date');
    assert.equal(dateStr, '2022-08-30T12:34:45.567Z');
    const dateObj = new Date(dateStr);
    assert.isFalse(isNaN(dateObj));
=======
});


describe('chromedash-activity-log', () => {
  it('renders with no data', async () => {
    const component = await fixture(
      html`<chromedash-activity-log></chromedash-activity-log>`);
    assert.exists(component);
    assert.instanceOf(component, ChromedashActivityLog);
    assert.notExists(component.shadowRoot.querySelector('chromedash-activity'));
  });

  it('renders with some data', async () => {
    const component = await fixture(
      html`<chromedash-activity-log
            .user=${nonAdminUser}
            .feature=${featureOne}
            .comments=${[actOne, actTwo]}>
            </chromedash-activity-log>`);
    assert.exists(component);
    assert.instanceOf(component, ChromedashActivityLog);
    assert.lengthOf(
      component.shadowRoot.querySelectorAll('chromedash-activity'),
      2);
>>>>>>> 10ca2944
  });
});<|MERGE_RESOLUTION|>--- conflicted
+++ resolved
@@ -151,7 +151,6 @@
     assert.notInclude(after.innerHTML, '[Deleted]');
     assert.include(after.innerHTML, 'lucky guess');
   });
-<<<<<<< HEAD
 
   it('formats comment date relative to the current date', async () => {
     window.csClient = new ChromeStatusClient('fake_token', 1);
@@ -170,7 +169,7 @@
     assert.equal(dateStr, '2022-08-30T12:34:45.567Z');
     const dateObj = new Date(dateStr);
     assert.isFalse(isNaN(dateObj));
-=======
+  });
 });
 
 
@@ -195,6 +194,5 @@
     assert.lengthOf(
       component.shadowRoot.querySelectorAll('chromedash-activity'),
       2);
->>>>>>> 10ca2944
   });
 });