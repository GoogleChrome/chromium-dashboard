--- conflicted
+++ resolved
@@ -1,10 +1,5 @@
-<<<<<<< HEAD
+// TODO(yangguang): This component is not tested. Data is not available in devserver, so cannot be tested locally.
 import {LitElement, html} from 'lit-element';
-=======
-// TODO(yangguang): This component is not tested. Data is not available in devserver, so cannot be tested locally.
-
-import {LitElement, html} from 'https://unpkg.com/@polymer/lit-element@latest/lit-element.js?module';
->>>>>>> 76fe42d2
 
 class ChromedashTimeline extends LitElement {
   static get properties() {
