--- conflicted
+++ resolved
@@ -1,13 +1,7 @@
-<<<<<<< HEAD
 import {LitElement, html} from 'lit-element';
+import {nothing} from 'lit-html';
 import '@polymer/iron-icon';
 import './chromedash-color-status';
-=======
-import {LitElement, html} from 'https://unpkg.com/@polymer/lit-element@latest/lit-element.js?module';
-import {nothing} from 'https://unpkg.com/lit-html/lit-html.js?module';
-import 'https://unpkg.com/@polymer/iron-icon/iron-icon.js?module';
-import './chromedash-color-status.js';
->>>>>>> 76fe42d2
 
 const MAX_STANDARDS_VAL = 6;
 const MAX_VENDOR_VIEW = 7;
@@ -218,22 +212,14 @@
             `: nothing}
         </h2>
         <div class="iconrow
-<<<<<<< HEAD
             ${window.PushNotifier && window.PushNotifier.SUPPORTS_NOTIFICATIONS ?
-              'supports-push-notifications' : ''}">
+              'supports-push-notifications' : nothing}">
           <span class="tooltip category-tooltip"
                 title="Filter by category ${this.feature.category}">
             <a href="#" class="category"
                @click="${this.categoryFilter}">
               ${this.feature.category}</a>
           </span>
-=======
-            ${IS_PUSH_NOTIFIER_SUPPORTED ?
-              'supports-push-notifications' : nothing}">
-          <button class="category tooltip category-tooltip" @click="${this.categoryFilter}"
-              title="Filter by category ${this.feature.category}">
-            ${this.feature.category}</button>
->>>>>>> 76fe42d2
           <div class="topcorner">
             ${this.feature.browsers.chrome.status.text === 'Removed' ? html`
               <span class="tooltip" title="Removed feature">
@@ -265,8 +251,7 @@
                 <iron-icon icon="chromestatus:pan-tool"
                            class="intervention" data-tooltip></iron-icon>
               </span>
-<<<<<<< HEAD
-              ` : ''}
+              ` : nothing}
             ${window.PushNotifier && window.PushNotifier.SUPPORTS_NOTIFICATIONS ? html`
               <span class="tooltip"
                     title="Receive a push notification when there are updates">
@@ -278,20 +263,7 @@
                                '' : 'disabled'}"></iron-icon>
                 </a>
               </span>
-              ` : ''}
-=======
-              ` : nothing}
-            ${IS_PUSH_NOTIFIER_SUPPORTED ? html`
-              <button @click="${this.subscribeToFeature}" data-tooltip class="tooltip"
-                  title="Receive a push notification when there are updates">
-                <iron-icon icon="${this._receivePush ?
-                              'chromestatus:notifications' :
-                              'chromestatus:notifications-off'}"
-                           class="pushicon ${IS_PUSH_NOTIFIER_ENABLED ?
-                             nothing : 'disabled'}"></iron-icon>
-              </button>
-              ` : nothing}
->>>>>>> 76fe42d2
+              ` : nothing}
             <span class="tooltip" title="File a bug against this feature">
               <a href="${this._newBugUrl}" data-tooltip>
                 <iron-icon icon="chromestatus:bug-report"></iron-icon>
