--- conflicted
+++ resolved
@@ -52,22 +52,13 @@
       signedIn: {type: Boolean},
       loginUrl: {type: String},
       starredFeatures: {type: Object}, // will contain a set of starred features
-<<<<<<< HEAD
-      cardWidth: {type: Number},
-      lastFetchedOn: {type: Number},
-      lastMilestoneVisible: {type: Number},
-      milestoneArray: {type: Array},
-      milestoneInfo: {type: Object},
-      cardsToFetchInAdvance: {type: Number},
-      highlightFeature: {type: Number},
-=======
       cardWidth: {type: Number}, // width of each milestone card
       lastFetchedOn: {type: Number}, // milestone number rendering of which caused fetching of next milestones
       lastMilestoneVisible: {type: Number}, // milestone number visible on screen to the user
       milestoneArray: {type: Array}, // array to store the milestone numbers fetched after dev channel
       milestoneInfo: {type: Object}, // object to store milestone details (features version etc.) fetched after dev channel
       cardsToFetchInAdvance: {type: Number}, // number of milestones to fetch in advance
->>>>>>> dacabd18
+      highlightFeature: {type: Number}, // feature to highlight
     };
   }
 
@@ -87,53 +78,25 @@
 
   constructor() {
     super();
-<<<<<<< HEAD
-    this.cardWidth = this.computeWidthofCard();
-    this.starredFeatures = new Set();
-    this.milestoneArray = [];
-    this.milestoneInfo = {};
-    this.cardsToFetchInAdvance = 3;
-=======
     this.cardWidth = this.computeWidthOfCard();
     this.starredFeatures = new Set();
     this.milestoneArray = [];
     this.milestoneInfo = {};
     this.cardsToFetchInAdvance = CARDS_TO_FETCH_IN_ADVANCE;
->>>>>>> dacabd18
   }
 
   async fetchNextBatch() {
     // promise to fetch next milestones
     const nextMilestones = window.csClient.getSpecifiedChannels(this._lastFetchedOn+1+1,
       this._lastFetchedOn+1+this.cardsToFetchInAdvance);
-
-<<<<<<< HEAD
-    let tempMilestoneArray = [];
-    for (let i = 1; i <= this.cardsToFetchInAdvance; i++) {
-      tempMilestoneArray.push(this._lastFetchedOn+1+i);
-=======
+    
     let milestoneNumsArray = [];
     for (let i = 1; i <= this.cardsToFetchInAdvance; i++) {
       milestoneNumsArray.push(this._lastFetchedOn+1+i);
->>>>>>> dacabd18
     }
 
     // promise to fetch features in next milestones
     let milestoneFeaturePromise = {};
-<<<<<<< HEAD
-    tempMilestoneArray.forEach((milestone) => {
-      milestoneFeaturePromise[milestone] = window.csClient.getFeaturesInMilestone(milestone);
-    });
-
-    let tempMilestoneInfo;
-    let milestoneFeatures = {};
-
-    try {
-      tempMilestoneInfo = await nextMilestones;
-
-      for (let milestone of tempMilestoneArray) {
-        milestoneFeatures[milestone] = await milestoneFeaturePromise[milestone];
-=======
     milestoneNumsArray.forEach((milestoneNum) => {
       milestoneFeaturePromise[milestoneNum] = window.csClient.getFeaturesInMilestone(milestoneNum);
     });
@@ -145,26 +108,12 @@
       newMilestonesInfo = await nextMilestones;
       for (let milestoneNum of milestoneNumsArray) {
         milestoneFeatures[milestoneNum] = await milestoneFeaturePromise[milestoneNum];
->>>>>>> dacabd18
+
       }
     } catch (err) {
       throw (new Error('Unable to load Features'));
     }
 
-<<<<<<< HEAD
-
-    // add some details to milestone information fetched
-    tempMilestoneArray.forEach((milestone) => {
-      tempMilestoneInfo[milestone].version = milestone;
-      tempMilestoneInfo[milestone].features =
-          this.mapFeaturesToShippingType(milestoneFeatures[milestone]);
-    });
-
-    // update the properties to render the latest milestone cards
-    this.milestoneInfo = Object.assign({}, this.milestoneInfo, tempMilestoneInfo);
-
-    this.milestoneArray = [...this.milestoneArray, ...tempMilestoneArray];
-=======
     // add some details to milestone information fetched
     milestoneNumsArray.forEach((milestoneNum) => {
       newMilestonesInfo[milestoneNum].version = milestoneNum;
@@ -175,25 +124,16 @@
     // update the properties to render the latest milestone cards
     this.milestoneInfo = Object.assign({}, this.milestoneInfo, newMilestonesInfo);
     this.milestoneArray = [...this.milestoneArray, ...milestoneNumsArray];
->>>>>>> dacabd18
   }
 
   mapFeaturesToShippingType(features) {
     const featuresMappedToShippingType = {};
     features.forEach(f => {
-<<<<<<< HEAD
-      const component = f.browsers.chrome.status.text;
-      if (!featuresMappedToShippingType[component]) {
-        featuresMappedToShippingType[component] = [];
-      }
-      featuresMappedToShippingType[component].push(f);
-=======
       const shippingType = f.browsers.chrome.status.text;
       if (!featuresMappedToShippingType[shippingType]) {
         featuresMappedToShippingType[shippingType] = [];
       }
       featuresMappedToShippingType[shippingType].push(f);
->>>>>>> dacabd18
     });
 
     for (let [, feautreList] of Object.entries(featuresMappedToShippingType)) {
@@ -203,26 +143,10 @@
     return featuresMappedToShippingType;
   }
 
-<<<<<<< HEAD
-
-  sortFeaturesByName(features) {
-    features.sort((a, b) => {
-      a = a.name.toLowerCase();
-      b = b.name.toLowerCase();
-      if (a < b) {
-        return -1;
-      }
-      if (a > b) {
-        return 1;
-      }
-      return 0;
-    });
-=======
   sortFeaturesByName(features) {
     features.sort((a, b) =>
       a.name.toLowerCase().localeCompare(b.name.toLowerCase())
     );
->>>>>>> dacabd18
   }
 
   // Handles the Star-Toggle event fired by any one of the child components
@@ -242,15 +166,11 @@
       });
   }
 
-<<<<<<< HEAD
   handleHighlightEvent(e) {
     this.highlightFeature = e.detail.feature;
   }
 
-  computeWidthofCard() {
-=======
   computeWidthOfCard() {
->>>>>>> dacabd18
     let cardContainer = document.querySelector('#releases-section');
     let containerWidth = cardContainer.offsetWidth;
     let items = this.computeItems();
@@ -284,17 +204,11 @@
           .deprecatedStatus=${DEPRECATED_STATUS}
           .starredFeatures=${this.starredFeatures}
           .cardWidth=${this.cardWidth}
-<<<<<<< HEAD
           .highlightFeature=${this.highlightFeature}
           ?signedin=${this.signedIn}
           ?showShippingType=${this.showShippingType}
           @star-toggle-event=${this.handleStarToggle}
           @highlight-feature-event=${this.handleHighlightEvent}
-=======
-          ?signedin=${this.signedIn}
-          ?showShippingType=${this.showShippingType}
-          @star-toggle-event=${this.handleStarToggle}
->>>>>>> dacabd18
         >
         </chromedash-upcoming-milestone-card>        
       `)}
