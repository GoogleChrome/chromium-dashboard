--- conflicted
+++ resolved
@@ -62,11 +62,7 @@
     return this;
   }
 
-<<<<<<< HEAD
-  renderField() {
-=======
   renderWidgets() {
->>>>>>> 10ca2944
     const type = this.fieldProps.type;
     const choices = this.fieldProps.choices || this.componentChoices;
 
@@ -150,11 +146,7 @@
         </tr>
       `:nothing}
       <tr>
-<<<<<<< HEAD
-        <td>${this.renderField()}</td>
-=======
         <td>${this.renderWidgets()}</td>
->>>>>>> 10ca2944
         <td>
           ${helpText ? html`<span class="helptext"> ${helpText} </span>`: nothing}
           ${extraHelpText ? html`
