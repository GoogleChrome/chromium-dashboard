@import "../shared";
@import "../vars";

$feature-min-height: 75px;

* {
  box-sizing: border-box;
  list-style: none;
  padding: 0;
  margin: 0;
  font: inherit;
  text-decoration: inherit;
}

<<<<<<< HEAD
=======
:focus {
  z-index: 1;
}

>>>>>>> 9a11afeb
@mixin tooltip {
  content: attr(title) ""; // force to be a string for FF/Safari.
  position: absolute;
  @include gradient-bar-bg();
  box-shadow: 2px 2px 4px $gray-2;
  border: 1px solid $gray-1;
  z-index: 100;
  text-align: center;
  color: $default-font-color;
}<|MERGE_RESOLUTION|>--- conflicted
+++ resolved
@@ -12,13 +12,6 @@
   text-decoration: inherit;
 }
 
-<<<<<<< HEAD
-=======
-:focus {
-  z-index: 1;
-}
-
->>>>>>> 9a11afeb
 @mixin tooltip {
   content: attr(title) ""; // force to be a string for FF/Safari.
   position: absolute;
