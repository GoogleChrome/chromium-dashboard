from __future__ import division
from __future__ import print_function

# -*- coding: utf-8 -*-
# Copyright 2020 Google Inc.
#
# Licensed under the Apache License, Version 2.0 (the "License")
# you may not use this file except in compliance with the License.
# You may obtain a copy of the License at
#
#     http://www.apache.org/licenses/LICENSE-2.0
#
# Unless required by applicable law or agreed to in writing, software
# distributed under the License is distributed on an "AS IS" BASIS,
# WITHOUT WARRANTIES OR CONDITIONS OF ANY KIND, either express or implied.
# See the License for the specific language governing permissions and
# limitations under the License.

from django import forms

from google.appengine.api import users

import models
import processes


SHIPPED_HELP_TXT = (
    'First milestone to ship with this status. Applies to: Enabled by '
    'default, Behind a flag, Origin trial, Browser Intervention, and '
    'Deprecated. If the flag is \'test\' rather than \'experimental\' set '
    'status to In development. If the flag is for an origin trial set status '
    'to Origin trial.')

SHIPPED_WEBVIEW_HELP_TXT = (
    'First milestone to ship with this status. Applies to Enabled by '
    'default, Browser Intervention, and Deprecated.\n\n NOTE: for statuses '
    'Behind a flag and Origin trial this MUST be blank.'
)

# We define all form fields here so that they can be include in one or more
# stage-specific fields without repeating the details and help text.
ALL_FIELDS = {
    'name': forms.CharField(
        required=True, label='Feature name',
        # Use a specific autocomplete value to avoid "name" autofill.
        # https://bugs.chromium.org/p/chromium/issues/detail?id=468153#c164
        widget=forms.TextInput(attrs={'autocomplete': 'feature-name'}),
        help_text=
        ('Capitalize only the first letter and the beginnings of '
         'proper nouns. '
         '<a target="_blank" href="'
         'https://github.com/GoogleChrome/chromium-dashboard/wiki/'
         'EditingHelp#feature-name">Learn more</a>. '
         '<a target="_blank" href="'
         'https://github.com/GoogleChrome/chromium-dashboard/wiki/'
         'EditingHelp#feature-name-example">Example</a>.'
        )),

    'summary': forms.CharField(
        required=True,
        widget=forms.Textarea(attrs={'cols': 50, 'maxlength': 500}),
        help_text=
        ('Provide a one sentence description followed by one or '
         'two lines explaining how this feature helps web '
         'developers. '
         '<a target="_blank" href="'
         'https://github.com/GoogleChrome/chromium-dashboard/wiki/'
         'EditingHelp#summary-example">Example</a>.'
        )),

    'category': forms.ChoiceField(
        required=False,
        help_text=('Select the most specific category. If unsure, '
                   'leave as "%s".' % models.FEATURE_CATEGORIES[models.MISC]),
        initial=models.MISC,
        choices=sorted(models.FEATURE_CATEGORIES.items(), key=lambda x: x[1])),

    'feature_type': forms.ChoiceField(
        required=False,
        help_text=('Select the feature type.'),
        initial=models.FEATURE_TYPE_INCUBATE_ID,
        choices=sorted(models.FEATURE_TYPES.items())),

    'motivation': forms.CharField(
        label='Motivation', required=True,
        widget=forms.Textarea(attrs={'cols': 50, 'maxlength': 1480}),
        help_text=
        ('Explain why the web needs this change. It may be useful '
         'to describe what web developers are forced to do without '
         'it. When possible, add links to your explainer '
         'backing up your claims. '
         '<a target="_blank" href="'
         'https://github.com/GoogleChrome/chromium-dashboard/wiki/'
         'EditingHelp#motivation-example">Example</a>.'
        )),

    'doc_links': forms.CharField(
        label='Doc link(s)', required=False,
        widget=forms.Textarea(
            attrs={'rows': 4, 'cols': 50, 'maxlength': 500,
                   'placeholder': 'https://\nhttps://'}),
        help_text=('Links to design doc(s) (one URL per line), if and when '
                   'available. [This is not required to send out an Intent '
                   'to Prototype. Please update the intent thread with the '
                   'design doc when ready]. An explainer and/or design doc '
                   'is sufficient to start this process. [Note: Please '
                   'include links and data, where possible, to support any '
                   'claims.]')),

    'standardization': forms.ChoiceField(
        required=False, label='Standardization',
        choices=models.STANDARDIZATION.items(),
        initial=models.EDITORS_DRAFT,
        help_text=("The standardization status of the API. In bodies that don't "
                   "use this nomenclature, use the closest equivalent.")),

    'unlisted': forms.BooleanField(
      required=False, initial=False,
      help_text=('Check this box for draft features that should not appear '
                 'in the feature list. Anyone with the link will be able to '
                 'view the feature on the detail page.')),

    'spec_link': forms.URLField(
        required=False, label='Spec link',
        widget=forms.URLInput(attrs={'placeholder': 'https://'}),
        help_text=('Link to spec, if and when available.  Please update the '
                   'chromestatus.com entry and the intent thread(s) with the '
                   'spec link when available.')),

    'explainer_links': forms.CharField(
        label='Explainer link(s)', required=False,
        widget=forms.Textarea(
            attrs={'rows': 4, 'cols': 50, 'maxlength': 500,
                   'placeholder': 'https://\nhttps://'}),
        help_text=('Link to explainer(s) (one URL per line). You should have '
                   'at least an explainer in hand and have shared it on a '
                   'public forum before sending an Intent to Prototype in '
                   'order to enable discussion with other browser vendors, '
                   'standards bodies, or other interested parties.')),

    'security_review_status': forms.ChoiceField(
        required=False,
        choices=models.REVIEW_STATUS_CHOICES.items(),
        initial=models.REVIEW_PENDING,
        help_text=('Status of the security review.')),

    'privacy_review_status': forms.ChoiceField(
        required=False,
        choices=models.REVIEW_STATUS_CHOICES.items(),
        initial=models.REVIEW_PENDING,
        help_text=('Status of the privacy review.')),

    'tag_review': forms.CharField(
        label='TAG Review', required=True,
        widget=forms.Textarea(attrs={'rows': 2, 'cols': 50, 'maxlength': 1480}),
        help_text=('Link(s) to TAG review(s), or explanation why this is '
                   'not needed.')),

    'tag_review_status': forms.ChoiceField(
        required=False,
        choices=models.REVIEW_STATUS_CHOICES.items(),
        initial=models.REVIEW_PENDING,
        help_text=('Status of the tag review.')),

    'intent_to_implement_url': forms.URLField(
        required=False, label='Intent to Prototype link',
        widget=forms.URLInput(attrs={'placeholder': 'https://'}),
        help_text=('After you have started the "Intent to Prototype" discussion '
                   'thread, link to it here.')),

    'intent_to_ship_url': forms.URLField(
        required=False, label='Intent to Ship link',
        widget=forms.URLInput(attrs={'placeholder': 'https://'}),
        help_text=('After you have started the "Intent to Ship" discussion '
                   'thread, link to it here.')),

    'ready_for_trial_url': forms.URLField(
        required=False, label='Ready for Trial link',
        widget=forms.URLInput(attrs={'placeholder': 'https://'}),
        help_text=('After you have started the "Ready for Trial" discussion '
                   'thread, link to it here.')),

    'intent_to_experiment_url': forms.URLField(
        required=False, label='Intent to Experiment link',
        widget=forms.URLInput(attrs={'placeholder': 'https://'}),
        help_text=('After you have started the "Intent to Experiment" discussion '
                   'thread, link to it here.')),

    'interop_compat_risks': forms.CharField(
        label='Interoperability and Compatibility Risks', required=True,
        widget=forms.Textarea(attrs={'cols': 50, 'maxlength': 1480}),
        help_text=
        ('Describe the degree of <a target="_blank" '
         'href="https://sites.google.com/a/chromium.org/dev/blink?'
         'pli=1#TOC-Policy-for-shipping-and-removing-web-platform-API-features'
         '">interoperability risk</a>. For a new feature, the main risk is '
         'that it fails to become an interoperable part of the web platform '
         'if other browsers do not implement it. For a removal, please review '
         'our <a target="_blank" href="'
         'https://docs.google.com/document/d/'
         '1RC-pBBvsazYfCNNUSkPqAVpSpNJ96U8trhNkfV0v9fk/edit">'
         'principles of web compatibility</a>.<br>'
         '<br>'
         'Please include citation links below where possible. Examples include '
         'resolutions from relevant standards bodies (e.g. W3C working group), '
         'tracking bugs, or links to online conversations. '
         '<a target="_blank" href="'
         'https://github.com/GoogleChrome/chromium-dashboard/wiki/'
         'EditingHelp#interoperability-and-compatibility-risks-example">'
         'Example</a>.'
        )),

    'safari_views': forms.ChoiceField(
        required=False, label='Safari views',
        choices=models.VENDOR_VIEWS_WEBKIT.items(),
        initial=models.NO_PUBLIC_SIGNALS),

    'safari_views_link': forms.URLField(
        required=False, label='',
        widget=forms.URLInput(attrs={'placeholder': 'https://'}),
        help_text='Citation link.'),

    'safari_views_notes': forms.CharField(
        required=False, label='',
        widget=forms.Textarea(
            attrs={'rows': 2, 'cols': 50, 'placeholder': 'Notes',
                   'maxlength': 1480})),

    'ff_views': forms.ChoiceField(
        required=False, label='Firefox views',
        choices=models.VENDOR_VIEWS_GECKO.items(),
        initial=models.NO_PUBLIC_SIGNALS),

    'ff_views_link': forms.URLField(
        required=False, label='',
        widget=forms.URLInput(attrs={'placeholder': 'https://'}),
        help_text='Citation link.'),

    'ff_views_notes': forms.CharField(
        required=False, label='',
        widget=forms.Textarea(
            attrs={'rows': 2, 'cols': 50, 'placeholder': 'Notes',
                   'maxlength': 1480})),

    'ie_views': forms.ChoiceField(
        required=False, label='Edge views',
        choices=models.VENDOR_VIEWS_EDGE.items(),
        initial=models.NO_PUBLIC_SIGNALS),

    'ie_views_link': forms.URLField(
        required=False, label='',
        widget=forms.URLInput(attrs={'placeholder': 'https://'}),
        help_text='Citation link.'),

    'ie_views_notes': forms.CharField(
        required=False, label='',
        widget=forms.Textarea(
            attrs={'rows': 2, 'cols': 50, 'placeholder': 'Notes',
                   'maxlength': 1480})),

    'web_dev_views': forms.ChoiceField(
        required=False, label='Web / Framework developer views',
        choices=models.WEB_DEV_VIEWS.items(),
        initial=models.DEV_NO_SIGNALS,
        help_text='If unsure, default to "No signals".'),

    'web_dev_views_link': forms.URLField(
        required=False, label='',
        widget=forms.URLInput(attrs={'placeholder': 'https://'}),
        help_text='Citation link.'),

    'web_dev_views_notes': forms.CharField(
        required=False, label='',
        widget=forms.Textarea(
            attrs={'rows': 2, 'cols': 50, 'placeholder': 'Notes',
                   'maxlength': 1480}),
        help_text=('Reference known representative examples of opinion, '
                   'both positive and negative.')),

    'ergonomics_risks': forms.CharField(
        label='Ergonomics Risks', required=False,
        widget=forms.Textarea(attrs={'cols': 50, 'maxlength': 1480}),
        help_text=
        ('Are there any other platform APIs this feature will frequently be '
         'used in tandem with? Could the default usage of this API make it '
         'hard for Chrome to maintain good performance (i.e. synchronous '
         'return, must run on a certain thread, guaranteed return timing)?')),

    'activation_risks': forms.CharField(
        label='Activation Risks', required=False,
        widget=forms.Textarea(attrs={'cols': 50, 'maxlength': 1480}),
        help_text=
        ('Will it be challenging for developers to take advantage of this '
         'feature immediately, as-is? Would this feature benefit from '
         'having polyfills, significant documentation and outreach, and/or '
         'libraries built on top of it to make it easier to use?')),

    'security_risks': forms.CharField(
        label='Security Risks', required=False,
        widget=forms.Textarea(attrs={'cols': 50, 'maxlength': 1480}),
        help_text=
        ('List any security considerations that were taken into account '
         'when deigning this feature.')),

    'experiment_goals': forms.CharField(
        label='Experiment Goals', required=False,
        widget=forms.Textarea(attrs={'cols': 50, 'maxlength': 1480}),
        help_text=
        ('Which pieces of the API surface are you looking to gain insight on? '
         'What metrics/measurement/feedback will you be using to validate '
         'designs? Double check that your experiment makes sense given that '
         'a large developer (e.g. a Google product or Facebook) likely '
         'can\'t use it in production due to the limits enforced by origin '
         'trials.\n\nIf Intent to Extend Origin Trial, highlight new/different '
         'areas for experimentation. Should not be an exact copy of goals '
         'from the first Intent to Experiment.')),

    # TODO(jrobbins): consider splitting this into start and end fields.
    'experiment_timeline': forms.CharField(
        label='Experiment Timeline', required=False,
        widget=forms.Textarea(attrs={'rows': 2, 'cols': 50, 'maxlength': 1480}),
        help_text='When does the experiment start and expire?'),

    'experiment_risks': forms.CharField(
        label='Experiment Risks', required=False,
        widget=forms.Textarea(attrs={'cols': 50, 'maxlength': 1480}),
        help_text=
        ('When this experiment comes to an end are there any risks to the '
         'sites that were using it, for example losing access to important '
         'storage due to an experimental storage API?')),

    'experiment_extension_reason': forms.CharField(
        label='Experiment Extension Reason', required=False,
        widget=forms.Textarea(attrs={'cols': 50, 'maxlength': 1480}),
        help_text=
        ('If this is a repeat experiment, link to the previous Intent to '
         'Experiment thread and explain why you want to extend this '
         'experiment.')),

    'ongoing_constraints': forms.CharField(
        label='Ongoing Constraints', required=False,
        widget=forms.Textarea(attrs={'cols': 50, 'maxlength': 1480}),
        help_text=
        ('Do you anticipate adding any ongoing technical constraints to '
         'the codebase while implementing this feature? We prefer to avoid '
         'features which require or assume a specific architecture. '
         'For most features, the answer here is "None."')),

    'origin_trial_feedback_url': forms.URLField(
        required=False, label='Origin Trial feedback summary',
        widget=forms.URLInput(attrs={'placeholder': 'https://'}),
        help_text=
        ('If your feature was available as an Origin Trial, link to a summary '
         'of usage and developer feedback. If not, leave this empty.')),

    'debuggability': forms.CharField(
        label='Debuggability', required=False,
        widget=forms.Textarea(attrs={'cols': 50, 'maxlength': 1480}),
        help_text=
        ('Description of the desired DevTools debugging support for your '
         'feature. Consider emailing the '
         '<a href="https://groups.google.com/forum/?'
         'fromgroups#!forum/google-chrome-developer-tools">'
         'google-chrome-developer-tools</a> list for additional help. '
         'For new language features in V8 specifically, refer to the '
         'debugger support checklist. If your feature doesn\'t require '
         'changes to DevTools to provide a good debugging '
         'experience, feel free to leave this section empty.')),

    'all_platforms': forms.BooleanField(
        required=False, initial=False, label='Supported on all platforms?',
        help_text=
        ('Will this feature be supported on all six Blink platforms '
         '(Windows, Mac, Linux, Chrome OS, Android, and Android WebView)?')),

    'all_platforms_descr': forms.CharField(
        label='Platform Support Explanation', required=False,
        widget=forms.Textarea(attrs={'rows': 2, 'cols': 50, 'maxlength': 2000}),
        help_text=
        ('Explain why this feature is, or is not, '
         'supported on all platforms.')),

    'wpt': forms.BooleanField(
        required=False, initial=False, label='Web Platform Tests',
        help_text='Is this feature fully tested in Web Platform Tests?'),

    'wpt_descr': forms.CharField(
        label='Web Platform Tests Description', required=True,
        widget=forms.Textarea(attrs={'cols': 50, 'maxlength': 1480}),
        help_text=
        ('Please link to the <a href="https://wpt.fyi/results">results on '
         'wpt.fyi</a>. If any part of the feature is not tested by '
         'web-platform-tests. Please include links to issues, e.g. a '
         'web-platform-tests issue with the "infra" label explaining why a '
         'certain thing cannot be tested (<a '
         'href="https://github.com/w3c/web-platform-tests/issues/3867">'
         'example</a>), a spec issue for some change that would make it '
         'possible to test. (<a href="'
         'https://github.com/whatwg/fullscreen/issues/70">example</a>), or '
         'a Chromium issue to upstream some existing tests (<a href="'
         'https://bugs.chromium.org/p/chromium/issues/detail?id=695486">'
         'example</a>).')),

    'sample_links': forms.CharField(
        label='Samples links', required=False,
        widget=forms.Textarea(
            attrs={'cols': 50, 'maxlength': 500,
                   'placeholder': 'https://\nhttps://'}),
        help_text='Links to samples (one URL per line).'),

    'bug_url': forms.URLField(
        required=False, label='Tracking bug URL',
        widget=forms.URLInput(attrs={'placeholder': 'https://'}),
        help_text=
        ('Tracking bug url (https://bugs.chromium.org/...). This bug '
         'should have "Type=Feature" set and be world readable. '
         'Note: This field only accepts one URL.')),

    # TODO(jrobbins): Consider a button to file the launch bug automatically,
    # or a deep link that has some feature details filled in.
    'launch_bug_url': forms.URLField(
        required=False, label='Launch bug URL',
        widget=forms.URLInput(attrs={'placeholder': 'https://'}),
        help_text=(
            'Launch bug url (https://bugs.chromium.org/...) to track launch '
            'aprpovals. '
            '<a target="_blank" href="'
            'https://bugs.chromium.org/p/chromium/issues/'
            'entry?template=Chrome+Launch+Feature" '
            '>Create launch bug<a>.')),

    'initial_public_proposal_url': forms.URLField(
        required=False, label='Initial public proposal URL',
        widget=forms.URLInput(attrs={'placeholder': 'https://'}),
        help_text=(
            'Link to the first public proposal to create this feature, e.g., '
            'a WICG discourse post.')),

    'blink_components': forms.ChoiceField(
      required=False, label='Blink component',
      help_text=
      ('Select the most specific component. If unsure, leave as "%s".' %
       models.BlinkComponent.DEFAULT_COMPONENT),
      choices=[(x, x) for x in models.BlinkComponent.fetch_all_components()],
      initial=[models.BlinkComponent.DEFAULT_COMPONENT]),

    'devrel': forms.EmailField(
        required=False, label='Developer relations emails',
        widget=forms.EmailInput(
            attrs={'multiple': True, 'placeholder': 'email, email'}),
        help_text='Comma separated list of full email addresses.'),

    'impl_status_chrome': forms.ChoiceField(
        required=False, label='Status in Chromium',
        choices=models.IMPLEMENTATION_STATUS.items()),

    'shipped_milestone': forms.IntegerField(
        required=False, label='',
        widget=forms.NumberInput(attrs={'placeholder': 'Milestone #'}),
        help_text='Desktop:<br/>' + SHIPPED_HELP_TXT),

    'shipped_android_milestone': forms.IntegerField(
        required=False, label='',
        widget=forms.NumberInput(attrs={'placeholder': 'Milestone #'}),
        help_text='Chrome for Android:</br/>' + SHIPPED_HELP_TXT),

    'shipped_ios_milestone': forms.IntegerField(
        required=False, label='',
        widget=forms.NumberInput(attrs={'placeholder': 'Milestone #'}),
        help_text='Chrome for iOS (RARE):<br/>' + SHIPPED_HELP_TXT),

    'shipped_webview_milestone': forms.IntegerField(
        required=False, label='',
        widget=forms.NumberInput(attrs={'placeholder': 'Milestone #'}),
        help_text='Android WebView:<br/>' + SHIPPED_WEBVIEW_HELP_TXT),

    'prefixed': forms.BooleanField(
        required=False, initial=False, label='Prefixed?'),

    'footprint': forms.ChoiceField(
        required=False,
        label='Technical footprint',
        choices=models.FOOTPRINT_CHOICES.items(),
        initial=models.MAJOR_MINOR_NEW_API),

    'search_tags': forms.CharField(
        label='Search tags', required=False,
        help_text='Comma separated keywords used only in search'),

    'comments': forms.CharField(
        label='Comments', required=False,
        widget=forms.Textarea(attrs={
            'cols': 50, 'rows': 4, 'maxlength': 1480}),
        help_text='Additional comments, caveats, info...'),

    }


class NewFeatureForm(forms.Form):

  field_order = (
      'name', 'summary',
      'unlisted', 'owner',
      'blink_components', 'category',
      'feature_type')
  name = ALL_FIELDS['name']
  summary = ALL_FIELDS['summary']
  unlisted = ALL_FIELDS['unlisted']
  owner = forms.EmailField(
      required=True, label='Contact emails',
      widget=forms.EmailInput(
          attrs={'multiple': True, 'placeholder': 'email, email'}),
      help_text=('Comma separated list of full email addresses. '
                 'Prefer @chromium.org.'))
  blink_components = ALL_FIELDS['blink_components']
  category = ALL_FIELDS['category']
  # Note: feature_type is done with custom HTML


class MetadataForm(forms.Form):

  field_order = (
      'name', 'summary', 'unlisted', 'owner',
      'blink_components', 'category',
      'feature_type', 'intent_stage',
      'bug_url', 'launch_bug_url',
      'impl_status_chrome', 'search_tags')
  name = ALL_FIELDS['name']
  summary = ALL_FIELDS['summary']
  unlisted = ALL_FIELDS['unlisted']
  owner = forms.EmailField(
      required=False,
      label='Contact emails',
      widget=forms.EmailInput(
          attrs={'multiple': True, 'placeholder': 'email, email'}),
      help_text=('Comma separated list of full email addresses. '
                 'Prefer @chromium.org.'))
  blink_components = ALL_FIELDS['blink_components']
  category = ALL_FIELDS['category']
  feature_type = ALL_FIELDS['feature_type']
  intent_stage = forms.ChoiceField(
      required=False, label='Feature stage',
      help_text='Select the appropriate process stage.',
      initial=models.INTENT_IMPLEMENT,
      choices=models.INTENT_STAGES.items())
  bug_url = ALL_FIELDS['bug_url']
  launch_bug_url = ALL_FIELDS['launch_bug_url']
  impl_status_chrome = ALL_FIELDS['impl_status_chrome']
  search_tags = ALL_FIELDS['search_tags']


class NewFeature_Incubate(forms.Form):

  field_order = (
<<<<<<< HEAD
      'motivation', 'initial_public_proposal_url',
      'explainer_links',
      'owner', 'blink_components', 'footprint',
=======
      'motivation', 'initial_public_proposal_url', 'explainer_links',
      'footprint',
>>>>>>> ddfeabd0
      'bug_url', 'launch_bug_url', 'comments')
  motivation = ALL_FIELDS['motivation']
  initial_public_proposal_url = ALL_FIELDS['initial_public_proposal_url']
  explainer_links = ALL_FIELDS['explainer_links']
  footprint = ALL_FIELDS['footprint']
  bug_url = ALL_FIELDS['bug_url']
  launch_bug_url = ALL_FIELDS['launch_bug_url']
  comments = ALL_FIELDS['comments']


class NewFeature_Prototype(forms.Form):

  field_order = (
      'spec_link',
      'intent_to_implement_url', 'comments')
  # TODO(jrobbins): advise user to request a tag review
  spec_link = ALL_FIELDS['spec_link']
  intent_to_implement_url = ALL_FIELDS['intent_to_implement_url']
  comments = ALL_FIELDS['comments']


class Any_DevTrial(forms.Form):
  field_order = (
      'bug_url', 'doc_links',
      'interop_compat_risks',
      'safari_views', 'safari_views_link', 'safari_views_notes',
      'ff_views', 'ff_views_link', 'ff_views_notes',
      'ie_views', 'ie_views_link', 'ie_views_notes',
      'web_dev_views', 'web_dev_views_link', 'web_dev_views_notes',
      'security_review_status', 'privacy_review_status',
      'ergonomics_risks', 'activation_risks', 'security_risks', 'debuggability',
      'all_platforms', 'all_platforms_descr', 'wpt', 'wpt_descr',
      'sample_links', 'devrel', 'ready_for_trial_url', 'comments')

  bug_url = ALL_FIELDS['bug_url']
  doc_links = ALL_FIELDS['doc_links']
  # TODO(jrobbins): api overview link

  interop_compat_risks = ALL_FIELDS['interop_compat_risks']

  safari_views = ALL_FIELDS['safari_views']
  safari_views_link = ALL_FIELDS['safari_views_link']
  safari_views_notes = ALL_FIELDS['safari_views_notes']

  ff_views = ALL_FIELDS['ff_views']
  ff_views_link = ALL_FIELDS['ff_views_link']
  ff_views_notes = ALL_FIELDS['ff_views_notes']

  ie_views = ALL_FIELDS['ie_views']
  ie_views_link = ALL_FIELDS['ie_views_link']
  ie_views_notes = ALL_FIELDS['ie_views_notes']

  web_dev_views = ALL_FIELDS['web_dev_views']
  web_dev_views_link = ALL_FIELDS['web_dev_views_link']
  web_dev_views_notes = ALL_FIELDS['web_dev_views_notes']

  security_review_status = ALL_FIELDS['security_review_status']
  privacy_review_status = ALL_FIELDS['privacy_review_status']

  ergonomics_risks = ALL_FIELDS['ergonomics_risks']
  activation_risks = ALL_FIELDS['activation_risks']
  security_risks = ALL_FIELDS['security_risks']
  # TODO(jrobbins): request security and privacy reviews
  debuggability = ALL_FIELDS['debuggability']
  all_platforms = ALL_FIELDS['all_platforms']
  all_platforms_descr = ALL_FIELDS['all_platforms_descr']
  wpt = ALL_FIELDS['wpt']
  wpt_descr = ALL_FIELDS['wpt_descr']
  sample_links = ALL_FIELDS['sample_links']
  devrel = ALL_FIELDS['devrel']
  # TODO(jrobbins): generate ready for trial email
  ready_for_trial_url = ALL_FIELDS['ready_for_trial_url']
  comments = ALL_FIELDS['comments']


class NewFeature_EvalReadinessToShip(forms.Form):

  field_order = (
      'doc_links', 'tag_review', 'spec_link', 'interop_compat_risks',
      'safari_views', 'safari_views_link', 'safari_views_notes',
      'ff_views', 'ff_views_link', 'ff_views_notes',
      'ie_views', 'ie_views_link', 'ie_views_notes',
      'web_dev_views', 'web_dev_views_link', 'web_dev_views_notes',
      'shipped_milestone', 'shipped_android_milestone', 'shipped_ios_milestone',
      'shipped_webview_milestone', 'prefixed', 'comments')
  doc_links = ALL_FIELDS['doc_links']
  tag_review = ALL_FIELDS['tag_review']
  spec_link = ALL_FIELDS['spec_link']

  interop_compat_risks = ALL_FIELDS['interop_compat_risks']

  safari_views = ALL_FIELDS['safari_views']
  safari_views_link = ALL_FIELDS['safari_views_link']
  safari_views_notes = ALL_FIELDS['safari_views_notes']

  ff_views = ALL_FIELDS['ff_views']
  ff_views_link = ALL_FIELDS['ff_views_link']
  ff_views_notes = ALL_FIELDS['ff_views_notes']

  ie_views = ALL_FIELDS['ie_views']
  ie_views_link = ALL_FIELDS['ie_views_link']
  ie_views_notes = ALL_FIELDS['ie_views_notes']

  web_dev_views = ALL_FIELDS['web_dev_views']
  web_dev_views_link = ALL_FIELDS['web_dev_views_link']
  web_dev_views_notes = ALL_FIELDS['web_dev_views_notes']

  # TODO(jrobbins): ready to ship email URL
  shipped_milestone = ALL_FIELDS['shipped_milestone']
  shipped_android_milestone = ALL_FIELDS['shipped_android_milestone']
  shipped_ios_milestone = ALL_FIELDS['shipped_ios_milestone']
  shipped_webview_milestone = ALL_FIELDS['shipped_webview_milestone']
  prefixed = ALL_FIELDS['prefixed']
  comments = ALL_FIELDS['comments']


class NewFeature_OriginTrial(forms.Form):

  field_order = (
      'experiment_goals', 'experiment_timeline', 'experiment_risks',
      'experiment_extension_reason', 'ongoing_constraints',
      'origin_trial_feedback_url', 'intent_to_experiment_url', 'comments')
  experiment_goals = ALL_FIELDS['experiment_goals']
  experiment_timeline = ALL_FIELDS['experiment_timeline']
  experiment_risks = ALL_FIELDS['experiment_risks']
  experiment_extension_reason = ALL_FIELDS['experiment_extension_reason']
  ongoing_constraints = ALL_FIELDS['ongoing_constraints']
  origin_trial_feedback_url = ALL_FIELDS['origin_trial_feedback_url'] # optional
  # TODO(jrobbins): action to generate intent to experiement email
  intent_to_experiment_url = ALL_FIELDS['intent_to_experiment_url']
  comments = ALL_FIELDS['comments']


class Any_PrepareToShip(forms.Form):

  field_order = (
      'impl_status_chrome', 'shipped_milestone', 'shipped_android_milestone',
      'shipped_ios_milestone', 'shipped_webview_milestone',
      'footprint', 'tag_review', 'tag_review_status',
      'intent_to_implement_url', 'origin_trial_feedback_url',
      'launch_bug_url', 'intent_to_ship_url', 'comments')
  impl_status_chrome = ALL_FIELDS['impl_status_chrome']
  shipped_milestone = ALL_FIELDS['shipped_milestone']
  shipped_android_milestone = ALL_FIELDS['shipped_android_milestone']
  shipped_ios_milestone = ALL_FIELDS['shipped_ios_milestone']
  shipped_webview_milestone = ALL_FIELDS['shipped_webview_milestone']
  footprint = ALL_FIELDS['footprint']
  tag_review = ALL_FIELDS['tag_review']
  tag_review_status = ALL_FIELDS['tag_review_status']
  intent_to_implement_url = ALL_FIELDS['intent_to_implement_url']
  origin_trial_feedback_url = ALL_FIELDS['origin_trial_feedback_url'] # optional
  launch_bug_url = ALL_FIELDS['launch_bug_url']
  intent_to_ship_url = ALL_FIELDS['intent_to_ship_url']
  comments = ALL_FIELDS['comments']


class Any_Ship(forms.Form):

  field_order = (
      'impl_status_chrome', 'shipped_milestone', 'shipped_android_milestone',
      'shipped_ios_milestone', 'shipped_webview_milestone',
      'launch_bug_url', 'comments')
  impl_status_chrome = ALL_FIELDS['impl_status_chrome']
  shipped_milestone = ALL_FIELDS['shipped_milestone']
  shipped_android_milestone = ALL_FIELDS['shipped_android_milestone']
  shipped_ios_milestone = ALL_FIELDS['shipped_ios_milestone']
  shipped_webview_milestone = ALL_FIELDS['shipped_webview_milestone']
  launch_bug_url = ALL_FIELDS['launch_bug_url']
  comments = ALL_FIELDS['comments']


class Any_Identify(forms.Form):

  field_order = (
      'owner', 'blink_components', 'motivation', 'explainer_links',
      'footprint', 'bug_url', 'launch_bug_url', 'comments')
  owner = forms.EmailField(
      required=True, label='Contact emails',
      widget=forms.EmailInput(
          attrs={'multiple': True, 'placeholder': 'email, email'}),
      help_text=('Comma separated list of full email addresses. '
                 'Prefer @chromium.org.'))
  blink_components = ALL_FIELDS['blink_components']

  motivation = ALL_FIELDS['motivation']
  explainer_links = ALL_FIELDS['explainer_links']
  footprint = ALL_FIELDS['footprint']
  bug_url = ALL_FIELDS['bug_url']
  launch_bug_url = ALL_FIELDS['launch_bug_url']
  comments = ALL_FIELDS['comments']


class Any_Implement(forms.Form):

  field_order = (
      'spec_link', 'comments')
  # TODO(jrobbins): advise user to request a tag review
  spec_link = ALL_FIELDS['spec_link']
  # TODO(jrobbins): action to generate Intent to Prototype email
  comments = ALL_FIELDS['comments']


class Existing_OriginTrial(forms.Form):

  field_order = (
      'experiment_goals', 'experiment_timeline', 'experiment_risks',
      'experiment_extension_reason', 'ongoing_constraints',
      'intent_to_experiment_url',
      'origin_trial_feedback_url', 'comments')
  experiment_goals = ALL_FIELDS['experiment_goals']
  experiment_timeline = ALL_FIELDS['experiment_timeline']
  experiment_risks = ALL_FIELDS['experiment_risks']
  experiment_extension_reason = ALL_FIELDS['experiment_extension_reason']
  ongoing_constraints = ALL_FIELDS['ongoing_constraints']
  intent_to_experiment_url = ALL_FIELDS['intent_to_experiment_url']
  origin_trial_feedback_url = ALL_FIELDS['origin_trial_feedback_url'] # optional
  # TODO(jrobbins): action to generate intent to experiement email
  comments = ALL_FIELDS['comments']


# Note: Even though this is similar to another form, it is likely to change.
class Deprecation_PrepareToShip(forms.Form):

  field_order = (
      'impl_status_chrome', 'footprint', 'tag_review',
      'intent_to_implement_url', 'origin_trial_feedback_url',
      'launch_bug_url', 'comments')
  impl_status_chrome = ALL_FIELDS['impl_status_chrome']
  footprint = ALL_FIELDS['footprint']
  tag_review = ALL_FIELDS['tag_review']
  intent_to_implement_url = ALL_FIELDS['intent_to_implement_url']
  origin_trial_feedback_url = ALL_FIELDS['origin_trial_feedback_url'] # optional
  launch_bug_url = ALL_FIELDS['launch_bug_url']
  comments = ALL_FIELDS['comments']


# Note: Even though this is similar to another form, it is likely to change.
class Deprecation_DeprecationTrial(forms.Form):

  field_order = (
      'experiment_goals', 'experiment_timeline', 'experiment_risks',
      'experiment_extension_reason', 'ongoing_constraints',
      'origin_trial_feedback_url', 'comments')
  experiment_goals = ALL_FIELDS['experiment_goals']
  experiment_timeline = ALL_FIELDS['experiment_timeline']
  experiment_risks = ALL_FIELDS['experiment_risks']
  experiment_extension_reason = ALL_FIELDS['experiment_extension_reason']
  ongoing_constraints = ALL_FIELDS['ongoing_constraints']
  origin_trial_feedback_url = ALL_FIELDS['origin_trial_feedback_url'] # optional
  comments = ALL_FIELDS['comments']

class Deprecation_Removed(forms.Form):
  comments = ALL_FIELDS['comments']<|MERGE_RESOLUTION|>--- conflicted
+++ resolved
@@ -552,14 +552,8 @@
 class NewFeature_Incubate(forms.Form):
 
   field_order = (
-<<<<<<< HEAD
-      'motivation', 'initial_public_proposal_url',
-      'explainer_links',
-      'owner', 'blink_components', 'footprint',
-=======
       'motivation', 'initial_public_proposal_url', 'explainer_links',
       'footprint',
->>>>>>> ddfeabd0
       'bug_url', 'launch_bug_url', 'comments')
   motivation = ALL_FIELDS['motivation']
   initial_public_proposal_url = ALL_FIELDS['initial_public_proposal_url']
