name: Continuous Integration py2
on:
  push:
    branches:
      - main
  pull_request:
jobs:
  python2_tests:
    runs-on: ubuntu-latest
    steps:
      - uses: actions/checkout@v2
      - uses: actions/setup-node@v2
        with:
          node-version: '14'
          cache: 'npm'
      - name: set up Python2
        uses: actions/setup-python@v2
        with:
          python-version: '2.7'

      - name: set up Python 3
        uses: actions/setup-python@v2
        with:
          python-version: '3.9'

      - name: pre-installation
        run: |
          # Remove existing google-cloud-sdk packages in Ubuntu.
          sudo rm -rf /usr/lib/google-cloud-sdk
          curl https://dl.google.com/dl/cloudsdk/channels/rapid/downloads/google-cloud-sdk-353.0.0-linux-x86_64.tar.gz | tar -zx > /dev/null
          # Substitute the downloaded google-cloud-sdk packages, due to https://stackoverflow.com/questions/42697026/install-google-cloud-components-error-from-gcloud-command.
          sudo mv google-cloud-sdk /usr/lib/
          sudo gcloud components update
          sudo gcloud components install app-engine-python beta cloud-datastore-emulator app-engine-python-extras
          gcloud config set project cr-status-staging
          gcloud version

      - name: installation
        run: |
          npm install -g gulp
          npm ci
<<<<<<< HEAD
          pushd py2
          python -m pip install -t lib -r requirements.txt --upgrade
          popd
          python -m pip install --no-deps -r requirements.dev.txt
=======
          python3 -m pip install -t lib -r requirements.txt --upgrade
          python3 -m pip install --no-deps -r requirements.dev.txt
>>>>>>> 4b743c2a

      - name: lint
        run: |
          pushd py2
          npm run lint
          popd

      - name: test
<<<<<<< HEAD
        run: |
          pushd py2
          python -m unittest discover -p '*_py2test.py'
          popd
=======
        run: python2 -m unittest discover -p '*_py2test.py'
>>>>>>> 4b743c2a

      - name: build
        run: npm run build<|MERGE_RESOLUTION|>--- conflicted
+++ resolved
@@ -39,15 +39,13 @@
         run: |
           npm install -g gulp
           npm ci
-<<<<<<< HEAD
+
           pushd py2
-          python -m pip install -t lib -r requirements.txt --upgrade
+          python3 -m pip install -t lib -r requirements.txt --upgrade
           popd
-          python -m pip install --no-deps -r requirements.dev.txt
-=======
+          python3 -m pip install --no-deps -r requirements.dev.txt
           python3 -m pip install -t lib -r requirements.txt --upgrade
           python3 -m pip install --no-deps -r requirements.dev.txt
->>>>>>> 4b743c2a
 
       - name: lint
         run: |
@@ -56,14 +54,11 @@
           popd
 
       - name: test
-<<<<<<< HEAD
         run: |
           pushd py2
-          python -m unittest discover -p '*_py2test.py'
+          python2 -m unittest discover -p '*_py2test.py'
           popd
-=======
         run: python2 -m unittest discover -p '*_py2test.py'
->>>>>>> 4b743c2a
 
       - name: build
         run: npm run build