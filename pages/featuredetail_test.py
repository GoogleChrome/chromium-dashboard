--- conflicted
+++ resolved
@@ -21,12 +21,7 @@
 import html5lib
 
 from internals import core_enums
-<<<<<<< HEAD
-from internals import models
-=======
 from internals import core_models
-from framework import ramcache
->>>>>>> ea934980
 from pages import featuredetail
 
 test_app = flask.Flask(__name__)
