# -*- coding: utf-8 -*-
# Copyright 2021 Google Inc.
#
# Licensed under the Apache License, Version 2.0 (the "License")
# you may not use this file except in compliance with the License.
# You may obtain a copy of the License at
#
#     http://www.apache.org/licenses/LICENSE-2.0
#
# Unless required by applicable law or agreed to in writing, software
# distributed under the License is distributed on an "AS IS" BASIS,
# WITHOUT WARRANTIES OR CONDITIONS OF ANY KIND, either express or implied.
# See the License for the specific language governing permissions and
# limitations under the License.




import json

from framework import basehandlers
from framework import utils
from pages import guideforms
from internals import models
from framework import ramcache
from framework import utils
from internals import fetchchannels

<<<<<<< HEAD
from google.appengine.api import users

=======
>>>>>>> 3b74e907

class CssPopularityHandler(basehandlers.FlaskHandler):

  TEMPLATE_PATH = 'metrics/css/timeline/popularity.html'

  def get_template_data(self, bucket_id=None):
    # Note: bucket_id is not used, but the JS looks in the URL to get it.
    properties = sorted(
        list(models.CssPropertyHistogram.get_all().items()), key=lambda x:x[1])
    template_data = {
        'CSS_PROPERTY_BUCKETS': json.dumps(
            properties, separators=(',',':')),
        }
    return template_data


class CssAnimatedHandler(CssPopularityHandler):

  TEMPLATE_PATH = 'metrics/css/timeline/animated.html'
  # The logic and data is the same, but it is filtered differenly in JS.


class FeaturePopularityHandler(basehandlers.FlaskHandler):

  TEMPLATE_PATH = 'metrics/feature/timeline/popularity.html'

  def get_template_data(self, bucket_id=None):
    # Note: bucket_id is not used, but the JS looks in the URL to get it.
    properties = sorted(
        models.FeatureObserverHistogram.get_all().items(), key=lambda x:x[1])
    template_data = {
        'FEATUREOBSERVER_BUCKETS': json.dumps(
            properties, separators=(',',':')),
    }
    return template_data


class OmahaDataHandler(basehandlers.FlaskHandler):

  JSONIFY = True

  def get_template_data(self):
    omaha_data = fetchchannels.get_omaha_data()
    return omaha_data<|MERGE_RESOLUTION|>--- conflicted
+++ resolved
@@ -26,11 +26,6 @@
 from framework import utils
 from internals import fetchchannels
 
-<<<<<<< HEAD
-from google.appengine.api import users
-
-=======
->>>>>>> 3b74e907
 
 class CssPopularityHandler(basehandlers.FlaskHandler):
 
