--- conflicted
+++ resolved
@@ -422,8 +422,6 @@
     key: ndb.Key = fe.put()
     feature.put()
 
-<<<<<<< HEAD
-=======
     # If a stage_id is supplied, we make changes to only that specific stage.
     if stage_update_items and stage_id:
       self.update_single_stage(stage_id, stage_update_items, changed_fields)
@@ -432,7 +430,6 @@
       self.update_multiple_stages(feature_id, feature.feature_type,
           stage_update_items, changed_fields)
 
->>>>>>> cc3a46fa
     notifier_helpers.notify_subscribers_and_save_amendments(
         fe, changed_fields, notify=True)
     # Remove all feature-related cache.
@@ -453,8 +450,6 @@
     return self.redirect(redirect_url)
 
   def update_single_stage(self, stage_id: int,
-<<<<<<< HEAD
-=======
       update_items: list[tuple[str, Any]],
       changed_fields: list[tuple[str, Any, Any]]) -> None:
     """Make given changes to a specified stage."""
@@ -486,7 +481,6 @@
 
 
   def update_multiple_stages(self, feature_id: int, feature_type: int,
->>>>>>> cc3a46fa
       update_items: list[tuple[str, Any]],
       changed_fields: list[tuple[str, Any, Any]]) -> None:
     """Make given changes to a specified stage."""
