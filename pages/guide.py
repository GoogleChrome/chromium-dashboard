--- conflicted
+++ resolved
@@ -403,11 +403,9 @@
           setattr(feature, field, field_val)
           stage_update_items.append((field, field_val))
 
-      # Write changes made to the corresponding stage type.
-      if stage_update_items:
-        # If a stage_id is supplied, we make changes to only that specific stage.
-        if stage_id:
-          self.update_single_stage(stage_id, stage_update_items, changed_fields)
+    # If a stage_id is supplied, we make changes to only that specific stage.
+    if stage_update_items and stage_id:
+      self.update_single_stage(stage_id, stage_update_items, changed_fields)
 
     # Update metadata fields.
     now = datetime.now()
@@ -424,17 +422,6 @@
     key: ndb.Key = fe.put()
     feature.put()
 
-<<<<<<< HEAD
-=======
-    # If a stage_id is supplied, we make changes to only that specific stage.
-    if stage_update_items and stage_id:
-      self.update_single_stage(stage_id, stage_update_items, changed_fields)
-    # Otherwise, we find the associated stages and make changes (edit-all).
-    elif stage_update_items:
-      self.update_multiple_stages(feature_id, feature.feature_type,
-          stage_update_items, changed_fields)
-
->>>>>>> ef90b3df
     notifier_helpers.notify_subscribers_and_save_amendments(
         fe, changed_fields, notify=True)
     # Remove all feature-related cache.
