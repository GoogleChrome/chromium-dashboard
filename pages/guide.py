# -*- coding: utf-8 -*-
# Copyright 2020 Google Inc.
#
# Licensed under the Apache License, Version 2.0 (the "License")
# you may not use this file except in compliance with the License.
# You may obtain a copy of the License at
#
#     http://www.apache.org/licenses/LICENSE-2.0
#
# Unless required by applicable law or agreed to in writing, software
# distributed under the License is distributed on an "AS IS" BASIS,
# WITHOUT WARRANTIES OR CONDITIONS OF ANY KIND, either express or implied.
# See the License for the specific language governing permissions and
# limitations under the License.

from datetime import datetime
import logging
<<<<<<< HEAD
from typing import Any, Optional
from google.cloud import ndb
=======
from typing import Any
from google.cloud import ndb  # type: ignore
>>>>>>> 49fb2159

# Appengine imports.
from framework import rediscache

from framework import basehandlers
from framework import permissions
from internals import core_enums
from internals.core_models import (Feature, FeatureEntry, MilestoneSet, Stage,
    feature_cache_prefix)
from internals.review_models import Gate, Vote
from internals import processes
import settings


class FeatureCreateHandler(basehandlers.FlaskHandler):

  @permissions.require_create_feature
  def process_post_data(self, **kwargs):
    owners = self.split_emails('owner')
    editors = self.split_emails('editors')
    cc_emails = self.split_emails('cc_recipients')

    blink_components = (
        self.split_input('blink_components', delim=',') or
        [settings.DEFAULT_COMPONENT])

    # TODO(jrobbins): Validate input, even though it is done on client.

    feature_type = int(self.form.get('feature_type', 0))
    signed_in_user = ndb.User(
        email=self.get_current_user().email(),
        _auth_domain='gmail.com')
    feature = Feature(
        category=int(self.form.get('category')),
        name=self.form.get('name'),
        feature_type=feature_type,
        summary=self.form.get('summary'),
        owner=owners,
        editors=editors,
        cc_recipients=cc_emails,
        creator=signed_in_user.email(),
        accurate_as_of=datetime.now(),
        unlisted=self.form.get('unlisted') == 'on',
        blink_components=blink_components,
        tag_review_status=processes.initial_tag_review_status(feature_type),
        created_by=signed_in_user,
        updated_by=signed_in_user)
    key = feature.put()

    # Write for new FeatureEntry entity.
    feature_entry = FeatureEntry(
        id=feature.key.integer_id(),
        category=int(self.form.get('category')),
        name=self.form.get('name'),
        feature_type=feature_type,
        summary=self.form.get('summary'),
        owner_emails=owners,
        editor_emails=editors,
        cc_emails=cc_emails,
        creator_email=signed_in_user.email(),
        updater_email=signed_in_user.email(),
        accurate_as_of=datetime.now(),
        unlisted=self.form.get('unlisted') == 'on',
        blink_components=blink_components,
        tag_review_status=processes.initial_tag_review_status(feature_type))
    feature_entry.put()

    # Write each Stage and Gate entity for the given feature.
    self.write_gates_and_stages_for_feature(
        feature_entry.key.integer_id(), feature_type)

    # Remove all feature-related cache.
    rediscache.delete_keys_with_prefix(feature_cache_prefix())

    redirect_url = '/guide/edit/' + str(key.integer_id())
    return self.redirect(redirect_url)

  def write_gates_and_stages_for_feature(
      self, feature_id: int, feature_type: int) -> None:
    """Write each Stage and Gate entity for the given feature."""
    # Obtain a list of stages and gates for the given feature type.
    stages_gates = core_enums.STAGES_AND_GATES_BY_FEATURE_TYPE[feature_type]

    ot_stage_id: Optional[int] = None
    for stage_type, gate_type in stages_gates:
      stage = Stage(feature_id=feature_id, stage_type=stage_type)
      stage.put()
      # Not all stages have gates. If a gate is specified, create it.
      if gate_type:
        # Keep track of the ID of the origin trial Stage entity
        # to use for the trial extension Stage entity.
        if gate_type == core_enums.GATE_ORIGIN_TRIAL:
          ot_stage_id = stage.key.integer_id()
        gate = Gate(feature_id=feature_id, stage_id=stage.key.integer_id(),
            gate_type=gate_type, state=Vote.NA)

        # If we are creating a trial extension gate,
        # then the trial extension stage was just created.
        # Associate the origin trial stage id with the extension stage.
        if gate_type == core_enums.GATE_EXTEND_ORIGIN_TRIAL:
          stage.ot_stage_id = ot_stage_id
        gate.put()
    


class FeatureEditHandler(basehandlers.FlaskHandler):

  def touched(self, param_name: str) -> bool:
    """Return True if the user edited the specified field."""
    # TODO(jrobbins): for now we just consider everything on the current form
    # to have been touched.  Later we will add javascript to populate a
    # hidden form field named "touched" that lists the names of all fields
    # actually touched by the user.

    # For now, checkboxes are always considered "touched", if they are
    # present on the form.
    checkboxes = ['accurate_as_of', 'unlisted', 'api_spec',
      'all_platforms', 'wpt', 'requires_embedder_support', 'prefixed']
    if param_name in checkboxes:
      form_fields_str = self.form.get('form_fields')
      if form_fields_str:
        form_fields = [field_name.strip()
                       for field_name in form_fields_str.split(',')]
        return param_name in form_fields
      else:
        return True

    # For now, selects are considered "touched", if they are
    # present on the form and are not empty strings.
    selects = ['category', 'intent_stage', 'standard_maturity',
        'security_review_status', 'privacy_review_status', 'tag_review_status',
        'safari_views', 'ff_views', 'web_dev_views', 'blink_components',
        'impl_status_chrome']
    if param_name in selects:
      return self.form.get(param_name)

    # See TODO at top of this method.
    return param_name in self.form

  def process_post_data(self, **kwargs):
    feature_id = kwargs.get('feature_id', None)
    stage_id = kwargs.get('stage_id', 0)
    # Validate the user has edit permissions and redirect if needed.
    redirect_resp = permissions.validate_feature_edit_permission(
        self, feature_id)
    if redirect_resp:
      return redirect_resp

    if feature_id:
      # Load feature directly from NDB so as to never get a stale cached copy.
      feature = Feature.get_by_id(feature_id)
      feature_entry = FeatureEntry.get_by_id(feature_id)
      if feature is None:
        self.abort(404, msg='Feature not found')
      else:
        feature.stash_values()

    logging.info('POST is %r', self.form)

    update_items = []
    stage_update_items = []

    if self.touched('spec_link'):
      feature.spec_link = self.parse_link('spec_link')
      update_items.append(('spec_link', self.parse_link('spec_link')))

    if self.touched('standard_maturity'):
      feature.standard_maturity = self.parse_int('standard_maturity')
      update_items.append(('standard_maturity',
          self.parse_int('standard_maturity')))

    if self.touched('api_spec'):
      feature.api_spec = self.form.get('api_spec') == 'on'
      update_items.append(('api_spec', self.form.get('api_spec') == 'on'))

    if self.touched('spec_mentors'):
      feature.spec_mentors = self.split_emails('spec_mentors')
      update_items.append(('spec_mentor_emails',
          self.split_emails('spec_mentors')))

    if self.touched('security_review_status'):
      feature.security_review_status = self.parse_int('security_review_status')
      update_items.append(('security_review_status',
          self.parse_int('security_review_status')))

    if self.touched('privacy_review_status'):
      feature.privacy_review_status = self.parse_int('privacy_review_status')
      update_items.append(('privacy_review_status',
          self.parse_int('privacy_review_status')))

    if self.touched('initial_public_proposal_url'):
      feature.initial_public_proposal_url = self.parse_link(
          'initial_public_proposal_url')
      update_items.append(('initial_public_proposal_url',
          self.parse_link('initial_public_proposal_url')))

    if self.touched('explainer_links'):
      feature.explainer_links = self.parse_links('explainer_links')
      update_items.append(('explainer_links',
          self.parse_links('explainer_links')))

    if self.touched('bug_url'):
      feature.bug_url = self.parse_link('bug_url')
      update_items.append(('bug_url', self.parse_link('bug_url')))
    if self.touched('launch_bug_url'):
      feature.launch_bug_url = self.parse_link('launch_bug_url')
      update_items.append(('launch_bug_url', self.parse_link('launch_bug_url')))

    if self.touched('intent_to_implement_url'):
      feature.intent_to_implement_url = self.parse_link(
          'intent_to_implement_url')
      stage_update_items.append(('intent_to_implement_url', self.parse_link(
          'intent_to_implement_url')))

    if self.touched('intent_to_ship_url'):
      feature.intent_to_ship_url = self.parse_link(
          'intent_to_ship_url')
      stage_update_items.append(('intent_to_ship_url',
          self.parse_link('intent_to_ship_url')))

    if self.touched('ready_for_trial_url'):
      feature.ready_for_trial_url = self.parse_link(
          'ready_for_trial_url')
      update_items.append(('ready_for_trial_url',
          self.parse_link('ready_for_trial_url')))

    if self.touched('intent_to_experiment_url'):
      feature.intent_to_experiment_url = self.parse_link(
          'intent_to_experiment_url')
      stage_update_items.append(('intent_to_experiment_url',
          self.parse_link('intent_to_experiment_url')))

    if self.touched('intent_to_extend_experiment_url'):
      feature.intent_to_extend_experiment_url = self.parse_link(
          'intent_to_extend_experiment_url')
      stage_update_items.append(('intent_to_extend_experiment_url',
          self.parse_link('intent_to_extend_experiment_url')))

    if self.touched('origin_trial_feedback_url'):
      feature.origin_trial_feedback_url = self.parse_link(
          'origin_trial_feedback_url')
      stage_update_items.append(('origin_trial_feedback_url',
          self.parse_link('origin_trial_feedback_url')))

    if self.touched('anticipated_spec_changes'):
      feature.anticipated_spec_changes = self.form.get(
          'anticipated_spec_changes')
      update_items.append(('anticipated_spec_changes',
          self.form.get('anticipated_spec_changes')))

    if self.touched('finch_url'):
      feature.finch_url = self.parse_link('finch_url')
      stage_update_items.append(('finch_url', self.parse_link('finch_url')))

    if self.touched('i2e_lgtms'):
      feature.i2e_lgtms = self.split_emails('i2e_lgtms')

    if self.touched('i2s_lgtms'):
      feature.i2s_lgtms = self.split_emails('i2s_lgtms')

    # Cast incoming milestones to ints.
    # TODO(jrobbins): Consider supporting milestones that are not ints.
    if self.touched('shipped_milestone'):
      feature.shipped_milestone = self.parse_int('shipped_milestone')
      stage_update_items.append(('shipped_milestone',
          self.parse_int('shipped_milestone')))

    if self.touched('shipped_android_milestone'):
      feature.shipped_android_milestone = self.parse_int(
          'shipped_android_milestone')
      stage_update_items.append(('shipped_android_milestone',
          self.parse_int('shipped_android_milestone')))

    if self.touched('shipped_ios_milestone'):
      feature.shipped_ios_milestone = self.parse_int('shipped_ios_milestone')
      stage_update_items.append(('shipped_ios_milestone',
          self.parse_int('shipped_ios_milestone')))

    if self.touched('shipped_webview_milestone'):
      feature.shipped_webview_milestone = self.parse_int(
          'shipped_webview_milestone')
      stage_update_items.append(('shipped_webview_milestone',
          self.parse_int('shipped_webview_milestone')))

    if self.touched('ot_milestone_desktop_start'):
      feature.ot_milestone_desktop_start = self.parse_int(
          'ot_milestone_desktop_start')
      stage_update_items.append(('ot_milestone_desktop_start',
          self.parse_int('ot_milestone_desktop_start')))
    if self.touched('ot_milestone_desktop_end'):
      feature.ot_milestone_desktop_end = self.parse_int(
          'ot_milestone_desktop_end')
      stage_update_items.append(('ot_milestone_desktop_end',
          self.parse_int('ot_milestone_desktop_end')))

    if self.touched('ot_milestone_android_start'):
      feature.ot_milestone_android_start = self.parse_int(
          'ot_milestone_android_start')
      stage_update_items.append(('ot_milestone_android_start',
          self.parse_int('ot_milestone_android_start')))
    if self.touched('ot_milestone_android_end'):
      feature.ot_milestone_android_end = self.parse_int(
          'ot_milestone_android_end')
      stage_update_items.append(('ot_milestone_android_end',
          self.parse_int('ot_milestone_android_end')))

    if self.touched('ot_milestone_webview_start'):
      feature.ot_milestone_webview_start = self.parse_int(
          'ot_milestone_webview_start')
      stage_update_items.append(('ot_milestone_webview_start',
          self.parse_int('ot_milestone_webview_start')))
    if self.touched('ot_milestone_webview_end'):
      feature.ot_milestone_webview_end = self.parse_int(
          'ot_milestone_webview_end')
      stage_update_items.append(('ot_milestone_webview_end',
          self.parse_int('ot_milestone_webview_end')))

    if self.touched('requires_embedder_support'):
      feature.requires_embedder_support = (
          self.form.get('requires_embedder_support') == 'on')
      update_items.append(('requires_embedder_support',
          self.form.get('requires_embedder_support') == 'on'))

    if self.touched('devtrial_instructions'):
      feature.devtrial_instructions = self.parse_link('devtrial_instructions')
      update_items.append(('devtrial_instructions',
          self.parse_link('devtrial_instructions')))

    if self.touched('dt_milestone_desktop_start'):
      feature.dt_milestone_desktop_start = self.parse_int(
          'dt_milestone_desktop_start')
      stage_update_items.append(('dt_milestone_desktop_start',
          self.parse_int('dt_milestone_desktop_start')))

    if self.touched('dt_milestone_android_start'):
      feature.dt_milestone_android_start = self.parse_int(
          'dt_milestone_android_start')
      stage_update_items.append(('dt_milestone_android_start',
          self.parse_int('dt_milestone_android_start')))

    if self.touched('dt_milestone_ios_start'):
      feature.dt_milestone_ios_start = self.parse_int(
          'dt_milestone_ios_start')
      stage_update_items.append(('dt_milestone_ios_start',
          self.parse_int('dt_milestone_ios_start')))

    if self.touched('dt_milestone_webview_start'):
      feature.dt_milestone_webview_start = self.parse_int(
          'dt_milestone_webview_start')
      stage_update_items.append(('dt_milestone_webview_start',
          self.parse_int('dt_milestone_webview_start')))

    if self.touched('flag_name'):
      feature.flag_name = self.form.get('flag_name')
      update_items.append(('flag_name', self.form.get('flag_name')))

    if self.touched('owner'):
      feature.owner = self.split_emails('owner')
      update_items.append(('owner_emails', self.split_emails('owner')))

    if self.touched('editors'):
      feature.editors = self.split_emails('editors')
      update_items.append(('editor_emails', self.split_emails('editors')))

    if self.touched('cc_recipients'):
      feature.cc_recipients = self.split_emails('cc_recipients')
      update_items.append(('cc_emails', self.split_emails('cc_recipients')))

    if self.touched('doc_links'):
      feature.doc_links = self.parse_links('doc_links')
      update_items.append(('doc_links', self.parse_links('doc_links')))

    if self.touched('measurement'):
      feature.measurement = self.form.get('measurement')
      update_items.append(('measurement', self.form.get('measurement')))

    if self.touched('sample_links'):
      feature.sample_links = self.parse_links('sample_links')
      update_items.append(('sample_links', self.parse_links('sample_links')))

    if self.touched('search_tags'):
      feature.search_tags = self.split_input('search_tags', delim=',')
      update_items.append(('search_tags',
          self.split_input('search_tags', delim=',')))

    if self.touched('blink_components'):
      feature.blink_components = (
          self.split_input('blink_components', delim=',') or
          [settings.DEFAULT_COMPONENT])
      update_items.append(('blink_components', (
          self.split_input('blink_components', delim=',') or
          [settings.DEFAULT_COMPONENT])))

    if self.touched('devrel'):
      feature.devrel = self.split_emails('devrel')
      update_items.append(('devrel_emails', self.split_emails('devrel')))

    # intent_stage can be be set either by <select> or a checkbox
    if self.touched('intent_stage'):
      feature.intent_stage = int(self.form.get('intent_stage'))
      update_items.append(('intent_stage', int(self.form.get('intent_stage'))))
    elif self.form.get('set_stage') == 'on':
      feature.intent_stage = stage_id
      update_items.append(('intent_stage', stage_id))

    if self.touched('category'):
      feature.category = int(self.form.get('category'))
      update_items.append(('category', int(self.form.get('category'))))
    if self.touched('name'):
      feature.name = self.form.get('name')
      update_items.append(('name', self.form.get('name')))
    if self.touched('summary'):
      feature.summary = self.form.get('summary')
      update_items.append(('summary', self.form.get('summary')))
    if self.touched('motivation'):
      feature.motivation = self.form.get('motivation')
      update_items.append(('motivation', self.form.get('motivation')))

    # impl_status_chrome can be be set either by <select> or a checkbox
    if self.touched('impl_status_chrome'):
      feature.impl_status_chrome = int(self.form.get('impl_status_chrome'))
      update_items.append(('impl_status_chrome',
          int(self.form.get('impl_status_chrome'))))
    elif self.form.get('set_impl_status') == 'on':
      feature.impl_status_chrome = self.parse_int('impl_status_offered')
      update_items.append(('impl_status_chrome',
          self.parse_int('impl_status_offered')))

    if self.touched('interop_compat_risks'):
      feature.interop_compat_risks = self.form.get('interop_compat_risks')
      update_items.append(('interop_compat_risks',
          self.form.get('interop_compat_risks')))
    if self.touched('ergonomics_risks'):
      feature.ergonomics_risks = self.form.get('ergonomics_risks')
      update_items.append(('ergonomics_risks',
          self.form.get('ergonomics_risks')))
    if self.touched('activation_risks'):
      feature.activation_risks = self.form.get('activation_risks')
      update_items.append(('activation_risks',
          self.form.get('activation_risks')))
    if self.touched('security_risks'):
      feature.security_risks = self.form.get('security_risks')
      update_items.append(('security_risks', self.form.get('security_risks')))
    if self.touched('debuggability'):
      feature.debuggability = self.form.get('debuggability')
      update_items.append(('debuggability', self.form.get('debuggability')))
    if self.touched('all_platforms'):
      feature.all_platforms = self.form.get('all_platforms') == 'on'
      update_items.append(('all_platforms',
          self.form.get('all_platforms') == 'on'))
    if self.touched('all_platforms_descr'):
      feature.all_platforms_descr = self.form.get('all_platforms_descr')
      update_items.append(('all_platforms_descr',
          self.form.get('all_platforms_descr')))
    if self.touched('wpt'):
      feature.wpt = self.form.get('wpt') == 'on'
      update_items.append(('wpt', self.form.get('wpt') == 'on'))
    if self.touched('wpt_descr'):
      feature.wpt_descr = self.form.get('wpt_descr')
      update_items.append(('wpt_descr', self.form.get('wpt_descr')))
    if self.touched('ff_views'):
      feature.ff_views = int(self.form.get('ff_views'))
      update_items.append(('ff_views', int(self.form.get('ff_views'))))
    if self.touched('ff_views_link'):
      feature.ff_views_link = self.parse_link('ff_views_link')
      update_items.append(('ff_views_link', self.parse_link('ff_views_link')))
    if self.touched('ff_views_notes'):
      feature.ff_views_notes = self.form.get('ff_views_notes')
      update_items.append(('ff_views_notes', self.form.get('ff_views_notes')))

    if self.touched('safari_views'):
      feature.safari_views = int(self.form.get('safari_views'))
      update_items.append(('safari_views', int(self.form.get('safari_views'))))
    if self.touched('safari_views_link'):
      feature.safari_views_link = self.parse_link('safari_views_link')
      update_items.append(('safari_views_link',
          self.parse_link('safari_views_link')))
    if self.touched('safari_views_notes'):
      feature.safari_views_notes = self.form.get('safari_views_notes')
      update_items.append(('safari_views_notes',
          self.form.get('safari_views_notes')))
    if self.touched('web_dev_views'):
      feature.web_dev_views = int(self.form.get('web_dev_views'))
      update_items.append(('web_dev_views',
          int(self.form.get('web_dev_views'))))
    if self.touched('web_dev_views_link'):
      feature.web_dev_views_link = self.parse_link('web_dev_views_link')
      update_items.append(('web_dev_views_link',
          self.parse_link('web_dev_views_link')))
    if self.touched('web_dev_views_notes'):
      feature.web_dev_views_notes = self.form.get('web_dev_views_notes')
      update_items.append(('web_dev_views_notes',
          self.form.get('web_dev_views_notes')))
    if self.touched('other_views_notes'):
      feature.other_views_notes = self.form.get('other_views_notes')
      update_items.append(('other_views_notes',
          self.form.get('other_views_notes')))
    if self.touched('prefixed'):
      feature.prefixed = self.form.get('prefixed') == 'on'
      update_items.append(('prefixed', self.form.get('prefixed') == 'on'))
    if self.touched('non_oss_deps'):
      feature.non_oss_deps = self.form.get('non_oss_deps')
      update_items.append(('non_oss_deps', self.form.get('non_oss_deps')))

    if self.touched('tag_review'):
      feature.tag_review = self.form.get('tag_review')
      update_items.append(('tag_review', self.form.get('tag_review')))
    if self.touched('tag_review_status'):
      feature.tag_review_status = self.parse_int('tag_review_status')
      update_items.append(('tag_review_status',
          self.parse_int('tag_review_status')))
    if self.touched('webview_risks'):
      feature.webview_risks = self.form.get('webview_risks')
      update_items.append(('webview_risks', self.form.get('webview_risks')))

    if self.touched('standardization'):
      feature.standardization = int(self.form.get('standardization'))
    if self.form.get('accurate_as_of'):
      feature.accurate_as_of = datetime.now()
      update_items.append(('accurate_as_of', datetime.now()))
    if self.touched('unlisted'):
      feature.unlisted = self.form.get('unlisted') == 'on'
      update_items.append(('unlisted', self.form.get('unlisted') == 'on'))
    if self.touched('comments'):
      feature.comments = self.form.get('comments')
      update_items.append(('feature_notes', self.form.get('comments')))
    if self.touched('experiment_goals'):
      feature.experiment_goals = self.form.get('experiment_goals')
      stage_update_items.append(('experiment_goals',
          self.form.get('experiment_goals')))
    if self.touched('experiment_risks'):
      feature.experiment_risks = self.form.get('experiment_risks')
      stage_update_items.append(('experiment_risks',
          self.form.get('experiment_risks')))
    if self.touched('experiment_extension_reason'):
      feature.experiment_extension_reason = self.form.get(
          'experiment_extension_reason')
      stage_update_items.append(('experiment_extension_reason',
          self.form.get('experiment_extension_reason')))
    if self.touched('ongoing_constraints'):
      feature.ongoing_constraints = self.form.get('ongoing_constraints')
      update_items.append(('ongoing_constraints',
          self.form.get('ongoing_constraints')))

    feature.updated_by = ndb.User(
        email=self.get_current_user().email(),
        _auth_domain='gmail.com')
    update_items.append(('updater_email', self.get_current_user().email()))
    update_items.append(('updated', datetime.now()))
    key = feature.put()

    # Write for new FeatureEntry entity.
    if feature_entry:
      for field, value in update_items:
        setattr(feature_entry, field, value)
      feature_entry.put()
    
    # Write changes made to the corresponding stage type.
    if stage_update_items:
      self.update_stage_fields(feature_id, feature.feature_type,
          stage_update_items)

    # Remove all feature-related cache.
    rediscache.delete_keys_with_prefix(feature_cache_prefix())

    redirect_url = '/guide/edit/' + str(key.integer_id())
    return self.redirect(redirect_url)

  def update_stage_fields(self, feature_id: int, feature_type: int,
      update_items: list[tuple[str, Any]]) -> None:
    # Get all existing stages associated with the feature.
    stages = Stage.get_feature_stages(feature_id)

    for field, value in update_items:
      # Determine the stage type that the field should change on.
      stage_type = core_enums.STAGE_TYPES_BY_FIELD_MAPPING[field][feature_type]
      # If this feature type does not have this field, skip it
      # (e.g. developer-facing code changes cannot have origin trial fields).
      if stage_type is None:
        continue
      stage = stages.get(stage_type, None)
      # If a stage of this type does not exist for this feature, create it.
      if stage is None:
        stage = Stage(feature_id=feature_id, stage_type=stage_type)
        stage.put()
        stages[stage_type] = stage
      
      # Change the field based on the field type.
      # If this field changing is a milestone, change it in the
      # MilestoneSet entity.
      if field in MilestoneSet.MILESTONE_FIELD_MAPPING:
        milestone_field = (
            MilestoneSet.MILESTONE_FIELD_MAPPING[field])
        milestoneset_entity = getattr(stage, 'milestones')
        # If the MilestoneSet entity has not been initiated, create it.
        if milestoneset_entity is None:
          milestoneset_entity = MilestoneSet()
        setattr(milestoneset_entity, milestone_field, value)
        stage.milestones = milestoneset_entity
      # If the field starts with "intent_", it should modify the
      # more general "intent_thread_url" field.
      elif field.startswith('intent_'):
        setattr(stage, 'intent_thread_url', value)
      # Otherwise, replace field value with attribute of the same field name.
      else:
        setattr(stage, field, value)
    
    # Write to all the stages.
    for stage in stages.values():
      stage.put()<|MERGE_RESOLUTION|>--- conflicted
+++ resolved
@@ -15,13 +15,8 @@
 
 from datetime import datetime
 import logging
-<<<<<<< HEAD
 from typing import Any, Optional
-from google.cloud import ndb
-=======
-from typing import Any
 from google.cloud import ndb  # type: ignore
->>>>>>> 49fb2159
 
 # Appengine imports.
 from framework import rediscache
