--- conflicted
+++ resolved
@@ -31,12 +31,8 @@
 import flask
 
 from framework import basehandlers
-<<<<<<< HEAD
 from framework import permissions
-import models
-=======
 from internals import models
->>>>>>> 55c9cd29
 import settings
 
 
