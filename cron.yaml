cron:
- description: retrieve from chromium.googlesource.com chromium histograms
  url: /cron/histograms
  schedule: every day 04:00
- description: retrieve from UMA Cloud Storage data gathered yesterday
  url: /cron/metrics
  schedule: every 6 hours synchronized
- description: update list of Blink components
  url: /cron/update_blink_components
  schedule: every day 04:30
- description: sort metrics and load into memcache without request time limits
  url: /data/featurepopularity?refresh=1
  schedule: every 30 minutes synchronized
- description: Trigger a DataStore export for backup.
  url: /cron/export_backup
  schedule: every day 03:00
- description: Send reminders to verify the accuracy of feature data.
  url: /cron/send_accuracy_notifications
  schedule: every monday 09:00
- description: Send reminder to check summary before publication.
  url: /cron/send_prepublication
  schedule: every tuesday 09:00
- description: Send reminders to reviewers of overdue reviews.
  url: /cron/send_overdue_reviews
  schedule: every day 09:00
- description: Notify any users that have been inactive for 6 months.
  url: /cron/warn_inactive_users
  schedule: 1st monday of month 9:00
- description: Removes any users that have been inactive for 9 months.
  url: /cron/remove_inactive_users
  schedule: 1st monday of month 9:00
- description: Update all feature links that are staled.
  url: /cron/update_all_feature_links
  schedule: every tuesday 05:00
- description: Check origin trials and associate with their ChromeStatus entry.
  url: /cron/associate_origin_trials
  schedule: every day 6:00
<<<<<<< HEAD

# TODO(DanielRyanSmith): Add this job when OT creation is fully implemented.
# - description: Check if any origin trials require creation
#   url: /cron/create_origin_trials
#   schedule: every 5 minutes
=======
- description: Send origin trial process reminder emails.
  url: /cron/send-ot-process-reminders
  schedule: every monday 4:00
>>>>>>> 3b36ef2b
<|MERGE_RESOLUTION|>--- conflicted
+++ resolved
@@ -35,14 +35,11 @@
 - description: Check origin trials and associate with their ChromeStatus entry.
   url: /cron/associate_origin_trials
   schedule: every day 6:00
-<<<<<<< HEAD
+- description: Send origin trial process reminder emails.
+  url: /cron/send-ot-process-reminders
+  schedule: every monday 4:00
 
 # TODO(DanielRyanSmith): Add this job when OT creation is fully implemented.
 # - description: Check if any origin trials require creation
 #   url: /cron/create_origin_trials
-#   schedule: every 5 minutes
-=======
-- description: Send origin trial process reminder emails.
-  url: /cron/send-ot-process-reminders
-  schedule: every monday 4:00
->>>>>>> 3b36ef2b
+#   schedule: every 5 minutes