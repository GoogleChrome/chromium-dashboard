cron:
- description: retrieve from chromium.googlesource.com chromium histograms
  url: /cron/histograms
  schedule: every day 04:00
- description: retrieve from UMA Cloud Storage data gathered yesterday
  url: /cron/metrics
  schedule: every 6 hours synchronized
- description: update list of Blink components
  url: /cron/update_blink_components
  schedule: every day 04:30
- description: sort metrics and load into memcache without request time limits
  url: /data/featurepopularity?refresh=1
  schedule: every 30 minutes synchronized
- description: Trigger a DataStore export for backup.
  url: /cron/export_backup
  schedule: every day 03:00
- description: Send reminders to verify the accuracy of feature data.
  url: /cron/send_accuracy_notifications
  schedule: every monday 09:00
<<<<<<< HEAD
- description: Notify any users that have been inactive for 6 months.
  url: /cron/warn_inactive_users
  schedule: 1st monday of month 9:00
- description: Removes any users that have been inactive for 9 months.
  url: /cron/remove_inactive_users
  schedule: 1st monday of month 9:00
=======
- description: Copy over comment entities to new activity entities
  url: /cron/schema_migration_comment_activity
  schedule: 1 of jan 00:00
>>>>>>> 43cf1ef9
- description: Copy over deprecated standardization field
  url: /cron/write_standard_maturity
  schedule: 1 of jan 00:00<|MERGE_RESOLUTION|>--- conflicted
+++ resolved
@@ -17,18 +17,15 @@
 - description: Send reminders to verify the accuracy of feature data.
   url: /cron/send_accuracy_notifications
   schedule: every monday 09:00
-<<<<<<< HEAD
 - description: Notify any users that have been inactive for 6 months.
   url: /cron/warn_inactive_users
   schedule: 1st monday of month 9:00
 - description: Removes any users that have been inactive for 9 months.
   url: /cron/remove_inactive_users
   schedule: 1st monday of month 9:00
-=======
 - description: Copy over comment entities to new activity entities
   url: /cron/schema_migration_comment_activity
   schedule: 1 of jan 00:00
->>>>>>> 43cf1ef9
 - description: Copy over deprecated standardization field
   url: /cron/write_standard_maturity
   schedule: 1 of jan 00:00